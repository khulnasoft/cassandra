--- conflicted
+++ resolved
@@ -58,17 +58,10 @@
 from cassandra.util import Date, Time
 from cqlshlib.util import profile_on, profile_off
 
-<<<<<<< HEAD
 from cqlshlib.cql3handling import CqlRuleSet
 from cqlshlib.displaying import NO_COLOR_MAP
-from cqlshlib.formatting import format_value_default, CqlType, DateTimeFormat, EMPTY, get_formatter
+from cqlshlib.formatting import format_value_default, CqlType, DateTimeFormat, EMPTY, get_formatter, BlobType
 from cqlshlib.sslhandling import ssl_settings
-=======
-from cql3handling import CqlRuleSet
-from displaying import NO_COLOR_MAP
-from formatting import format_value_default, CqlType, DateTimeFormat, EMPTY, get_formatter, BlobType
-from sslhandling import ssl_settings
->>>>>>> 57b0bb93
 
 PROFILE_ON = False
 STRACE_ON = False
@@ -1940,7 +1933,10 @@
             return converters.get(t.typename, convert_unknown)(v, ct=t)
 
         def convert_blob(v, **_):
-            return BlobType(v[2:].decode("hex"))
+            if sys.version_info.major >= 3:
+                return bytes.fromhex(v[2:])
+            else:
+                return BlobType(v[2:].decode("hex"))
 
         def convert_text(v, **_):
             return ensure_str(v)
