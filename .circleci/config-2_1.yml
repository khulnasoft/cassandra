#
# Licensed to the Apache Software Foundation (ASF) under one
# or more contributor license agreements.  See the NOTICE file
# distributed with this work for additional information
# regarding copyright ownership.  The ASF licenses this file
# to you under the Apache License, Version 2.0 (the
# "License"); you may not use this file except in compliance
# with the License.  You may obtain a copy of the License at
#
#     http://www.apache.org/licenses/LICENSE-2.0
#
# Unless required by applicable law or agreed to in writing, software
# distributed under the License is distributed on an "AS IS" BASIS,
# WITHOUT WARRANTIES OR CONDITIONS OF ANY KIND, either express or implied.
# See the License for the specific language governing permissions and
# limitations under the License.
#

version: 2.1

default_env_vars: &default_env_vars

    # The values of some of these environment variables are meant to be frequently changed by developers.
    # The generate.sh script contains a list of accepted environment variables that should contain some of
    # these variables. Also, some variables are mentioned in the documentation, at least in
    # .circleci/readme.md and in doc/source/development/testing.rst.
    # If you modify these variables, or if you add new variables whose values are meant to be changed frequently,
    # please remember to modify the generate.sh script and the documentation accordingly.

    JAVA8_HOME: /usr/lib/jvm/java-8-openjdk-amd64
    ANT_HOME: /usr/share/ant
    LANG: en_US.UTF-8
    KEEP_TEST_DIR: true
    DEFAULT_DIR: /home/cassandra/cassandra-dtest
    PYTHONIOENCODING: utf-8
    PYTHONUNBUFFERED: true
    CASS_DRIVER_NO_EXTENSIONS: true
    CASS_DRIVER_NO_CYTHON: true
    #Skip all syncing to disk to avoid performance issues in flaky CI environments
    CASSANDRA_SKIP_SYNC: true
    DTEST_REPO: git://github.com/apache/cassandra-dtest.git
    DTEST_BRANCH: trunk
    CCM_MAX_HEAP_SIZE: 1024M
    CCM_HEAP_NEWSIZE: 256M

    # The Ant test target to run, for example:
    # REPEATED_UTEST_TARGET: testsome
    # REPEATED_UTEST_TARGET: test-jvm-dtest-some
    # REPEATED_UTEST_TARGET: test-cdc
    # REPEATED_UTEST_TARGET: test-compression
    # REPEATED_UTEST_TARGET: test-system-keyspace-directory
    REPEATED_UTEST_TARGET: testsome
    # The name of JUnit class to be run multiple times, for example:
    # REPEATED_UTEST_CLASS: org.apache.cassandra.cql3.ViewTest
    # REPEATED_UTEST_CLASS: org.apache.cassandra.distributed.test.PagingTest
    REPEATED_UTEST_CLASS:
    # The optional specific methods within REPEATED_UTEST_CLASS to be run, for example:
    # REPEATED_UTEST_METHODS: testCompoundPartitionKey
    # REPEATED_UTEST_METHODS: testCompoundPartitionKey,testStaticTable
    # Please note that some Ant targets will ignore the -Dtest.methods argument produced by this.
    REPEATED_UTEST_METHODS:
    # The number of times that the repeated JUnit test should be run
    REPEATED_UTEST_COUNT: 100
    # Whether the test iteration should stop on the first failure
    REPEATED_UTEST_STOP_ON_FAILURE: false

    # A Python dtest to be run multiple times, for example:
    # REPEATED_DTEST_NAME: cqlsh_tests/test_cqlsh.py
    # REPEATED_DTEST_NAME: cqlsh_tests/test_cqlsh.py::TestCqlshSmoke
    # REPEATED_DTEST_NAME: cqlsh_tests/test_cqlsh.py::TestCqlshSmoke::test_create_index
    REPEATED_DTEST_NAME:
    # Whether the repeated Python dtest should use vnodes
    REPEATED_DTEST_VNODES: false
    # The number of times that the repeated Python dtest should be run
    REPEATED_DTEST_COUNT: 100
    # Whether the test iteration should stop on the first failure
    REPEATED_DTEST_STOP_ON_FAILURE: false

    # A Python upgrade dtest to be run multiple times, for example:
    # REPEATED_UPGRADE_DTEST_NAME: upgrade_tests/cql_tests.py
    # REPEATED_UPGRADE_DTEST_NAME: upgrade_tests/cql_tests.py::TestCQLNodes2RF1_Upgrade_current_4_0_x_To_indev_4_0_x
    REPEATED_UPGRADE_DTEST_NAME:
    # The number of times that the repeated Python upgrade dtest should be run
    REPEATED_UPGRADE_DTEST_COUNT: 100
    # Whether the test iteration should stop on the first failure
    REPEATED_UPGRADE_DTEST_STOP_ON_FAILURE: false

    # The name of JVM upgrade dtest class to be run multiple times, for example:
    # REPEATED_JVM_UPGRADE_DTEST_CLASS: org.apache.cassandra.distributed.upgrade.MixedModeAvailabilityV30Test
    REPEATED_JVM_UPGRADE_DTEST_CLASS:
    # The optional specific methods within REPEATED_JVM_UPGRADE_DTEST_CLASS to be run, for example:
    # REPEATED_JVM_UPGRADE_DTEST_METHODS: testAvailabilityV30ToV3X
    # REPEATED_JVM_UPGRADE_DTEST_METHODS: testAvailabilityV30ToV3X,testAvailabilityV30ToV4
    REPEATED_JVM_UPGRADE_DTEST_METHODS:
    # The number of times that the repeated JVM upgrade dtest should be run
    REPEATED_JVM_UPGRADE_DTEST_COUNT: 100
    # Whether the JVM upgrade dtest iteration should stop on the first failure
    REPEATED_JVM_UPGRADE_DTEST_STOP_ON_FAILURE: false

j8_par_executor: &j8_par_executor
  executor:
    name: java8-executor
    #exec_resource_class: xlarge
  parallelism: 4

j8_small_par_executor: &j8_small_par_executor
  executor:
    name: java8-executor
    #exec_resource_class: xlarge
  parallelism: 1

j8_medium_par_executor: &j8_medium_par_executor
  executor:
    name: java8-executor
    #exec_resource_class: xlarge
  parallelism: 1

j8_seq_executor: &j8_seq_executor
  executor:
    name: java8-executor
    #exec_resource_class: xlarge
  parallelism: 1 # sequential, single container tests: no parallelism benefits

with_dtests_jobs: &with_dtest_jobs
<<<<<<< HEAD
        jobs:
            - build
            # Java 8 unit tests will be run automatically
            - j8_unit_tests:
                requires:
                  - build
            - j8_jvm_dtests:
                requires:
                  - build
            # specialized unit tests (all run on request using Java 8)
            - start_utests_long:
                type: approval
                requires:
                  - build
            - utests_long:
                requires:
                  - start_utests_long
            - start_utests_compression:
                type: approval
                requires:
                  - build
            - utests_compression:
                requires:
                  - start_utests_compression
            - start_utests_stress:
                type: approval
                requires:
                  - build
            - utests_stress:
                requires:
                  - start_utests_stress
            - start_j8_dtest_jars_build:
                type: approval
            - j8_dtest_jars_build:
                requires:
                  - build
                  - start_j8_dtest_jars_build
            - start_jvm_upgrade_dtest:
                type: approval
            - j8_jvm_upgrade_dtests:
                requires:
                  - start_jvm_upgrade_dtest
                  - j8_dtest_jars_build
            # Java 8 dtests (on request)
            - start_j8_dtests:
                type: approval
                requires:
                  - build
            - j8_dtests-with-vnodes:
                requires:
                  - start_j8_dtests
            - j8_dtests-no-vnodes:
                requires:
                  - start_j8_dtests
            # Java 8 upgrade tests
            - start_upgrade_tests:
                type: approval
                requires:
                  - build
            - j8_upgradetests-no-vnodes:
                requires:
                  - start_upgrade_tests
            # Java 8 repeated utest (on request)
            - start_j8_repeated_utest:
                type: approval
            - j8_repeated_utest:
                requires:
                  - start_j8_repeated_utest
                  - build
            # Java 8 repeated dtest (on request)
            - start_j8_repeated_dtest:
                type: approval
            - j8_repeated_dtest:
                requires:
                  - start_j8_repeated_dtest
                  - build
            # Repeated Python upgrade dtest (on request)
            - start_repeated_upgrade_dtest:
                type: approval
            - repeated_upgrade_dtest:
                requires:
                  - start_repeated_upgrade_dtest
                  - build
            # Repeated JVM upgrade dtest (on request)
            - start_repeated_jvm_upgrade_dtest:
                type: approval
            - repeated_jvm_upgrade_dtest:
                requires:
                  - start_repeated_jvm_upgrade_dtest
                  - j8_dtest_jars_build

with_dtest_jobs_only: &with_dtest_jobs_only
        jobs:
            - build
            - j8_dtests-with-vnodes:
                  requires:
                      - build
            - j8_dtests-no-vnodes:
                  requires:
                      - build
=======
  jobs:
    - start_build:
        type: approval
    - build:
        requires:
          - start_build
    # Java 8 unit tests
    - start_j8_unit_tests:
        type: approval
    - j8_unit_tests:
        requires:
          - start_j8_unit_tests
          - build
    - start_j8_jvm_dtests:
        type: approval
    - j8_jvm_dtests:
        requires:
          - start_j8_jvm_dtests
          - build
    # specialized unit tests (all run using Java 8)
    - start_utests_long:
        type: approval
    - utests_long:
        requires:
          - start_utests_long
          - build
    - start_utests_compression:
        type: approval
    - utests_compression:
        requires:
          - start_utests_compression
          - build
    - start_j8_dtest_jars_build:
        type: approval
    - j8_dtest_jars_build:
        requires:
          - start_j8_dtest_jars_build
          - build
    - start_jvm_upgrade_dtest:
        type: approval
    - j8_jvm_upgrade_dtests:
        requires:
          - start_jvm_upgrade_dtest
          - j8_dtest_jars_build
    # Java 8 dtests
    - start_j8_dtests:
        type: approval
    - j8_dtests-with-vnodes:
        requires:
          - start_j8_dtests
          - build
    - j8_dtests-no-vnodes:
        requires:
          - start_j8_dtests
          - build
    # Java 8 upgrade tests
    - start_upgrade_tests:
        type: approval
    - j8_upgradetests-no-vnodes:
        requires:
          - start_upgrade_tests
          - build
    # Java 8 repeated utest
    - start_j8_repeated_utest:
        type: approval
    - j8_repeated_utest:
        requires:
          - start_j8_repeated_utest
          - build
    # Java 8 repeated dtest
    - start_j8_repeated_dtest:
        type: approval
    - j8_repeated_dtest:
        requires:
          - start_j8_repeated_dtest
          - build
    # Repeated Python upgrade dtest
    - start_repeated_upgrade_dtest:
        type: approval
    - repeated_upgrade_dtest:
        requires:
          - start_repeated_upgrade_dtest
          - build
    # Repeated JVM upgrade dtest
    - start_repeated_jvm_upgrade_dtest:
        type: approval
    - repeated_jvm_upgrade_dtest:
        requires:
          - start_repeated_jvm_upgrade_dtest
          - j8_dtest_jars_build

pre-commit_jobs: &pre-commit_jobs
  jobs:
    - start_pre-commit_tests:
        type: approval
    - build:
        requires:
          - start_pre-commit_tests
    # Java 8 unit tests will be run automatically
    - j8_unit_tests:
        requires:
          - build
    - j8_jvm_dtests:
        requires:
          - build
    # specialized unit tests (all run on request using Java 8)
    - start_utests_long:
        type: approval
    - utests_long:
        requires:
          - start_utests_long
          - build
    - start_utests_compression:
        type: approval
    - utests_compression:
        requires:
          - start_utests_compression
          - build
    - start_j8_dtest_jars_build:
        type: approval
    - j8_dtest_jars_build:
        requires:
          - start_j8_dtest_jars_build
          - build
    - start_jvm_upgrade_dtest:
        type: approval
    - j8_jvm_upgrade_dtests:
        requires:
          - start_jvm_upgrade_dtest
          - j8_dtest_jars_build
    # Java 8 dtests
    - j8_dtests-with-vnodes:
        requires:
          - build
    - j8_dtests-no-vnodes:
        requires:
          - build
    # Java 8 upgrade tests (on request)
    - start_upgrade_tests:
        type: approval
    - j8_upgradetests-no-vnodes:
        requires:
          - start_upgrade_tests
          - build
    # Java 8 repeated utest (on request)
    - start_j8_repeated_utest:
        type: approval
    - j8_repeated_utest:
        requires:
          - start_j8_repeated_utest
          - build
    # Java 8 repeated dtest (on request)
    - start_j8_repeated_dtest:
        type: approval
    - j8_repeated_dtest:
        requires:
          - start_j8_repeated_dtest
          - build
    # Repeated Python upgrade dtest (on request)
    - start_repeated_upgrade_dtest:
        type: approval
    - repeated_upgrade_dtest:
        requires:
          - start_repeated_upgrade_dtest
          - build
    # Repeated JVM upgrade dtest (on request)
    - start_repeated_jvm_upgrade_dtest:
        type: approval
    - repeated_jvm_upgrade_dtest:
        requires:
          - start_repeated_jvm_upgrade_dtest
          - j8_dtest_jars_build
>>>>>>> efc27d69

workflows:
    version: 2
    separate_tests: *with_dtest_jobs
    pre-commit_tests: *pre-commit_jobs

executors:
  java8-executor:
    parameters:
      exec_resource_class:
        type: string
        default: medium
    docker:
      - image: apache/cassandra-testing-ubuntu2004-java11-w-dependencies:20210304
    resource_class: << parameters.exec_resource_class >>
    working_directory: ~/
    shell: /bin/bash -eo pipefail -l
    environment:
      <<: *default_env_vars
      JAVA_HOME: /usr/lib/jvm/java-8-openjdk-amd64
      JDK_HOME: /usr/lib/jvm/java-8-openjdk-amd64

jobs:
  build:
    executor: java8-executor
    parallelism: 1 # This job doesn't benefit from parallelism
    steps:
      - log_environment
      - clone_cassandra
      - build_cassandra
      - run_eclipse_warnings
      - persist_to_workspace:
            root: /home/cassandra
            paths:
                - cassandra
                - .m2

  j8_dtest_jars_build:
    executor: java8-executor
    parallelism: 1
    steps:
      - attach_workspace:
          at: /home/cassandra
      - build_cassandra_dtest_jars
      - persist_to_workspace:
          root: /home/cassandra
          paths:
            - dtest_jars

  j8_unit_tests:
    <<: *j8_par_executor
    steps:
      - attach_workspace:
          at: /home/cassandra
      - create_junit_containers
      - log_environment
      - run_parallel_junit_tests

  j8_jvm_dtests:
    <<: *j8_small_par_executor
    steps:
      - attach_workspace:
          at: /home/cassandra
      - create_junit_containers:
          classlistprefix: distributed
          extra_filters: "| grep -v upgrade"
      - log_environment
      - run_parallel_junit_tests:
          classlistprefix: distributed

  j8_jvm_upgrade_dtests:
    <<: *j8_medium_par_executor
    steps:
      - attach_workspace:
          at: /home/cassandra
      - create_junit_containers:
          classlistprefix: distributed
          extra_filters: "| grep upgrade"
      - log_environment
      - run_parallel_junit_tests:
          classlistprefix: distributed

  utests_long:
    <<: *j8_seq_executor
    steps:
      - attach_workspace:
          at: /home/cassandra
      - run_junit_tests:
          target: long-test

  utests_compression:
    <<: *j8_par_executor
    steps:
      - attach_workspace:
          at: /home/cassandra
      - create_junit_containers
      - log_environment
      - run_parallel_junit_tests:
          target: testclasslist-compression

  utests_stress:
    <<: *j8_seq_executor
    steps:
      - attach_workspace:
          at: /home/cassandra
      - run_junit_tests:
          target: stress-test

  j8_dtests-with-vnodes:
    <<: *j8_par_executor
    steps:
      - attach_workspace:
          at: /home/cassandra
      - clone_dtest
      - create_venv
      - create_dtest_containers:
          file_tag: j8_with_vnodes
          run_dtests_extra_args: '--use-vnodes --skip-resource-intensive-tests'
      - run_dtests:
          file_tag: j8_with_vnodes
          pytest_extra_args: '--use-vnodes --num-tokens=32 --skip-resource-intensive-tests'

  j8_dtests-no-vnodes:
    <<: *j8_par_executor
    steps:
      - attach_workspace:
          at: /home/cassandra
      - clone_dtest
      - create_venv
      - create_dtest_containers:
          file_tag: j8_without_vnodes
          run_dtests_extra_args: '--skip-resource-intensive-tests'
      - run_dtests:
          file_tag: j8_without_vnodes
          pytest_extra_args: '--skip-resource-intensive-tests'

  j8_upgradetests-no-vnodes:
    <<: *j8_par_executor
    steps:
      - attach_workspace:
          at: /home/cassandra
      - clone_dtest
      - create_venv
      - create_dtest_containers:
          file_tag: j8_upgradetests_without_vnodes
          run_dtests_extra_args: '--execute-upgrade-tests'
          extra_env_args: 'RUN_STATIC_UPGRADE_MATRIX=true'
          tests_filter_pattern: '^upgrade_tests'
      - run_dtests:
          file_tag: j8_upgradetests_without_vnodes
          extra_env_args: 'RUN_STATIC_UPGRADE_MATRIX=true'
          pytest_extra_args: '--execute-upgrade-tests'

  j8_repeated_utest:
    <<: *j8_par_executor
    steps:
      - attach_workspace:
          at: /home/cassandra
      - log_environment
      - run_repeated_utest:
          target: ${REPEATED_UTEST_TARGET}
          class: ${REPEATED_UTEST_CLASS}
          methods: ${REPEATED_UTEST_METHODS}
          count: ${REPEATED_UTEST_COUNT}
          stop_on_failure: ${REPEATED_UTEST_STOP_ON_FAILURE}

  j8_repeated_dtest:
    <<: *j8_par_executor
    steps:
      - attach_workspace:
          at: /home/cassandra
      - clone_dtest
      - create_venv
      - run_repeated_dtest:
          tests: ${REPEATED_DTEST_NAME}
          vnodes: ${REPEATED_DTEST_VNODES}
          upgrade: "false"
          count: ${REPEATED_DTEST_COUNT}
          stop_on_failure: ${REPEATED_DTEST_STOP_ON_FAILURE}

  repeated_jvm_upgrade_dtest:
    <<: *j8_par_executor
    steps:
      - attach_workspace:
          at: /home/cassandra
      - log_environment
      - run_repeated_utest:
          target: test-jvm-dtest-some
          class: ${REPEATED_JVM_UPGRADE_DTEST_CLASS}
          methods: ${REPEATED_JVM_UPGRADE_DTEST_METHODS}
          count: ${REPEATED_JVM_UPGRADE_DTEST_COUNT}
          stop_on_failure: ${REPEATED_JVM_UPGRADE_DTEST_STOP_ON_FAILURE}

  repeated_upgrade_dtest:
    <<: *j8_par_executor
    steps:
      - attach_workspace:
          at: /home/cassandra
      - clone_dtest
      - create_venv
      - run_repeated_dtest:
          tests: ${REPEATED_UPGRADE_DTEST_NAME}
          vnodes: "false"
          upgrade: "true"
          stop_on_failure: ${REPEATED_UPGRADE_DTEST_STOP_ON_FAILURE}
          count: ${REPEATED_UPGRADE_DTEST_COUNT}

commands:
  log_environment:
    steps:
    - run:
        name: Log Environment Information
        command: |
          echo '*** id ***'
          id
          echo '*** cat /proc/cpuinfo ***'
          cat /proc/cpuinfo
          echo '*** free -m ***'
          free -m
          echo '*** df -m ***'
          df -m
          echo '*** ifconfig -a ***'
          ifconfig -a
          echo '*** uname -a ***'
          uname -a
          echo '*** mount ***'
          mount
          echo '*** env ***'
          env
          echo '*** java ***'
          which java
          java -version

  clone_cassandra:
    steps:
    - run:
        name: Clone Cassandra Repository (via git)
        command: |
          git clone --single-branch --depth 1 --branch $CIRCLE_BRANCH git://github.com/$CIRCLE_PROJECT_USERNAME/$CIRCLE_PROJECT_REPONAME.git ~/cassandra

  clone_dtest:
    steps:
    - run:
        name: Clone Cassandra dtest Repository (via git)
        command: |
          git clone --single-branch --branch $DTEST_BRANCH --depth 1 $DTEST_REPO ~/cassandra-dtest

  build_cassandra:
    steps:
    - run:
        name: Build Cassandra
        command: |
          export PATH=$JAVA_HOME/bin:$PATH
          cd ~/cassandra
          # Loop to prevent failure due to maven-ant-tasks not downloading a jar..
          for x in $(seq 1 3); do
              ${ANT_HOME}/bin/ant clean jar build-test
              RETURN="$?"
              if [ "${RETURN}" -eq "0" ]; then
                  break
              fi
          done
          # Exit, if we didn't build successfully
          if [ "${RETURN}" -ne "0" ]; then
              echo "Build failed with exit code: ${RETURN}"
              exit ${RETURN}
          fi
        no_output_timeout: 15m

  build_cassandra_dtest_jars:
    steps:
    - run:
        name: Build Cassandra DTest jars
        command: |
          export PATH=$JAVA_HOME/bin:$PATH
          cd ~/cassandra
          mkdir ~/dtest_jars
          git remote add apache git://github.com/apache/cassandra.git
          for branch in cassandra-2.2 cassandra-3.0 cassandra-3.11 trunk; do
            # check out the correct cassandra version:
            git remote set-branches --add apache '$branch'
            git fetch --depth 1 apache $branch
            git checkout $branch
            git clean -fd
            # Loop to prevent failure due to maven-ant-tasks not downloading a jar..
            for x in $(seq 1 3); do
                ${ANT_HOME}/bin/ant realclean; ${ANT_HOME}/bin/ant jar dtest-jar
                RETURN="$?"
                if [ "${RETURN}" -eq "0" ]; then
                    cp build/dtest*.jar ~/dtest_jars
                    break
                fi
            done
            # Exit, if we didn't build successfully
            if [ "${RETURN}" -ne "0" ]; then
                echo "Build failed with exit code: ${RETURN}"
                exit ${RETURN}
            fi
          done
          # and build the dtest-jar for the branch under test
          ${ANT_HOME}/bin/ant realclean
          git checkout origin/$CIRCLE_BRANCH
          git clean -fd
          for x in $(seq 1 3); do
              ${ANT_HOME}/bin/ant realclean; ${ANT_HOME}/bin/ant jar dtest-jar
              RETURN="$?"
              if [ "${RETURN}" -eq "0" ]; then
                  cp build/dtest*.jar ~/dtest_jars
                  break
              fi
          done
          # Exit, if we didn't build successfully
          if [ "${RETURN}" -ne "0" ]; then
              echo "Build failed with exit code: ${RETURN}"
              exit ${RETURN}
          fi
          ls -l ~/dtest_jars
        no_output_timeout: 15m

  run_eclipse_warnings:
    steps:
    - run:
        name: Run eclipse-warnings
        command: |
          export PATH=$JAVA_HOME/bin:$PATH
          cd ~/cassandra
          ant eclipse-warnings

  create_junit_containers:
    parameters:
      classlistprefix:
        type: string
        default: unit
      extra_filters:
        type: string
        default: ""
    steps:
    - run:
        name: Determine <<parameters.classlistprefix>> Tests to Run
        command: |
          # reminder: this code (along with all the steps) is independently executed on every circle container
          # so the goal here is to get the circleci script to return the tests *this* container will run
          # which we do via the `circleci` cli tool.

          rm -fr ~/cassandra-dtest/upgrade_tests
          echo "***java tests***"

          # get all of our unit test filenames
          set -eo pipefail && circleci tests glob "$HOME/cassandra/test/<<parameters.classlistprefix>>/**/*.java" > /tmp/all_java_unit_tests.txt

          # split up the unit tests into groups based on the number of containers we have
          set -eo pipefail && circleci tests split --split-by=timings --timings-type=filename --index=${CIRCLE_NODE_INDEX} --total=${CIRCLE_NODE_TOTAL} /tmp/all_java_unit_tests.txt > /tmp/java_tests_${CIRCLE_NODE_INDEX}.txt
          set -eo pipefail && cat /tmp/java_tests_${CIRCLE_NODE_INDEX}.txt | sed "s;^/home/cassandra/cassandra/test/<<parameters.classlistprefix>>/;;g" | grep "Test\.java$" <<parameters.extra_filters>> > /tmp/java_tests_${CIRCLE_NODE_INDEX}_final.txt
          echo "** /tmp/java_tests_${CIRCLE_NODE_INDEX}_final.txt"
          cat /tmp/java_tests_${CIRCLE_NODE_INDEX}_final.txt

        no_output_timeout: 15m

  run_junit_tests:
    parameters:
      target:
        type: string
      no_output_timeout:
        type: string
        default: 15m
      classlistprefix:
        type: string
        default: unit
    steps:
    - run:
        name: Run Unit Tests (<<parameters.target>>)
        # Please note that we run `clean` and therefore rebuild the project, as we can't run tests on Java 8 in case
        # based on Java 11 builds.
        command: |
          export PATH=$JAVA_HOME/bin:$PATH
          time mv ~/cassandra /tmp
          cd /tmp/cassandra
          if [ -d ~/dtest_jars ]; then
            cp ~/dtest_jars/dtest* /tmp/cassandra/build/
          fi
          ant <<parameters.target>> -Dtest.classlistfile=/tmp/java_tests_${CIRCLE_NODE_INDEX}_final.txt  -Dtest.classlistprefix=<<parameters.classlistprefix>>
        no_output_timeout: <<parameters.no_output_timeout>>
    - store_test_results:
        path: /tmp/cassandra/build/test/output/
    - store_artifacts:
        path: /tmp/cassandra/build/test/output
        destination: junitxml
    - store_artifacts:
        path: /tmp/cassandra/build/test/logs
        destination: logs

  run_parallel_junit_tests:
    parameters:
      target:
        type: string
        default: testclasslist
      no_output_timeout:
        type: string
        default: 15m
      classlistprefix:
        type: string
        default: unit
    steps:
    - run:
        name: Run Unit Tests (<<parameters.target>>)
        # Please note that we run `clean` and therefore rebuild the project, as we can't run tests on Java 8 in case
        # based on Java 11 builds.
        command: |
          set -x
          export PATH=$JAVA_HOME/bin:$PATH
          time mv ~/cassandra /tmp
          cd /tmp/cassandra
          if [ -d ~/dtest_jars ]; then
            cp ~/dtest_jars/dtest* /tmp/cassandra/build/
          fi
          test_timeout=$(grep 'name="test.<<parameters.classlistprefix>>.timeout"' build.xml | awk -F'"' '{print $4}' || true)
          if [ -z "$test_timeout" ]; then
            test_timeout=$(grep 'name="test.timeout"' build.xml | awk -F'"' '{print $4}')
          fi
          ant <<parameters.target>> -Dtest.timeout="$test_timeout" -Dtest.classlistfile=/tmp/java_tests_${CIRCLE_NODE_INDEX}_final.txt  -Dtest.classlistprefix=<<parameters.classlistprefix>>
        no_output_timeout: <<parameters.no_output_timeout>>
    - store_test_results:
        path: /tmp/cassandra/build/test/output/
    - store_artifacts:
        path: /tmp/cassandra/build/test/output
        destination: junitxml
    - store_artifacts:
        path: /tmp/cassandra/build/test/logs
        destination: logs

  create_venv:
    steps:
    - run:
        name: Configure virtualenv and python Dependencies
        command: |
          # note, this should be super quick as all dependencies should be pre-installed in the docker image
          # if additional dependencies were added to requirmeents.txt and the docker image hasn't been updated
          # we'd have to install it here at runtime -- which will make things slow, so do yourself a favor and
          # rebuild the docker image! (it automatically pulls the latest requirements.txt on build)
          source ~/env3.6/bin/activate
          export PATH=$JAVA_HOME/bin:$PATH
          pip3 install --upgrade -r ~/cassandra-dtest/requirements.txt
          pip3 freeze

  create_dtest_containers:
    parameters:
      file_tag:
        type: string
      run_dtests_extra_args:
        type: string
        default: ''
      extra_env_args:
        type: string
        default: ''
      tests_filter_pattern:
        type: string
        default: ''
    steps:
    - run:
        name: Determine Tests to Run (<<parameters.file_tag>>)
        no_output_timeout: 5m
        command: |
          # reminder: this code (along with all the steps) is independently executed on every circle container
          # so the goal here is to get the circleci script to return the tests *this* container will run
          # which we do via the `circleci` cli tool.

          cd cassandra-dtest
          source ~/env3.6/bin/activate
          export PATH=$JAVA_HOME/bin:$PATH

          if [ -n '<<parameters.extra_env_args>>' ]; then
            export <<parameters.extra_env_args>>
          fi

          echo "***Collected DTests (<<parameters.file_tag>>)***"
          set -eo pipefail && ./run_dtests.py <<parameters.run_dtests_extra_args>> --dtest-print-tests-only --dtest-print-tests-output=/tmp/all_dtest_tests_<<parameters.file_tag>>_raw --cassandra-dir=../cassandra
          if [ -z '<<parameters.tests_filter_pattern>>' ]; then
            mv /tmp/all_dtest_tests_<<parameters.file_tag>>_raw /tmp/all_dtest_tests_<<parameters.file_tag>>
          else
            grep -e '<<parameters.tests_filter_pattern>>' /tmp/all_dtest_tests_<<parameters.file_tag>>_raw > /tmp/all_dtest_tests_<<parameters.file_tag>> || { echo "Filter did not match any tests! Exiting build."; exit 0; }
          fi
          set -eo pipefail && circleci tests split --split-by=timings --timings-type=classname /tmp/all_dtest_tests_<<parameters.file_tag>> > /tmp/split_dtest_tests_<<parameters.file_tag>>.txt
          cat /tmp/split_dtest_tests_<<parameters.file_tag>>.txt | tr '\n' ' ' > /tmp/split_dtest_tests_<<parameters.file_tag>>_final.txt
          cat /tmp/split_dtest_tests_<<parameters.file_tag>>_final.txt

  run_dtests:
    parameters:
      file_tag:
        type: string
      pytest_extra_args:
        type: string
        default: ''
      extra_env_args:
        type: string
        default: ''
    steps:
      - run:
          name: Run dtests (<<parameters.file_tag>>)
          no_output_timeout: 15m
          command: |
            echo "cat /tmp/split_dtest_tests_<<parameters.file_tag>>_final.txt"
            cat /tmp/split_dtest_tests_<<parameters.file_tag>>_final.txt

            source ~/env3.6/bin/activate
            export PATH=$JAVA_HOME/bin:$PATH
            if [ -n '<<parameters.extra_env_args>>' ]; then
              export <<parameters.extra_env_args>>
            fi

            java -version
            cd ~/cassandra-dtest
            mkdir -p /tmp/dtest

            echo "env: $(env)"
            echo "** done env"
            mkdir -p /tmp/results/dtests
            # we need the "set -o pipefail" here so that the exit code that circleci will actually use is from pytest and not the exit code from tee
            export SPLIT_TESTS=`cat /tmp/split_dtest_tests_<<parameters.file_tag>>_final.txt`
            set -o pipefail && cd ~/cassandra-dtest && pytest <<parameters.pytest_extra_args>> --log-level="INFO" --junit-xml=/tmp/results/dtests/pytest_result_<<parameters.file_tag>>.xml -s --cassandra-dir=/home/cassandra/cassandra --keep-test-dir $SPLIT_TESTS 2>&1 | tee /tmp/dtest/stdout.txt
      - store_test_results:
          path: /tmp/results
      - store_artifacts:
          path: /tmp/dtest
          destination: dtest_<<parameters.file_tag>>
      - store_artifacts:
          path: ~/cassandra-dtest/logs
          destination: dtest_<<parameters.file_tag>>_logs

  run_repeated_utest:
    parameters:
      target:
        type: string
      class:
        type: string
      methods:
        type: string
      count:
        type: string
      stop_on_failure:
        type: string
    steps:
      - run:
          name: Run repeated JUnit test
          no_output_timeout: 15m
          command: |
            if [ "<<parameters.class>>" == "<nil>" ]; then
              echo "Repeated utest class name hasn't been defined, exiting without running any test"
            elif [ "<<parameters.count>>" == "<nil>" ]; then
              echo "Repeated utest count hasn't been defined, exiting without running any test"
            elif [ "<<parameters.count>>" -le 0 ]; then
              echo "Repeated utest count is lesser or equals than zero, exiting without running any test"
            else

              # Calculate the number of test iterations to be run by the current parallel runner.
              # Since we are running the same test multiple times there is no need to use `circleci tests split`.
              count=$((<<parameters.count>> / CIRCLE_NODE_TOTAL))
              if (($CIRCLE_NODE_INDEX < (<<parameters.count>> % CIRCLE_NODE_TOTAL))); then
                count=$((count+1))
              fi

              if (($count <= 0)); then
                echo "No tests to run in this runner"
              else
                echo "Running <<parameters.target>> <<parameters.class>> <<parameters.methods>> <<parameters.count>> times"

                set -x
                export PATH=$JAVA_HOME/bin:$PATH
                time mv ~/cassandra /tmp
                cd /tmp/cassandra
                if [ -d ~/dtest_jars ]; then
                  cp ~/dtest_jars/dtest* /tmp/cassandra/build/
                fi

                target=<<parameters.target>>
                class_path=<<parameters.class>>
                class_name="${class_path##*.}"

                # Prepare the -Dtest.name argument.
                # It can be the fully qualified class name or the short class name, depending on the target.
                if [[ $target == "test" || \
                      $target == "test-cdc" || \
                      $target == "test-compression" || \
                      $target == "test-system-keyspace-directory" ]]; then
                  name="-Dtest.name=$class_name"
                else
                  name="-Dtest.name=$class_path"
                fi

                # Prepare the -Dtest.methods argument, which is optional
                if [ "<<parameters.methods>>" == "<nil>" ]; then
                  methods=""
                else
                  methods="-Dtest.methods=<<parameters.methods>>"
                fi

                # Run the test target as many times as requested collecting the exit code,
                # stopping the iteration only if stop_on_failure is set.
                exit_code="$?"
                for i in $(seq -w 1 $count); do

                  echo "Running test iteration $i of $count"

                  # run the test
                  status="passes"
                  if !( set -o pipefail && ant $target $name $methods -Dno-build-test=true | tee stdout.txt ); then
                    status="fails"
                    exit_code=1
                  fi

                  # move the stdout output file
                  dest=/tmp/results/repeated_utest/stdout/${status}/${i}
                  mkdir -p $dest
                  mv stdout.txt $dest/<<parameters.target>>-<<parameters.class>>.txt

                  # move the XML output files
                  source=build/test/output
                  dest=/tmp/results/repeated_utest/output/${status}/${i}
                  mkdir -p $dest
                  if [[ -d $source && -n "$(ls $source)" ]]; then
                    mv $source/* $dest/
                  fi

                  # move the log files
                  source=build/test/logs
                  dest=/tmp/results/repeated_utest/logs/${status}/${i}
                  mkdir -p $dest
                  if [[ -d $source && -n "$(ls $source)" ]]; then
                    mv $source/* $dest/
                  fi

                  # maybe stop iterations on test failure
                  if [[ <<parameters.stop_on_failure>> = true ]] && (( $exit_code > 0 )); then
                    break
                  fi
                done

                (exit ${exit_code})
              fi
            fi
      - store_test_results:
          path: /tmp/results/repeated_utest/output
      - store_artifacts:
          path: /tmp/results/repeated_utest/stdout
          destination: stdout
      - store_artifacts:
          path: /tmp/results/repeated_utest/output
          destination: junitxml
      - store_artifacts:
          path: /tmp/results/repeated_utest/logs
          destination: logs

  run_repeated_dtest:
    parameters:
      tests:
        type: string
      vnodes:
        type: string
      upgrade:
        type: string
      count:
        type: string
      stop_on_failure:
        type: string
    steps:
      - run:
          name: Run repeated Python dtest
          no_output_timeout: 15m
          command: |
            if [ "<<parameters.tests>>" == "<nil>" ]; then
              echo "Repeated dtest name hasn't been defined, exiting without running any test"
            elif [ "<<parameters.count>>" == "<nil>" ]; then
              echo "Repeated dtest count hasn't been defined, exiting without running any test"
            elif [ "<<parameters.count>>" -le 0 ]; then
              echo "Repeated dtest count is lesser or equals than zero, exiting without running any test"
            else

              # Calculate the number of test iterations to be run by the current parallel runner.
              # Since we are running the same test multiple times there is no need to use `circleci tests split`.
              count=$((<<parameters.count>> / CIRCLE_NODE_TOTAL))
              if (($CIRCLE_NODE_INDEX < (<<parameters.count>> % CIRCLE_NODE_TOTAL))); then
                count=$((count+1))
              fi

              if (($count <= 0)); then
                echo "No tests to run in this runner"
              else
                echo "Running <<parameters.tests>> $count times"

                source ~/env3.6/bin/activate
                export PATH=$JAVA_HOME/bin:$PATH

                java -version
                cd ~/cassandra-dtest
                mkdir -p /tmp/dtest

                echo "env: $(env)"
                echo "** done env"
                mkdir -p /tmp/results/dtests

                stop_on_failure_arg=""
                if <<parameters.stop_on_failure>>; then
                  stop_on_failure_arg="-x"
                fi

                vnodes_args=""
                if <<parameters.vnodes>>; then
                  vnodes_args="--use-vnodes --num-tokens=16"
                fi

                upgrade_arg=""
                if <<parameters.upgrade>>; then
                  upgrade_arg="--execute-upgrade-tests"
                fi

                # we need the "set -o pipefail" here so that the exit code that circleci will actually use is from pytest and not the exit code from tee
                set -o pipefail && cd ~/cassandra-dtest && pytest $vnodes_args --count=$count $stop_on_failure_arg $upgrade_arg --log-cli-level=DEBUG --junit-xml=/tmp/results/dtests/pytest_result.xml -s --cassandra-dir=/home/cassandra/cassandra --keep-test-dir <<parameters.tests>> | tee /tmp/dtest/stdout.txt
              fi
            fi
      - store_test_results:
          path: /tmp/results
      - store_artifacts:
          path: /tmp/dtest
          destination: dtest
      - store_artifacts:
          path: ~/cassandra-dtest/logs
          destination: dtest_logs<|MERGE_RESOLUTION|>--- conflicted
+++ resolved
@@ -122,108 +122,6 @@
   parallelism: 1 # sequential, single container tests: no parallelism benefits
 
 with_dtests_jobs: &with_dtest_jobs
-<<<<<<< HEAD
-        jobs:
-            - build
-            # Java 8 unit tests will be run automatically
-            - j8_unit_tests:
-                requires:
-                  - build
-            - j8_jvm_dtests:
-                requires:
-                  - build
-            # specialized unit tests (all run on request using Java 8)
-            - start_utests_long:
-                type: approval
-                requires:
-                  - build
-            - utests_long:
-                requires:
-                  - start_utests_long
-            - start_utests_compression:
-                type: approval
-                requires:
-                  - build
-            - utests_compression:
-                requires:
-                  - start_utests_compression
-            - start_utests_stress:
-                type: approval
-                requires:
-                  - build
-            - utests_stress:
-                requires:
-                  - start_utests_stress
-            - start_j8_dtest_jars_build:
-                type: approval
-            - j8_dtest_jars_build:
-                requires:
-                  - build
-                  - start_j8_dtest_jars_build
-            - start_jvm_upgrade_dtest:
-                type: approval
-            - j8_jvm_upgrade_dtests:
-                requires:
-                  - start_jvm_upgrade_dtest
-                  - j8_dtest_jars_build
-            # Java 8 dtests (on request)
-            - start_j8_dtests:
-                type: approval
-                requires:
-                  - build
-            - j8_dtests-with-vnodes:
-                requires:
-                  - start_j8_dtests
-            - j8_dtests-no-vnodes:
-                requires:
-                  - start_j8_dtests
-            # Java 8 upgrade tests
-            - start_upgrade_tests:
-                type: approval
-                requires:
-                  - build
-            - j8_upgradetests-no-vnodes:
-                requires:
-                  - start_upgrade_tests
-            # Java 8 repeated utest (on request)
-            - start_j8_repeated_utest:
-                type: approval
-            - j8_repeated_utest:
-                requires:
-                  - start_j8_repeated_utest
-                  - build
-            # Java 8 repeated dtest (on request)
-            - start_j8_repeated_dtest:
-                type: approval
-            - j8_repeated_dtest:
-                requires:
-                  - start_j8_repeated_dtest
-                  - build
-            # Repeated Python upgrade dtest (on request)
-            - start_repeated_upgrade_dtest:
-                type: approval
-            - repeated_upgrade_dtest:
-                requires:
-                  - start_repeated_upgrade_dtest
-                  - build
-            # Repeated JVM upgrade dtest (on request)
-            - start_repeated_jvm_upgrade_dtest:
-                type: approval
-            - repeated_jvm_upgrade_dtest:
-                requires:
-                  - start_repeated_jvm_upgrade_dtest
-                  - j8_dtest_jars_build
-
-with_dtest_jobs_only: &with_dtest_jobs_only
-        jobs:
-            - build
-            - j8_dtests-with-vnodes:
-                  requires:
-                      - build
-            - j8_dtests-no-vnodes:
-                  requires:
-                      - build
-=======
   jobs:
     - start_build:
         type: approval
@@ -256,12 +154,18 @@
         requires:
           - start_utests_compression
           - build
+    - start_utests_stress:
+        type: approval
+    - utests_stress:
+        requires:
+          - start_utests_stress
+          - build
     - start_j8_dtest_jars_build:
         type: approval
     - j8_dtest_jars_build:
         requires:
+          - build
           - start_j8_dtest_jars_build
-          - build
     - start_jvm_upgrade_dtest:
         type: approval
     - j8_jvm_upgrade_dtests:
@@ -322,7 +226,7 @@
     - build:
         requires:
           - start_pre-commit_tests
-    # Java 8 unit tests will be run automatically
+    # Java 8 unit tests
     - j8_unit_tests:
         requires:
           - build
@@ -342,12 +246,18 @@
         requires:
           - start_utests_compression
           - build
+    - start_utests_stress:
+        type: approval
+    - utests_stress:
+        requires:
+          - start_utests_stress
+          - build
     - start_j8_dtest_jars_build:
         type: approval
     - j8_dtest_jars_build:
         requires:
+          - build
           - start_j8_dtest_jars_build
-          - build
     - start_jvm_upgrade_dtest:
         type: approval
     - j8_jvm_upgrade_dtests:
@@ -396,7 +306,6 @@
         requires:
           - start_repeated_jvm_upgrade_dtest
           - j8_dtest_jars_build
->>>>>>> efc27d69
 
 workflows:
     version: 2
