/*
 * Licensed to the Apache Software Foundation (ASF) under one
 * or more contributor license agreements.  See the NOTICE file
 * distributed with this work for additional information
 * regarding copyright ownership.  The ASF licenses this file
 * to you under the Apache License, Version 2.0 (the
 * "License"); you may not use this file except in compliance
 * with the License.  You may obtain a copy of the License at
 *
 *     http://www.apache.org/licenses/LICENSE-2.0
 *
 * Unless required by applicable law or agreed to in writing, software
 * distributed under the License is distributed on an "AS IS" BASIS,
 * WITHOUT WARRANTIES OR CONDITIONS OF ANY KIND, either express or implied.
 * See the License for the specific language governing permissions and
 * limitations under the License.
 */

package org.apache.cassandra.gms;

import java.io.IOException;
import java.net.InetAddress;
import java.net.UnknownHostException;
import java.util.ArrayList;
import java.util.Collection;
import java.util.Collections;
import java.util.Comparator;
import java.util.List;
import java.util.Map;
import java.util.UUID;
import java.util.concurrent.atomic.AtomicInteger;
import java.util.function.Consumer;

import com.google.common.collect.ImmutableMap;
import com.google.common.collect.Maps;
import com.google.common.net.InetAddresses;
import org.junit.After;
import org.junit.AfterClass;
import org.junit.Assert;
import org.junit.Before;
import org.junit.Test;

import org.apache.cassandra.SchemaLoader;
import org.apache.cassandra.Util;
import org.apache.cassandra.config.DatabaseDescriptor;
import org.apache.cassandra.db.SystemKeyspace;
import org.apache.cassandra.db.commitlog.CommitLog;
import org.apache.cassandra.dht.ByteOrderedPartitioner;
import org.apache.cassandra.dht.IPartitioner;
import org.apache.cassandra.dht.RandomPartitioner;
import org.apache.cassandra.dht.Token;
import org.apache.cassandra.locator.InetAddressAndPort;
import org.apache.cassandra.locator.SeedProvider;
import org.apache.cassandra.locator.TokenMetadata;
import org.apache.cassandra.service.StorageService;
import org.apache.cassandra.utils.CassandraGenerators;
import org.apache.cassandra.utils.CassandraVersion;
import org.apache.cassandra.utils.FBUtilities;
import org.assertj.core.api.Assertions;
import org.quicktheories.core.Gen;
import org.quicktheories.impl.Constraint;

import static org.apache.cassandra.config.CassandraRelevantProperties.GOSSIP_DISABLE_THREAD_VALIDATION;
import static org.junit.Assert.assertEquals;
import static org.junit.Assert.assertFalse;
import static org.junit.Assert.assertNotEquals;
import static org.junit.Assert.assertNull;
import static org.junit.Assert.assertTrue;
import static org.junit.Assert.fail;
import static org.quicktheories.QuickTheory.qt;

public class GossiperTest
{
    static
    {
        GOSSIP_DISABLE_THREAD_VALIDATION.setBoolean(true);
        DatabaseDescriptor.daemonInitialization();
        CommitLog.instance.start();
    }

    private static final CassandraVersion CURRENT_VERSION = new CassandraVersion(FBUtilities.getReleaseVersionString());

    static final IPartitioner partitioner = new RandomPartitioner();
    StorageService ss = StorageService.instance;
    TokenMetadata tmd = StorageService.instance.getTokenMetadata();
    ArrayList<Token> endpointTokens = new ArrayList<>();
    ArrayList<Token> keyTokens = new ArrayList<>();
    List<InetAddressAndPort> hosts = new ArrayList<>();
    List<UUID> hostIds = new ArrayList<>();

    private SeedProvider originalSeedProvider;

    @Before
    public void setup()
    {
        tmd.clearUnsafe();
        originalSeedProvider = DatabaseDescriptor.getSeedProvider();
    }

    @After
    public void tearDown()
    {
        DatabaseDescriptor.setSeedProvider(originalSeedProvider);
        Gossiper.instance.endpointStateMap.clear();
    }

    @AfterClass
    public static void afterClass()
    {
        Gossiper.instance.stop();
    }

    @Test
    public void testPaddingIntact() throws Exception
    {
        // sanity check that all 10 pads still exist
        assert ApplicationState.X1 == ApplicationState.X1;
        assert ApplicationState.X2 == ApplicationState.X2;
        assert ApplicationState.X3 == ApplicationState.X3;
        assert ApplicationState.X4 == ApplicationState.X4;
        assert ApplicationState.X5 == ApplicationState.X5;
        assert ApplicationState.X6 == ApplicationState.X6;
        assert ApplicationState.X7 == ApplicationState.X7;
        assert ApplicationState.X8 == ApplicationState.X8;
        assert ApplicationState.X9 == ApplicationState.X9;
        assert ApplicationState.X10 == ApplicationState.X10;
    }

    @Test
    public void testHasVersion3Nodes() throws Exception
    {
        Gossiper.instance.start(0);
        Gossiper.instance.expireUpgradeFromVersion();

        VersionedValue.VersionedValueFactory factory = new VersionedValue.VersionedValueFactory(null);
        EndpointState es = new EndpointState((HeartBeatState) null);
        es.addApplicationState(ApplicationState.RELEASE_VERSION, factory.releaseVersion(CURRENT_VERSION.toString()));
        Gossiper.instance.endpointStateMap.put(InetAddressAndPort.getByName("127.0.0.1"), es);
        Gossiper.instance.liveEndpoints.add(InetAddressAndPort.getByName("127.0.0.1"));


        es = new EndpointState((HeartBeatState) null);
        es.addApplicationState(ApplicationState.RELEASE_VERSION, factory.releaseVersion("3.11.3"));
        Gossiper.instance.endpointStateMap.put(InetAddressAndPort.getByName("127.0.0.2"), es);
        Gossiper.instance.liveEndpoints.add(InetAddressAndPort.getByName("127.0.0.2"));

        es = new EndpointState((HeartBeatState) null);
        es.addApplicationState(ApplicationState.RELEASE_VERSION, factory.releaseVersion("3.0.0"));
        Gossiper.instance.endpointStateMap.put(InetAddressAndPort.getByName("127.0.0.3"), es);
        Gossiper.instance.liveEndpoints.add(InetAddressAndPort.getByName("127.0.0.3"));

        assertFalse(Gossiper.instance.upgradeFromVersionSupplier.get().value().compareTo(new CassandraVersion("3.0")) < 0);
        assertTrue(Gossiper.instance.upgradeFromVersionSupplier.get().value().compareTo(new CassandraVersion("3.1")) < 0);
        assertTrue(Gossiper.instance.hasMajorVersion3OrUnknownNodes());

        Gossiper.instance.endpointStateMap.remove(InetAddressAndPort.getByName("127.0.0.3"));
        Gossiper.instance.liveEndpoints.remove(InetAddressAndPort.getByName("127.0.0.3"));

        assertFalse(Gossiper.instance.upgradeFromVersionSupplier.get().value().compareTo(new CassandraVersion("3.0")) < 0);
        assertFalse(Gossiper.instance.upgradeFromVersionSupplier.get().value().compareTo(new CassandraVersion("3.1")) < 0);
        assertTrue(Gossiper.instance.upgradeFromVersionSupplier.get().value().compareTo(new CassandraVersion("3.12")) < 0);
        assertTrue(Gossiper.instance.hasMajorVersion3OrUnknownNodes());

        Gossiper.instance.endpointStateMap.remove(InetAddressAndPort.getByName("127.0.0.2"));
        Gossiper.instance.liveEndpoints.remove(InetAddressAndPort.getByName("127.0.0.2"));

        assertEquals(SystemKeyspace.CURRENT_VERSION, Gossiper.instance.upgradeFromVersionSupplier.get().value());
    }

    @Test
    public void testHasVersion3NodesShouldReturnFalseWhenNoVersion3NodesDetectedAndCassandra4UpgradeInProgress() throws Exception
    {
        Gossiper.instance.start(0);
        Gossiper.instance.expireUpgradeFromVersion();

        VersionedValue.VersionedValueFactory factory = new VersionedValue.VersionedValueFactory(null);
        EndpointState es = new EndpointState((HeartBeatState) null);
        es.addApplicationState(ApplicationState.RELEASE_VERSION, factory.releaseVersion(CURRENT_VERSION.toString()));
        Gossiper.instance.endpointStateMap.put(InetAddressAndPort.getByName("127.0.0.1"), es);
        Gossiper.instance.liveEndpoints.add(InetAddressAndPort.getByName("127.0.0.1"));

        es = new EndpointState((HeartBeatState) null);
        String previousPatchVersion = String.valueOf(CURRENT_VERSION.major) + '.' + (CURRENT_VERSION.minor) + '.' + Math.max(CURRENT_VERSION.patch - 1, 0);
        es.addApplicationState(ApplicationState.RELEASE_VERSION, factory.releaseVersion(previousPatchVersion));
        Gossiper.instance.endpointStateMap.put(InetAddressAndPort.getByName("127.0.0.2"), es);
        Gossiper.instance.liveEndpoints.add(InetAddressAndPort.getByName("127.0.0.2"));
        assertFalse(Gossiper.instance.hasMajorVersion3OrUnknownNodes());

        Gossiper.instance.endpointStateMap.remove(InetAddressAndPort.getByName("127.0.0.2"));
        Gossiper.instance.liveEndpoints.remove(InetAddressAndPort.getByName("127.0.0.2"));
    }

    @Test
    public void testHasVersion3NodesShouldReturnTrueWhenNoVersion3NodesDetectedButNotAllVersionsKnown() throws Exception
    {
        Gossiper.instance.start(0);
        Gossiper.instance.expireUpgradeFromVersion();

        VersionedValue.VersionedValueFactory factory = new VersionedValue.VersionedValueFactory(null);
        EndpointState es = new EndpointState((HeartBeatState) null);
        es.addApplicationState(ApplicationState.RELEASE_VERSION, null);
        Gossiper.instance.endpointStateMap.put(InetAddressAndPort.getByName("127.0.0.3"), es);
        Gossiper.instance.liveEndpoints.add(InetAddressAndPort.getByName("127.0.0.3"));

        es = new EndpointState((HeartBeatState) null);
        String previousPatchVersion = String.valueOf(CURRENT_VERSION.major) + '.' + (CURRENT_VERSION.minor) + '.' + Math.max(CURRENT_VERSION.patch - 1, 0);
        es.addApplicationState(ApplicationState.RELEASE_VERSION, factory.releaseVersion(previousPatchVersion));
        Gossiper.instance.endpointStateMap.put(InetAddressAndPort.getByName("127.0.0.2"), es);
        Gossiper.instance.liveEndpoints.add(InetAddressAndPort.getByName("127.0.0.2"));
        assertTrue(Gossiper.instance.hasMajorVersion3OrUnknownNodes());

        Gossiper.instance.endpointStateMap.remove(InetAddressAndPort.getByName("127.0.0.2"));
        Gossiper.instance.liveEndpoints.remove(InetAddressAndPort.getByName("127.0.0.2"));
    }

    @Test
    public void testAssassinatedNodeWillNotContributeToVersionCalculation() throws Exception
    {
        int initialNodeCount = 3;
        Util.createInitialRing(ss, partitioner, endpointTokens, keyTokens, hosts, hostIds, initialNodeCount);
        for (int i = 0; i < initialNodeCount; i++)
        {
            Gossiper.instance.injectApplicationState(hosts.get(i), ApplicationState.RELEASE_VERSION, new VersionedValue.VersionedValueFactory(null).releaseVersion(SystemKeyspace.CURRENT_VERSION.toString()));
        }
        Gossiper.instance.start(1);
        Gossiper.instance.expireUpgradeFromVersion();

        // assassinate a non-existing node
        Gossiper.instance.assassinateEndpoint("127.0.0.4");

        assertTrue(Gossiper.instance.endpointStateMap.containsKey(InetAddressAndPort.getByName("127.0.0.4")));
        assertNull(Gossiper.instance.upgradeFromVersionSupplier.get().value());
        assertTrue(Gossiper.instance.upgradeFromVersionSupplier.get().canMemoize());
        assertFalse(Gossiper.instance.hasMajorVersion3OrUnknownNodes());
        assertFalse(Gossiper.instance.isUpgradingFromVersionLowerThan(CassandraVersion.CASSANDRA_3_4));
    }

    @Test
    public void testLargeGenerationJump() throws UnknownHostException, InterruptedException
    {
        Util.createInitialRing(ss, partitioner, endpointTokens, keyTokens, hosts, hostIds, 2);
        try
        {
            InetAddressAndPort remoteHostAddress = hosts.get(1);

            EndpointState initialRemoteState = Gossiper.instance.getEndpointStateForEndpoint(remoteHostAddress);
            HeartBeatState initialRemoteHeartBeat = initialRemoteState.getHeartBeatState();

            //Util.createInitialRing should have initialized remoteHost's HeartBeatState's generation to 1
            assertEquals(initialRemoteHeartBeat.getGeneration(), 1);

            HeartBeatState proposedRemoteHeartBeat = new HeartBeatState(initialRemoteHeartBeat.getGeneration() + Gossiper.MAX_GENERATION_DIFFERENCE + 1);
            EndpointState proposedRemoteState = new EndpointState(proposedRemoteHeartBeat);

            Gossiper.instance.applyStateLocally(ImmutableMap.of(remoteHostAddress, proposedRemoteState));

            //The generation should have been updated because it isn't over Gossiper.MAX_GENERATION_DIFFERENCE in the future
            HeartBeatState actualRemoteHeartBeat = Gossiper.instance.getEndpointStateForEndpoint(remoteHostAddress).getHeartBeatState();
            assertEquals(proposedRemoteHeartBeat.getGeneration(), actualRemoteHeartBeat.getGeneration());

            //Propose a generation 10 years in the future - this should be rejected.
            HeartBeatState badProposedRemoteHeartBeat = new HeartBeatState((int) (System.currentTimeMillis() / 1000) + Gossiper.MAX_GENERATION_DIFFERENCE * 10);
            EndpointState badProposedRemoteState = new EndpointState(badProposedRemoteHeartBeat);

            Gossiper.instance.applyStateLocally(ImmutableMap.of(remoteHostAddress, badProposedRemoteState));

            actualRemoteHeartBeat = Gossiper.instance.getEndpointStateForEndpoint(remoteHostAddress).getHeartBeatState();

            //The generation should not have been updated because it is over Gossiper.MAX_GENERATION_DIFFERENCE in the future
            assertEquals(proposedRemoteHeartBeat.getGeneration(), actualRemoteHeartBeat.getGeneration());
        }
        finally
        {
            // clean up the gossip states
            Gossiper.instance.endpointStateMap.clear();
        }
    }

    int stateChangedNum = 0;

    @Test
    public void testDuplicatedStateUpdate() throws Exception
    {
        VersionedValue.VersionedValueFactory valueFactory =
            new VersionedValue.VersionedValueFactory(DatabaseDescriptor.getPartitioner());

        SimpleStateChangeListener stateChangeListener = null;
        Util.createInitialRing(ss, partitioner, endpointTokens, keyTokens, hosts, hostIds, 2);
        try
        {
            InetAddressAndPort remoteHostAddress = hosts.get(1);

            EndpointState initialRemoteState = Gossiper.instance.getEndpointStateForEndpoint(remoteHostAddress);
            HeartBeatState initialRemoteHeartBeat = initialRemoteState.getHeartBeatState();

            //Util.createInitialRing should have initialized remoteHost's HeartBeatState's generation to 1
            assertEquals(initialRemoteHeartBeat.getGeneration(), 1);

            HeartBeatState proposedRemoteHeartBeat = new HeartBeatState(initialRemoteHeartBeat.getGeneration());
            EndpointState proposedRemoteState = new EndpointState(proposedRemoteHeartBeat);

            final Token token = DatabaseDescriptor.getPartitioner().getRandomToken();
            VersionedValue tokensValue = valueFactory.tokens(Collections.singletonList(token));
            proposedRemoteState.addApplicationState(ApplicationState.TOKENS, tokensValue);

            stateChangeListener = new SimpleStateChangeListener();
            stateChangeListener.setOnChangeVerifier(onChangeParams -> {
                assertEquals(ApplicationState.TOKENS, onChangeParams.state);
                stateChangedNum++;
            });
            Gossiper.instance.register(stateChangeListener);

            stateChangedNum = 0;
            Gossiper.instance.applyStateLocally(ImmutableMap.of(remoteHostAddress, proposedRemoteState));
            assertEquals(1, stateChangedNum);

            HeartBeatState actualRemoteHeartBeat = Gossiper.instance.getEndpointStateForEndpoint(remoteHostAddress).getHeartBeatState();
            assertEquals(proposedRemoteHeartBeat.getGeneration(), actualRemoteHeartBeat.getGeneration());

            // Clone a new HeartBeatState
            proposedRemoteHeartBeat = new HeartBeatState(initialRemoteHeartBeat.getGeneration(), proposedRemoteHeartBeat.getHeartBeatVersion());
            proposedRemoteState = new EndpointState(proposedRemoteHeartBeat);

            // Bump the heartbeat version and use the same TOKENS state
            proposedRemoteHeartBeat.updateHeartBeat();
            proposedRemoteState.addApplicationState(ApplicationState.TOKENS, tokensValue);

            // The following state change should only update heartbeat without updating the TOKENS state
            Gossiper.instance.applyStateLocally(ImmutableMap.of(remoteHostAddress, proposedRemoteState));
            assertEquals(1, stateChangedNum);

            actualRemoteHeartBeat = Gossiper.instance.getEndpointStateForEndpoint(remoteHostAddress).getHeartBeatState();
            assertEquals(proposedRemoteHeartBeat.getGeneration(), actualRemoteHeartBeat.getGeneration());
        }
        finally
        {
            // clean up the gossip states
            Gossiper.instance.endpointStateMap.clear();
            if (stateChangeListener != null)
                Gossiper.instance.unregister(stateChangeListener);
        }
    }

    // Note: This test might fail if for some reason the node broadcast address is in 127.99.0.0/16
    @Test
    public void testReloadSeeds() throws UnknownHostException
    {
        Gossiper gossiper = new Gossiper(false);
        List<String> loadedList;

        // Initialize the seed list directly to a known set to start with
        gossiper.seeds.clear();
        InetAddressAndPort addr = InetAddressAndPort.getByAddress(InetAddress.getByName("127.99.1.1"));
        int nextSize = 4;
        List<InetAddressAndPort> nextSeeds = new ArrayList<>(nextSize);
        for (int i = 0; i < nextSize; i ++)
        {
            gossiper.seeds.add(addr);
            nextSeeds.add(addr);
            addr = InetAddressAndPort.getByAddress(InetAddresses.increment(addr.getAddress()));
        }
        Assert.assertEquals(nextSize, gossiper.seeds.size());

        // Add another unique address to the list
        addr = InetAddressAndPort.getByAddress(InetAddresses.increment(addr.getAddress()));
        nextSeeds.add(addr);
        nextSize++;
        DatabaseDescriptor.setSeedProvider(new TestSeedProvider(nextSeeds));
        loadedList = gossiper.reloadSeeds();

        // Check that the new entry was added
        Assert.assertEquals(nextSize, loadedList.size());
        for (InetAddressAndPort a : nextSeeds)
            assertTrue(loadedList.contains(a.toString()));

        // Check that the return value of the reloadSeeds matches the content of the getSeeds call
        // and that they both match the internal contents of the Gossiper seeds list
        Assert.assertEquals(loadedList.size(), gossiper.getSeeds().size());
        for (InetAddressAndPort a : gossiper.seeds)
        {
            assertTrue(loadedList.contains(a.toString()));
            assertTrue(gossiper.getSeeds().contains(a.toString()));
        }

        // Add a duplicate of the last address to the seed provider list
        int uniqueSize = nextSize;
        nextSeeds.add(addr);
        nextSize++;
        DatabaseDescriptor.setSeedProvider(new TestSeedProvider(nextSeeds));
        loadedList = gossiper.reloadSeeds();

        // Check that the number of seed nodes reported hasn't increased
        Assert.assertEquals(uniqueSize, loadedList.size());
        for (InetAddressAndPort a : nextSeeds)
            assertTrue(loadedList.contains(a.toString()));

        // Create a new list that has no overlaps with the previous list
        addr = InetAddressAndPort.getByAddress(InetAddress.getByName("127.99.2.1"));
        int disjointSize = 3;
        List<InetAddressAndPort> disjointSeeds = new ArrayList<>(disjointSize);
        for (int i = 0; i < disjointSize; i ++)
        {
            disjointSeeds.add(addr);
            addr = InetAddressAndPort.getByAddress(InetAddresses.increment(addr.getAddress()));
        }
        DatabaseDescriptor.setSeedProvider(new TestSeedProvider(disjointSeeds));
        loadedList = gossiper.reloadSeeds();

        // Check that the list now contains exactly the new other list.
        Assert.assertEquals(disjointSize, gossiper.getSeeds().size());
        Assert.assertEquals(disjointSize, loadedList.size());
        for (InetAddressAndPort a : disjointSeeds)
        {
            assertTrue(gossiper.getSeeds().contains(a.toString()));
            assertTrue(loadedList.contains(a.toString()));
        }

        // Set the seed node provider to return an empty list
        DatabaseDescriptor.setSeedProvider(new TestSeedProvider(new ArrayList<InetAddressAndPort>()));
        loadedList = gossiper.reloadSeeds();

        // Check that the in memory seed node list was not modified
        Assert.assertEquals(disjointSize, loadedList.size());
        for (InetAddressAndPort a : disjointSeeds)
            assertTrue(loadedList.contains(a.toString()));

        // Change the seed provider to one that throws an unchecked exception
        DatabaseDescriptor.setSeedProvider(new ErrorSeedProvider());
        loadedList = gossiper.reloadSeeds();

        // Check for the expected null response from a reload error
        assertNull(loadedList);

        // Check that the in memory seed node list was not modified and the exception was caught
        Assert.assertEquals(disjointSize, gossiper.getSeeds().size());
        for (InetAddressAndPort a : disjointSeeds)
            assertTrue(gossiper.getSeeds().contains(a.toString()));
    }

    @Test
    public void testNotFireDuplicatedNotificationsWithUpdateContainsOldAndNewState() throws UnknownHostException
    {
        VersionedValue.VersionedValueFactory valueFactory =
            new VersionedValue.VersionedValueFactory(DatabaseDescriptor.getPartitioner());

        Util.createInitialRing(ss, partitioner, endpointTokens, keyTokens, hosts, hostIds, 2);
        SimpleStateChangeListener stateChangeListener = null;
        try
        {
            InetAddressAndPort remoteHostAddress = hosts.get(1);
            EndpointState initialRemoteState = Gossiper.instance.getEndpointStateForEndpoint(remoteHostAddress);
            HeartBeatState initialRemoteHeartBeat = initialRemoteState.getHeartBeatState();
            //Util.createInitialRing should have initialized remoteHost's HeartBeatState's generation to 1
            assertEquals(initialRemoteHeartBeat.getGeneration(), 1);

            // Test begins
            AtomicInteger notificationCount = new AtomicInteger(0);
            HeartBeatState proposedRemoteHeartBeat = new HeartBeatState(initialRemoteHeartBeat.getGeneration());
            EndpointState proposedRemoteState = new EndpointState(proposedRemoteHeartBeat);
            final Token token = DatabaseDescriptor.getPartitioner().getRandomToken();
            proposedRemoteState.addApplicationState(ApplicationState.STATUS, valueFactory.normal(Collections.singletonList(token)));

            stateChangeListener = new SimpleStateChangeListener();
            Gossiper.instance.register(stateChangeListener);

            // STEP 1. register verifier and apply state with just STATUS
            // simulate applying gossip state from a v3 peer
            stateChangeListener.setOnChangeVerifier(onChangeParams -> {
                notificationCount.getAndIncrement();
                assertEquals("It should fire notification for STATUS when gossiper local state not yet has STATUS_WITH_PORT",
                             ApplicationState.STATUS, onChangeParams.state);
            });
            Gossiper.instance.applyStateLocally(ImmutableMap.of(remoteHostAddress, proposedRemoteState));

            // STEP 2. includes both STATUS and STATUS_WITH_PORT. The gossiper knows that the remote peer is now in v4
            // update verifier and apply state again
            proposedRemoteState.addApplicationState(ApplicationState.STATUS_WITH_PORT, valueFactory.normal(Collections.singletonList(token)));
            stateChangeListener.setOnChangeVerifier(onChangeParams -> {
                notificationCount.getAndIncrement();
                assertEquals("It should only fire notification for STATUS_WITH_PORT",
                             ApplicationState.STATUS_WITH_PORT, onChangeParams.state);
            });
            Gossiper.instance.applyStateLocally(ImmutableMap.of(remoteHostAddress, proposedRemoteState));

            // STEP 3. somehow, the peer send only the STATUS in the update.
            proposedRemoteState = new EndpointState(proposedRemoteHeartBeat);
            proposedRemoteState.addApplicationState(ApplicationState.STATUS, valueFactory.normal(Collections.singletonList(token)));
            stateChangeListener.setOnChangeVerifier(onChangeParams -> {
                notificationCount.getAndIncrement();
                fail("It should not fire notification for STATUS");
            });

            assertEquals("Expect exact 2 notifications with the test setup",
                         2, notificationCount.get());
        }
        finally
        {
            // clean up the gossip states
            Gossiper.instance.endpointStateMap.clear();
            if (stateChangeListener != null)
                Gossiper.instance.unregister(stateChangeListener);
        }
    }

    @Test
<<<<<<< HEAD
    public void orderingComparator()
    {
        qt().forAll(epStateMapGen()).checkAssert(map -> {
            Comparator<Map.Entry<InetAddressAndPort, EndpointState>> comp = Gossiper.stateOrderMap();
            List<Map.Entry<InetAddressAndPort, EndpointState>> elements = new ArrayList<>(map.entrySet());
            for (int i = 0; i < elements.size(); i++)
            {
                for (int j = 0; j < elements.size(); j++)
                {
                    Map.Entry<InetAddressAndPort, EndpointState> e1 = elements.get(i);
                    boolean e1Bootstrapping = VersionedValue.BOOTSTRAPPING_STATUS.contains(Gossiper.getGossipStatus(e1.getValue()));
                    Map.Entry<InetAddressAndPort, EndpointState> e2 = elements.get(j);
                    boolean e2Bootstrapping = VersionedValue.BOOTSTRAPPING_STATUS.contains(Gossiper.getGossipStatus(e2.getValue()));
                    Ordering ordering = Ordering.compare(comp, e1, e2);

                    if (e1Bootstrapping == e2Bootstrapping)
                    {
                        // check generation
                        Ordering sub = Ordering.compare(e1.getValue().getHeartBeatState().getGeneration(), e2.getValue().getHeartBeatState().getGeneration());
                        if (sub == Ordering.EQ)
                        {
                            // check addressWPort
                            sub = Ordering.compare(e1.getKey(), e2.getKey());
                        }
                        Assertions.assertThat(ordering)
                                  .describedAs("Both elements bootstrap check were equal: %s == %s", e1Bootstrapping, e2Bootstrapping)
                                  .isEqualTo(sub);
                    }
                    else if (e1Bootstrapping)
                    {
                        Assertions.assertThat(ordering).isEqualTo(Ordering.GT);
                    }
                    else
                    {
                        Assertions.assertThat(ordering).isEqualTo(Ordering.LT);
                    }
                }
            }
        });
    }

    enum Ordering
    {
        LT, EQ, GT;

        static <T> Ordering compare(Comparator<T> comparator, T a, T b)
        {
            int rc = comparator.compare(a, b);
            if (rc < 0) return LT;
            if (rc == 0) return EQ;
            return GT;
        }

        static <T extends Comparable<T>> Ordering compare(T a, T b)
        {
            return compare(Comparator.naturalOrder(), a, b);
        }
    }

    private static Gen<Map<InetAddressAndPort, EndpointState>> epStateMapGen()
    {
        Gen<InetAddressAndPort> addressAndPorts = CassandraGenerators.INET_ADDRESS_AND_PORT_GEN;
        Gen<EndpointState> states = CassandraGenerators.endpointStates();
        Constraint sizeGen = Constraint.between(2, 10);
        Gen<Map<InetAddressAndPort, EndpointState>> mapGen = rs -> {
            int size = Math.toIntExact(rs.next(sizeGen));
            Map<InetAddressAndPort, EndpointState> map = Maps.newHashMapWithExpectedSize(size);
            for (int i = 0; i < size; i++)
            {
                while (true)
                {
                    InetAddressAndPort address = addressAndPorts.generate(rs);
                    if (map.containsKey(address)) continue;
                    map.put(address, states.generate(rs));
                    break;
                }
            }
            return map;
        };
        return mapGen;
    }

=======
    public void testGossipAndTokenMetadataCacheMismatchExist() throws IOException
    {
        SchemaLoader.prepareServer();
        Util.createInitialRing(ss, partitioner, endpointTokens, keyTokens, hosts, hostIds, 2);
        Gossiper.instance.start(1);
        EndpointState host0State = Gossiper.instance.getEndpointStateForEndpoint(hosts.get(0));
        EndpointState host1State = Gossiper.instance.getEndpointStateForEndpoint(hosts.get(1));

        Gossiper.instance.injectApplicationState(hosts.get(1), ApplicationState.RELEASE_VERSION, new VersionedValue.VersionedValueFactory(null).releaseVersion(SystemKeyspace.CURRENT_VERSION.toString()));
        host0State.addApplicationState(ApplicationState.STATUS_WITH_PORT, StorageService.instance.valueFactory.normal(new ArrayList<Token>(){{add(DatabaseDescriptor.getPartitioner().getRandomToken());}}));
        host1State.addApplicationState(ApplicationState.STATUS_WITH_PORT, StorageService.instance.valueFactory.normal(new ArrayList<Token>(){{add(DatabaseDescriptor.getPartitioner().getRandomToken());}}));
        Gossiper.instance.applyStateLocally(ImmutableMap.of(hosts.get(1), host0State));
        Map<String, List<String>> output = Gossiper.instance.compareGossipAndTokenMetadata();
        assertTrue(output.isEmpty());
        assertEquals(StorageService.instance.getTokenMetadata().getTokens(hosts.get(0)), StorageService.instance.getTokensFor(hosts.get(0)));
        assertEquals(StorageService.instance.getTokenMetadata().getTokens(hosts.get(1)), StorageService.instance.getTokensFor(hosts.get(1)));

        // edit the tokens in the Gossip cache to create a mismatch between the two caches
        host0State.addApplicationState(ApplicationState.TOKENS, StorageService.instance.valueFactory.tokens(new ArrayList<Token>(){{add(DatabaseDescriptor.getPartitioner().getRandomToken());}}));

        output = Gossiper.instance.compareGossipAndTokenMetadata();
        assertTrue(output.containsKey("/127.0.0.1:7012"));
    }

    @Test
    public void testGossipAndTokenMetadataCacheMismatchDoNotExist() throws IOException
    {
        SchemaLoader.prepareServer();
        Util.createInitialRing(ss, partitioner, endpointTokens, keyTokens, hosts, hostIds, 2);
        Gossiper.instance.start(1);

        Gossiper.instance.injectApplicationState(hosts.get(1), ApplicationState.RELEASE_VERSION, new VersionedValue.VersionedValueFactory(null).releaseVersion(SystemKeyspace.CURRENT_VERSION.toString()));

        assertEquals(StorageService.instance.getTokenMetadata().getTokens(hosts.get(0)), StorageService.instance.getTokensFor(hosts.get(0)));
        assertEquals(StorageService.instance.getTokenMetadata().getTokens(hosts.get(1)), StorageService.instance.getTokensFor(hosts.get(1)));
        // no impact to the cache if there is no cache coherence
        Map<String, List<String>> output = Gossiper.instance.compareGossipAndTokenMetadata();
        assertTrue(output.isEmpty());
        assertEquals(StorageService.instance.getTokenMetadata().getTokens(hosts.get(0)), StorageService.instance.getTokensFor(hosts.get(0)));
        assertEquals(StorageService.instance.getTokenMetadata().getTokens(hosts.get(1)), StorageService.instance.getTokensFor(hosts.get(1)));
    }


    @Test
    public void testGossipAndTokenMetadataCacheIgnoreNonNormalNode() throws IOException
    {
        SchemaLoader.prepareServer();
        Util.createInitialRing(ss, partitioner, endpointTokens, keyTokens, hosts, hostIds, 2);
        Gossiper.instance.start(1);

        EndpointState host0State = Gossiper.instance.getEndpointStateForEndpoint(hosts.get(0));
        Gossiper.instance.injectApplicationState(hosts.get(1), ApplicationState.RELEASE_VERSION, new VersionedValue.VersionedValueFactory(null).releaseVersion(SystemKeyspace.CURRENT_VERSION.toString()));

        assertEquals(StorageService.instance.getTokenMetadata().getTokens(hosts.get(0)), StorageService.instance.getTokensFor(hosts.get(0)));
        assertEquals(StorageService.instance.getTokenMetadata().getTokens(hosts.get(1)), StorageService.instance.getTokensFor(hosts.get(1)));

        // Change host1's status to non-normal
        host0State.addApplicationState(ApplicationState.STATUS, StorageService.instance.valueFactory.leaving(new ArrayList<Token>(){{add(new ByteOrderedPartitioner.BytesToken(new byte[]{ 1}));}}));
        // Now intentionally inject inconsistency between the Gossip cache and storage service cache
        host0State.addApplicationState(ApplicationState.TOKENS, StorageService.instance.valueFactory.tokens(new ArrayList<Token>(){{add(new ByteOrderedPartitioner.BytesToken(new byte[]{1,2,3}));}}));

        assertNotEquals(StorageService.instance.getTokenMetadata().getTokens(hosts.get(0)), StorageService.instance.getTokensFor(hosts.get(0)));
        assertEquals(StorageService.instance.getTokenMetadata().getTokens(hosts.get(1)), StorageService.instance.getTokensFor(hosts.get(1)));

        // Because host1 is not yet "NORMAL", it should be skipped in fixing the caches
        Map<String, List<String>> output = Gossiper.instance.compareGossipAndTokenMetadata();
        assertTrue(output.isEmpty());
        assertNotEquals(StorageService.instance.getTokenMetadata().getTokens(hosts.get(0)), StorageService.instance.getTokensFor(hosts.get(0)));
        assertEquals(StorageService.instance.getTokenMetadata().getTokens(hosts.get(1)), StorageService.instance.getTokensFor(hosts.get(1)));
    }

    @Test
    public void testCacheMismatchIfTokenMetadataCacheIsMissingTheEndpoint() throws IOException
    {
        SchemaLoader.prepareServer();
        Util.createInitialRing(ss, partitioner, endpointTokens, keyTokens, hosts, hostIds, 2);
        Gossiper.instance.start(1);
        EndpointState host0State = Gossiper.instance.getEndpointStateForEndpoint(hosts.get(0));
        EndpointState host1State = Gossiper.instance.getEndpointStateForEndpoint(hosts.get(1));

        Gossiper.instance.injectApplicationState(hosts.get(1), ApplicationState.RELEASE_VERSION, new VersionedValue.VersionedValueFactory(null).releaseVersion(SystemKeyspace.CURRENT_VERSION.toString()));
        host0State.addApplicationState(ApplicationState.STATUS_WITH_PORT, StorageService.instance.valueFactory.normal(new ArrayList<Token>(){{add(DatabaseDescriptor.getPartitioner().getRandomToken());}}));
        host1State.addApplicationState(ApplicationState.STATUS_WITH_PORT, StorageService.instance.valueFactory.normal(new ArrayList<Token>(){{add(DatabaseDescriptor.getPartitioner().getRandomToken());}}));
        Gossiper.instance.applyStateLocally(ImmutableMap.of(hosts.get(1), host0State));
        Map<String, List<String>> output = Gossiper.instance.compareGossipAndTokenMetadata();
        assertTrue(output.isEmpty());
        // Gossip tokens should be used as the source of truth in case of a mismtach
        Collection<Token> gossipTokensHost0 = getGossipCacheTokens(0);
        Collection<Token> gossipTokensHost1 = getGossipCacheTokens(1);

        assertEquals(getTokenMetadataCacheTokens(0), getGossipCacheTokens(0));
        assertEquals(getTokenMetadataCacheTokens(1), getGossipCacheTokens(1));

        // remove the tokens from TokenMetadata cache to create a mismatch between the two caches
        StorageService.instance.getTokenMetadata().removeEndpoint(hosts.get(0));
        output = Gossiper.instance.compareGossipAndTokenMetadata();
        assertTrue(output.containsKey("/127.0.0.1:7012"));
        try
        {
            getTokenMetadataCacheTokens(0);
            fail("Expected AssertionError");
        }
        catch (AssertionError e)
        {
            assertTrue(e.getMessage().contains("Unable to get tokens for /127.0.0.1:7012; it is not a member"));
        }
        assertEquals(getTokenMetadataCacheTokens(1), gossipTokensHost1);
        assertEquals(getTokenMetadataCacheTokens(1), getGossipCacheTokens(1));
    }

    private Collection<Token> getTokenMetadataCacheTokens(int hostIndex)
    {
        return StorageService.instance.getTokenMetadata().getTokens(hosts.get(hostIndex));
    }

    private Collection<Token> getGossipCacheTokens(int hostIndex)
    {
        return StorageService.instance.getTokensFor(hosts.get(hostIndex));
    }


>>>>>>> e5c919f2
    static class SimpleStateChangeListener implements IEndpointStateChangeSubscriber
    {
        static class OnChangeParams
        {
            InetAddressAndPort endpoint;
            ApplicationState state;
            VersionedValue value;

            OnChangeParams(InetAddressAndPort endpoint, ApplicationState state, VersionedValue value)
            {
                this.endpoint = endpoint;
                this.state = state;
                this.value = value;
            }
        }

        private volatile Consumer<OnChangeParams> onChangeVerifier;

        public void setOnChangeVerifier(Consumer<OnChangeParams> verifier)
        {
            onChangeVerifier = verifier;
        }

        public void onJoin(InetAddressAndPort endpoint, EndpointState epState) {}
        public void beforeChange(InetAddressAndPort endpoint, EndpointState currentState, ApplicationState newStateKey, VersionedValue newValue) {}
        public void onAlive(InetAddressAndPort endpoint, EndpointState state) {}
        public void onDead(InetAddressAndPort endpoint, EndpointState state) {}
        public void onRemove(InetAddressAndPort endpoint) {}
        public void onRestart(InetAddressAndPort endpoint, EndpointState state) {}

        public void onChange(InetAddressAndPort endpoint, ApplicationState state, VersionedValue value)
        {
            onChangeVerifier.accept(new OnChangeParams(endpoint, state, value));
        }
    }

    static class TestSeedProvider implements SeedProvider
    {
        private List<InetAddressAndPort> seeds;

        TestSeedProvider(List<InetAddressAndPort> seeds)
        {
            this.seeds = seeds;
        }

        @Override
        public List<InetAddressAndPort> getSeeds()
        {
            return seeds;
        }
    }

    // A seed provider for testing which throws assertion errors when queried
    static class ErrorSeedProvider implements SeedProvider
    {
        @Override
        public List<InetAddressAndPort> getSeeds()
        {
            assert(false);
            return new ArrayList<>();
        }
    }
}<|MERGE_RESOLUTION|>--- conflicted
+++ resolved
@@ -59,7 +59,6 @@
 import org.assertj.core.api.Assertions;
 import org.quicktheories.core.Gen;
 import org.quicktheories.impl.Constraint;
-
 import static org.apache.cassandra.config.CassandraRelevantProperties.GOSSIP_DISABLE_THREAD_VALIDATION;
 import static org.junit.Assert.assertEquals;
 import static org.junit.Assert.assertFalse;
@@ -503,7 +502,6 @@
     }
 
     @Test
-<<<<<<< HEAD
     public void orderingComparator()
     {
         qt().forAll(epStateMapGen()).checkAssert(map -> {
@@ -586,7 +584,6 @@
         return mapGen;
     }
 
-=======
     public void testGossipAndTokenMetadataCacheMismatchExist() throws IOException
     {
         SchemaLoader.prepareServer();
@@ -708,7 +705,6 @@
     }
 
 
->>>>>>> e5c919f2
     static class SimpleStateChangeListener implements IEndpointStateChangeSubscriber
     {
         static class OnChangeParams
