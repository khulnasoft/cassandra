/*
* Licensed to the Apache Software Foundation (ASF) under one
* or more contributor license agreements.  See the NOTICE file
* distributed with this work for additional information
* regarding copyright ownership.  The ASF licenses this file
* to you under the Apache License, Version 2.0 (the
* "License"); you may not use this file except in compliance
* with the License.  You may obtain a copy of the License at
*
*    http://www.apache.org/licenses/LICENSE-2.0
*
* Unless required by applicable law or agreed to in writing,
* software distributed under the License is distributed on an
* "AS IS" BASIS, WITHOUT WARRANTIES OR CONDITIONS OF ANY
* KIND, either express or implied.  See the License for the
* specific language governing permissions and limitations
* under the License.
*/
package org.apache.cassandra.db.lifecycle;

import java.util.ArrayList;
import java.util.Collections;
import java.util.List;
import java.util.concurrent.atomic.AtomicInteger;
import java.util.concurrent.atomic.AtomicReference;

import javax.annotation.Nullable;

import com.google.common.base.Function;
import com.google.common.base.Predicate;
import com.google.common.collect.ImmutableList;
import com.google.common.collect.Iterables;
import org.junit.BeforeClass;
import org.junit.Test;

import junit.framework.Assert;
import org.apache.cassandra.MockSchema;
import org.apache.cassandra.config.DatabaseDescriptor;
import org.apache.cassandra.db.ColumnFamilyStore;
import org.apache.cassandra.db.Memtable;
import org.apache.cassandra.db.commitlog.CommitLog;
import org.apache.cassandra.db.commitlog.CommitLogPosition;
import org.apache.cassandra.db.compaction.OperationType;
import org.apache.cassandra.io.sstable.format.SSTableReader;
import org.apache.cassandra.notifications.*;
import org.apache.cassandra.utils.concurrent.OpOrder;

import static com.google.common.collect.ImmutableSet.copyOf;
import static java.util.Collections.singleton;

public class TrackerTest
{

    private static final class MockListener implements INotificationConsumer
    {
        final boolean throwException;
        final List<INotification> received = new ArrayList<>();
        final List<Object> senders = new ArrayList<>();

        private MockListener(boolean throwException)
        {
            this.throwException = throwException;
        }

        public void handleNotification(INotification notification, Object sender)
        {
            if (throwException)
                throw new RuntimeException();
            received.add(notification);
            senders.add(sender);
        }
    }

    @BeforeClass
    public static void setUp()
    {
<<<<<<< HEAD
        DatabaseDescriptor.daemonInitialization();
=======
        DatabaseDescriptor.setDaemonInitialized();
>>>>>>> 0fe82be8
        MockSchema.cleanup();
    }

    @Test
    public void testTryModify()
    {
        ColumnFamilyStore cfs = MockSchema.newCFS();
        Tracker tracker = new Tracker(null, false);
        List<SSTableReader> readers = ImmutableList.of(MockSchema.sstable(0, true, cfs), MockSchema.sstable(1, cfs), MockSchema.sstable(2, cfs));
        tracker.addInitialSSTables(copyOf(readers));
        Assert.assertNull(tracker.tryModify(ImmutableList.of(MockSchema.sstable(0, cfs)), OperationType.COMPACTION));
        try (LifecycleTransaction txn = tracker.tryModify(readers.get(0), OperationType.COMPACTION);)
        {
            Assert.assertNotNull(txn);
            Assert.assertNull(tracker.tryModify(readers.get(0), OperationType.COMPACTION));
            Assert.assertEquals(1, txn.originals().size());
            Assert.assertTrue(txn.originals().contains(readers.get(0)));
        }
        try (LifecycleTransaction txn = tracker.tryModify(Collections.<SSTableReader>emptyList(), OperationType.COMPACTION);)
        {
            Assert.assertNotNull(txn);
            Assert.assertEquals(0, txn.originals().size());
        }
        readers.get(0).selfRef().release();
    }

    @Test
    public void testApply()
    {
        final ColumnFamilyStore cfs = MockSchema.newCFS();
        final Tracker tracker = new Tracker(null, false);
        final View resultView = ViewTest.fakeView(0, 0, cfs);
        final AtomicInteger count = new AtomicInteger();
        tracker.apply(new Predicate<View>()
        {
            public boolean apply(View view)
            {
                // confound the CAS by swapping the view, and check we retry
                if (count.incrementAndGet() < 3)
                    tracker.view.set(ViewTest.fakeView(0, 0, cfs));
                return true;
            }
        }, new Function<View, View>()
        {
            @Nullable
            public View apply(View view)
            {
                return resultView;
            }
        });
        Assert.assertEquals(3, count.get());
        Assert.assertEquals(resultView, tracker.getView());

        count.set(0);
        // check that if the predicate returns false, we stop immediately and return null
        Assert.assertNull(tracker.apply(new Predicate<View>()
        {
            public boolean apply(View view)
            {
                count.incrementAndGet();
                return false;
            }
        }, null));
        Assert.assertEquals(1, count.get());
        Assert.assertEquals(resultView, tracker.getView());
    }

    @Test
    public void testAddInitialSSTables()
    {
        ColumnFamilyStore cfs = MockSchema.newCFS();
        Tracker tracker = cfs.getTracker();
        List<SSTableReader> readers = ImmutableList.of(MockSchema.sstable(0, 17, cfs),
                                                       MockSchema.sstable(1, 121, cfs),
                                                       MockSchema.sstable(2, 9, cfs));
        tracker.addInitialSSTables(copyOf(readers));

        Assert.assertEquals(3, tracker.view.get().sstables.size());

        for (SSTableReader reader : readers)
            Assert.assertTrue(reader.isKeyCacheSetup());

        Assert.assertEquals(17 + 121 + 9, cfs.metric.liveDiskSpaceUsed.getCount());
    }

    @Test
    public void testAddSSTables()
    {
        boolean backups = DatabaseDescriptor.isIncrementalBackupsEnabled();
        DatabaseDescriptor.setIncrementalBackupsEnabled(false);
        ColumnFamilyStore cfs = MockSchema.newCFS();
        Tracker tracker = cfs.getTracker();
        MockListener listener = new MockListener(false);
        tracker.subscribe(listener);
        List<SSTableReader> readers = ImmutableList.of(MockSchema.sstable(0, 17, cfs),
                                                       MockSchema.sstable(1, 121, cfs),
                                                       MockSchema.sstable(2, 9, cfs));
        tracker.addSSTables(copyOf(readers));

        Assert.assertEquals(3, tracker.view.get().sstables.size());

        for (SSTableReader reader : readers)
            Assert.assertTrue(reader.isKeyCacheSetup());

        Assert.assertEquals(17 + 121 + 9, cfs.metric.liveDiskSpaceUsed.getCount());
        Assert.assertEquals(1, listener.senders.size());
        Assert.assertEquals(tracker, listener.senders.get(0));
        Assert.assertTrue(listener.received.get(0) instanceof SSTableAddedNotification);
        DatabaseDescriptor.setIncrementalBackupsEnabled(backups);
    }

    @Test
    public void testDropSSTables()
    {
        testDropSSTables(false);
        LogTransaction.waitForDeletions();
        testDropSSTables(true);
        LogTransaction.waitForDeletions();
    }

    private void testDropSSTables(boolean invalidate)
    {
        ColumnFamilyStore cfs = MockSchema.newCFS();
        Tracker tracker = cfs.getTracker();
        MockListener listener = new MockListener(false);
        tracker.subscribe(listener);
        final List<SSTableReader> readers = ImmutableList.of(MockSchema.sstable(0, 9, true, cfs),
                                                             MockSchema.sstable(1, 15, true, cfs),
                                                             MockSchema.sstable(2, 71, true, cfs));
        tracker.addInitialSSTables(copyOf(readers));

        try (LifecycleTransaction txn = tracker.tryModify(readers.get(0), OperationType.COMPACTION))
        {
            if (invalidate)
            {
                cfs.invalidate(false);
            }
            else
            {
                tracker.dropSSTables();
                LogTransaction.waitForDeletions();
            }
            Assert.assertEquals(9, cfs.metric.totalDiskSpaceUsed.getCount());
            Assert.assertEquals(9, cfs.metric.liveDiskSpaceUsed.getCount());
            Assert.assertEquals(1, tracker.getView().sstables.size());
        }
        if (!invalidate)
        {
            Assert.assertEquals(1, tracker.getView().sstables.size());
            Assert.assertEquals(readers.get(0), Iterables.getFirst(tracker.getView().sstables, null));
            Assert.assertEquals(1, readers.get(0).selfRef().globalCount());
            Assert.assertFalse(readers.get(0).isMarkedCompacted());
            for (SSTableReader reader : readers.subList(1, 3))
            {
                Assert.assertEquals(0, reader.selfRef().globalCount());
                Assert.assertTrue(reader.isMarkedCompacted());
            }

            Assert.assertNull(tracker.dropSSTables(reader -> reader != readers.get(0), OperationType.UNKNOWN, null));

            Assert.assertEquals(1, tracker.getView().sstables.size());
            Assert.assertEquals(3, listener.received.size());
            Assert.assertEquals(tracker, listener.senders.get(0));
            Assert.assertTrue(listener.received.get(0) instanceof SSTableDeletingNotification);
            Assert.assertTrue(listener.received.get(1) instanceof  SSTableDeletingNotification);
            Assert.assertTrue(listener.received.get(2) instanceof SSTableListChangedNotification);
            Assert.assertEquals(readers.get(1), ((SSTableDeletingNotification) listener.received.get(0)).deleting);
            Assert.assertEquals(readers.get(2), ((SSTableDeletingNotification)listener.received.get(1)).deleting);
            Assert.assertEquals(2, ((SSTableListChangedNotification) listener.received.get(2)).removed.size());
            Assert.assertEquals(0, ((SSTableListChangedNotification) listener.received.get(2)).added.size());
            Assert.assertEquals(9, cfs.metric.liveDiskSpaceUsed.getCount());
            readers.get(0).selfRef().release();
        }
        else
        {
            Assert.assertEquals(0, tracker.getView().sstables.size());
            Assert.assertEquals(0, cfs.metric.liveDiskSpaceUsed.getCount());
            for (SSTableReader reader : readers)
                Assert.assertTrue(reader.isMarkedCompacted());
        }
    }

    @Test
    public void testMemtableReplacement()
    {
        boolean backups = DatabaseDescriptor.isIncrementalBackupsEnabled();
        DatabaseDescriptor.setIncrementalBackupsEnabled(false);
        ColumnFamilyStore cfs = MockSchema.newCFS();
        MockListener listener = new MockListener(false);
        Tracker tracker = cfs.getTracker();
        tracker.subscribe(listener);

        Memtable prev1 = tracker.switchMemtable(true, new Memtable(new AtomicReference<>(CommitLog.instance.getCurrentPosition()), cfs));
        OpOrder.Group write1 = cfs.keyspace.writeOrder.getCurrent();
        OpOrder.Barrier barrier1 = cfs.keyspace.writeOrder.newBarrier();
        prev1.setDiscarding(barrier1, new AtomicReference<>(CommitLog.instance.getCurrentPosition()));
        barrier1.issue();
        Memtable prev2 = tracker.switchMemtable(false, new Memtable(new AtomicReference<>(CommitLog.instance.getCurrentPosition()), cfs));
        OpOrder.Group write2 = cfs.keyspace.writeOrder.getCurrent();
        OpOrder.Barrier barrier2 = cfs.keyspace.writeOrder.newBarrier();
        prev2.setDiscarding(barrier2, new AtomicReference<>(CommitLog.instance.getCurrentPosition()));
        barrier2.issue();
        Memtable cur = tracker.getView().getCurrentMemtable();
        OpOrder.Group writecur = cfs.keyspace.writeOrder.getCurrent();
        Assert.assertEquals(prev1, tracker.getMemtableFor(write1, CommitLogPosition.NONE));
        Assert.assertEquals(prev2, tracker.getMemtableFor(write2, CommitLogPosition.NONE));
        Assert.assertEquals(cur, tracker.getMemtableFor(writecur, CommitLogPosition.NONE));
        Assert.assertEquals(2, listener.received.size());
        Assert.assertTrue(listener.received.get(0) instanceof MemtableRenewedNotification);
        Assert.assertTrue(listener.received.get(1) instanceof MemtableSwitchedNotification);
        listener.received.clear();

        tracker.markFlushing(prev2);
        Assert.assertEquals(1, tracker.getView().flushingMemtables.size());
        Assert.assertTrue(tracker.getView().flushingMemtables.contains(prev2));

        tracker.markFlushing(prev1);
        Assert.assertTrue(tracker.getView().flushingMemtables.contains(prev1));
        Assert.assertEquals(2, tracker.getView().flushingMemtables.size());

        tracker.replaceFlushed(prev1, Collections.emptyList());
        Assert.assertEquals(1, tracker.getView().flushingMemtables.size());
        Assert.assertTrue(tracker.getView().flushingMemtables.contains(prev2));

        SSTableReader reader = MockSchema.sstable(0, 10, false, cfs);
        tracker.replaceFlushed(prev2, singleton(reader));
        Assert.assertEquals(1, tracker.getView().sstables.size());
        Assert.assertEquals(2, listener.received.size());
        Assert.assertEquals(prev2, ((MemtableDiscardedNotification) listener.received.get(0)).memtable);
        Assert.assertEquals(singleton(reader), ((SSTableAddedNotification) listener.received.get(1)).added);
        listener.received.clear();
        Assert.assertTrue(reader.isKeyCacheSetup());
        Assert.assertEquals(10, cfs.metric.liveDiskSpaceUsed.getCount());

        // test invalidated CFS
        cfs = MockSchema.newCFS();
        tracker = cfs.getTracker();
        listener = new MockListener(false);
        tracker.subscribe(listener);
        prev1 = tracker.switchMemtable(false, new Memtable(new AtomicReference<>(CommitLog.instance.getCurrentPosition()), cfs));
        tracker.markFlushing(prev1);
        reader = MockSchema.sstable(0, 10, true, cfs);
        cfs.invalidate(false);
        tracker.replaceFlushed(prev1, singleton(reader));
        Assert.assertEquals(0, tracker.getView().sstables.size());
        Assert.assertEquals(0, tracker.getView().flushingMemtables.size());
        Assert.assertEquals(0, cfs.metric.liveDiskSpaceUsed.getCount());
        Assert.assertEquals(5, listener.received.size());
        Assert.assertEquals(prev1, ((MemtableSwitchedNotification) listener.received.get(0)).memtable);
        Assert.assertEquals(prev1, ((MemtableDiscardedNotification) listener.received.get(1)).memtable);
        Assert.assertEquals(singleton(reader), ((SSTableAddedNotification) listener.received.get(2)).added);
        Assert.assertTrue(listener.received.get(3) instanceof SSTableDeletingNotification);
        Assert.assertEquals(1, ((SSTableListChangedNotification) listener.received.get(4)).removed.size());
        DatabaseDescriptor.setIncrementalBackupsEnabled(backups);
    }

    @Test
    public void testNotifications()
    {
        ColumnFamilyStore cfs = MockSchema.newCFS();
        SSTableReader r1 = MockSchema.sstable(0, cfs), r2 = MockSchema.sstable(1, cfs);
        Tracker tracker = new Tracker(null, false);
        MockListener listener = new MockListener(false);
        tracker.subscribe(listener);
        tracker.notifyAdded(singleton(r1));
        Assert.assertEquals(singleton(r1), ((SSTableAddedNotification) listener.received.get(0)).added);
        listener.received.clear();
        tracker.notifyDeleting(r1);
        Assert.assertEquals(r1, ((SSTableDeletingNotification) listener.received.get(0)).deleting);
        listener.received.clear();
        Assert.assertNull(tracker.notifySSTablesChanged(singleton(r1), singleton(r2), OperationType.COMPACTION, null));
        Assert.assertEquals(singleton(r1), ((SSTableListChangedNotification) listener.received.get(0)).removed);
        Assert.assertEquals(singleton(r2), ((SSTableListChangedNotification) listener.received.get(0)).added);
        listener.received.clear();
        tracker.notifySSTableRepairedStatusChanged(singleton(r1));
        Assert.assertEquals(singleton(r1), ((SSTableRepairStatusChanged) listener.received.get(0)).sstables);
        listener.received.clear();
        Memtable memtable = MockSchema.memtable(cfs);
        tracker.notifyRenewed(memtable);
        Assert.assertEquals(memtable, ((MemtableRenewedNotification) listener.received.get(0)).renewed);
        listener.received.clear();
        tracker.unsubscribe(listener);
        MockListener failListener = new MockListener(true);
        tracker.subscribe(failListener);
        tracker.subscribe(listener);
        Assert.assertNotNull(tracker.notifyAdded(singleton(r1), null));
        Assert.assertEquals(singleton(r1), ((SSTableAddedNotification) listener.received.get(0)).added);
        listener.received.clear();
        Assert.assertNotNull(tracker.notifySSTablesChanged(singleton(r1), singleton(r2), OperationType.COMPACTION, null));
        Assert.assertEquals(singleton(r1), ((SSTableListChangedNotification) listener.received.get(0)).removed);
        Assert.assertEquals(singleton(r2), ((SSTableListChangedNotification) listener.received.get(0)).added);
        listener.received.clear();
    }

}<|MERGE_RESOLUTION|>--- conflicted
+++ resolved
@@ -74,11 +74,7 @@
     @BeforeClass
     public static void setUp()
     {
-<<<<<<< HEAD
         DatabaseDescriptor.daemonInitialization();
-=======
-        DatabaseDescriptor.setDaemonInitialized();
->>>>>>> 0fe82be8
         MockSchema.cleanup();
     }
 
