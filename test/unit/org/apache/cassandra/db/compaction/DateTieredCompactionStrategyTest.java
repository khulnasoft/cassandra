--- conflicted
+++ resolved
@@ -325,12 +325,8 @@
         assertEquals(1, Iterables.size(t.transaction.originals()));
         SSTableReader sstable = t.transaction.originals().iterator().next();
         assertEquals(sstable, expiredSSTable);
-<<<<<<< HEAD
         t.transaction.abort();
-=======
-        cfs.getDataTracker().unmarkCompacting(cfs.getSSTables());
         cfs.truncateBlocking();
->>>>>>> 99617a52
     }
 
     @Test
@@ -369,13 +365,8 @@
         DateTieredCompactionStrategy dtcs = new DateTieredCompactionStrategy(cfs, options);
         for (SSTableReader sstable : cfs.getSSTables())
             dtcs.addSSTable(sstable);
-<<<<<<< HEAD
-        assertEquals(20, dtcs.getNextBackgroundTask(0).transaction.originals().size());
-=======
         AbstractCompactionTask task = dtcs.getNextBackgroundTask(0);
-        assertEquals(20, task.sstables.size());
-        cfs.getDataTracker().unmarkCompacting(task.sstables);
-        cfs.truncateBlocking();
->>>>>>> 99617a52
+        assertEquals(20, task.transaction.originals().size());
+        task.transaction.abort();
     }
 }