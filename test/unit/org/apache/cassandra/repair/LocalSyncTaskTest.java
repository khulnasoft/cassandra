/*
 * Licensed to the Apache Software Foundation (ASF) under one
 * or more contributor license agreements.  See the NOTICE file
 * distributed with this work for additional information
 * regarding copyright ownership.  The ASF licenses this file
 * to you under the Apache License, Version 2.0 (the
 * "License"); you may not use this file except in compliance
 * with the License.  You may obtain a copy of the License at
 *
 *     http://www.apache.org/licenses/LICENSE-2.0
 *
 * Unless required by applicable law or agreed to in writing, software
 * distributed under the License is distributed on an "AS IS" BASIS,
 * WITHOUT WARRANTIES OR CONDITIONS OF ANY KIND, either express or implied.
 * See the License for the specific language governing permissions and
 * limitations under the License.
 */

package org.apache.cassandra.repair;

import java.net.InetAddress;
import java.util.Arrays;
import java.util.HashSet;
import java.util.Set;
import java.util.UUID;

import org.junit.BeforeClass;
import org.junit.Test;
import org.apache.cassandra.SchemaLoader;
import org.apache.cassandra.db.ColumnFamilyStore;
import org.apache.cassandra.db.Keyspace;
import org.apache.cassandra.dht.IPartitioner;
import org.apache.cassandra.dht.Murmur3Partitioner;
import org.apache.cassandra.dht.Range;
import org.apache.cassandra.dht.Token;
import org.apache.cassandra.schema.KeyspaceParams;
import org.apache.cassandra.service.ActiveRepairService;
import org.apache.cassandra.utils.MerkleTree;
import org.apache.cassandra.utils.MerkleTrees;

import static org.junit.Assert.assertEquals;

public class LocalSyncTaskTest extends SchemaLoader
{
    private static final IPartitioner partirioner = Murmur3Partitioner.instance;
    public static final String KEYSPACE1 = "DifferencerTest";
    public static final String CF_STANDARD = "Standard1";

    @BeforeClass
    public static void defineSchema() throws Exception
    {
        SchemaLoader.prepareServer();
        SchemaLoader.createKeyspace(KEYSPACE1,
                                    KeyspaceParams.simple(1),
                                    SchemaLoader.standardCFMD(KEYSPACE1, CF_STANDARD));
    }

    /**
     * When there is no difference between two, LocalSyncTask should return stats with 0 difference.
     */
    @Test
    public void testNoDifference() throws Throwable
    {
        final InetAddress ep1 = InetAddress.getByName("127.0.0.1");
        final InetAddress ep2 = InetAddress.getByName("127.0.0.1");

        Range<Token> range = new Range<>(partirioner.getMinimumToken(), partirioner.getRandomToken());
        RepairJobDesc desc = new RepairJobDesc(UUID.randomUUID(), UUID.randomUUID(), KEYSPACE1, "Standard1", Arrays.asList(range));

        MerkleTrees tree1 = createInitialTree(desc);

        MerkleTrees tree2 = createInitialTree(desc);

        // difference the trees
        // note: we reuse the same endpoint which is bogus in theory but fine here
        TreeResponse r1 = new TreeResponse(ep1, tree1);
        TreeResponse r2 = new TreeResponse(ep2, tree2);
        LocalSyncTask task = new LocalSyncTask(desc, r1, r2, ActiveRepairService.UNREPAIRED_SSTABLE);
        task.run();

        assertEquals(0, task.get().numberOfDifferences);
    }

    @Test
    public void testDifference() throws Throwable
    {
        Range<Token> range = new Range<>(partirioner.getMinimumToken(), partirioner.getRandomToken());
        UUID parentRepairSession = UUID.randomUUID();
        Keyspace keyspace = Keyspace.open(KEYSPACE1);
        ColumnFamilyStore cfs = keyspace.getColumnFamilyStore("Standard1");

<<<<<<< HEAD
        ActiveRepairService.instance.registerParentRepairSession(parentRepairSession, Arrays.asList(cfs), Arrays.asList(range), false, System.currentTimeMillis());

        RepairJobDesc desc = new RepairJobDesc(parentRepairSession, UUID.randomUUID(), KEYSPACE1, "Standard1", Arrays.asList(range));
=======
        ActiveRepairService.instance.registerParentRepairSession(parentRepairSession, Arrays.asList(cfs), Arrays.asList(range), false, false);
>>>>>>> 842f1509

        MerkleTrees tree1 = createInitialTree(desc);

        MerkleTrees tree2 = createInitialTree(desc);

        // change a range in one of the trees
        Token token = partirioner.midpoint(range.left, range.right);
        tree1.invalidate(token);
        MerkleTree.TreeRange changed = tree1.get(token);
        changed.hash("non-empty hash!".getBytes());

        Set<Range<Token>> interesting = new HashSet<>();
        interesting.add(changed);

        // difference the trees
        // note: we reuse the same endpoint which is bogus in theory but fine here
        TreeResponse r1 = new TreeResponse(InetAddress.getByName("127.0.0.1"), tree1);
        TreeResponse r2 = new TreeResponse(InetAddress.getByName("127.0.0.2"), tree2);
        LocalSyncTask task = new LocalSyncTask(desc, r1, r2, ActiveRepairService.UNREPAIRED_SSTABLE);
        task.run();

        // ensure that the changed range was recorded
        assertEquals("Wrong differing ranges", interesting.size(), task.getCurrentStat().numberOfDifferences);
    }

    private MerkleTrees createInitialTree(RepairJobDesc desc)
    {
        MerkleTrees tree = new MerkleTrees(partirioner);
        tree.addMerkleTrees((int) Math.pow(2, 15), desc.ranges);
        tree.init();
        for (MerkleTree.TreeRange r : tree.invalids())
        {
            r.ensureHashInitialised();
        }
        return tree;
    }
}<|MERGE_RESOLUTION|>--- conflicted
+++ resolved
@@ -89,13 +89,9 @@
         Keyspace keyspace = Keyspace.open(KEYSPACE1);
         ColumnFamilyStore cfs = keyspace.getColumnFamilyStore("Standard1");
 
-<<<<<<< HEAD
-        ActiveRepairService.instance.registerParentRepairSession(parentRepairSession, Arrays.asList(cfs), Arrays.asList(range), false, System.currentTimeMillis());
+        ActiveRepairService.instance.registerParentRepairSession(parentRepairSession, Arrays.asList(cfs), Arrays.asList(range), false, System.currentTimeMillis(), false);
 
         RepairJobDesc desc = new RepairJobDesc(parentRepairSession, UUID.randomUUID(), KEYSPACE1, "Standard1", Arrays.asList(range));
-=======
-        ActiveRepairService.instance.registerParentRepairSession(parentRepairSession, Arrays.asList(cfs), Arrays.asList(range), false, false);
->>>>>>> 842f1509
 
         MerkleTrees tree1 = createInitialTree(desc);
 
