/*
 * Licensed to the Apache Software Foundation (ASF) under one
 * or more contributor license agreements.  See the NOTICE file
 * distributed with this work for additional information
 * regarding copyright ownership.  The ASF licenses this file
 * to you under the Apache License, Version 2.0 (the
 * "License"); you may not use this file except in compliance
 * with the License.  You may obtain a copy of the License at
 *
 *     http://www.apache.org/licenses/LICENSE-2.0
 *
 * Unless required by applicable law or agreed to in writing, software
 * distributed under the License is distributed on an "AS IS" BASIS,
 * WITHOUT WARRANTIES OR CONDITIONS OF ANY KIND, either express or implied.
 * See the License for the specific language governing permissions and
 * limitations under the License.
 */

package org.apache.cassandra.distributed.impl;

import java.io.ByteArrayOutputStream;
import java.io.IOException;
import java.io.PrintStream;
import java.net.BindException;
import java.net.InetSocketAddress;
import java.nio.ByteBuffer;
import java.nio.file.FileSystem;
import java.security.Permission;
import java.util.ArrayList;
import java.util.Collections;
import java.util.List;
import java.util.Map;
import java.util.Objects;
import java.util.UUID;
import java.util.concurrent.CopyOnWriteArrayList;
import java.util.concurrent.ExecutorService;
import java.util.concurrent.Future;
import java.util.concurrent.TimeUnit;
import java.util.concurrent.TimeoutException;
import java.util.concurrent.atomic.AtomicLong;
import java.util.stream.Stream;
import javax.management.ListenerNotFoundException;
import javax.management.Notification;
import javax.management.NotificationListener;
import javax.management.remote.JMXConnectorServer;
import javax.management.remote.rmi.RMIJRMPServerImpl;

import com.google.common.annotations.VisibleForTesting;
import com.google.common.util.concurrent.Uninterruptibles;
import org.slf4j.Logger;
import org.slf4j.LoggerFactory;

import io.netty.util.concurrent.GlobalEventExecutor;
import org.apache.cassandra.Util;
import org.apache.cassandra.auth.AuthCache;
import org.apache.cassandra.batchlog.Batch;
import org.apache.cassandra.batchlog.BatchlogManager;
import org.apache.cassandra.concurrent.ExecutorFactory;
import org.apache.cassandra.concurrent.ExecutorLocals;
import org.apache.cassandra.concurrent.ExecutorPlus;
import org.apache.cassandra.concurrent.ScheduledExecutors;
import org.apache.cassandra.concurrent.SharedExecutorPool;
import org.apache.cassandra.concurrent.Stage;
import org.apache.cassandra.config.Config;
import org.apache.cassandra.config.DatabaseDescriptor;
import org.apache.cassandra.config.YamlConfigurationLoader;
import org.apache.cassandra.cql3.CQLStatement;
import org.apache.cassandra.cql3.QueryHandler;
import org.apache.cassandra.cql3.QueryOptions;
import org.apache.cassandra.cql3.QueryProcessor;
import org.apache.cassandra.db.ColumnFamilyStore;
import org.apache.cassandra.db.Keyspace;
import org.apache.cassandra.db.SystemKeyspace;
import org.apache.cassandra.db.SystemKeyspaceMigrator41;
import org.apache.cassandra.db.commitlog.CommitLog;
import org.apache.cassandra.db.compaction.CompactionLogger;
import org.apache.cassandra.db.compaction.CompactionManager;
import org.apache.cassandra.db.memtable.AbstractAllocatorMemtable;
import org.apache.cassandra.distributed.Cluster;
import org.apache.cassandra.distributed.Constants;
import org.apache.cassandra.distributed.action.GossipHelper;
import org.apache.cassandra.distributed.api.ICluster;
import org.apache.cassandra.distributed.api.ICoordinator;
import org.apache.cassandra.distributed.api.IInstance;
import org.apache.cassandra.distributed.api.IInstanceConfig;
import org.apache.cassandra.distributed.api.IInvokableInstance;
import org.apache.cassandra.distributed.api.IListen;
import org.apache.cassandra.distributed.api.IMessage;
import org.apache.cassandra.distributed.api.LogAction;
import org.apache.cassandra.distributed.api.NodeToolResult;
import org.apache.cassandra.distributed.api.SimpleQueryResult;
import org.apache.cassandra.distributed.mock.nodetool.InternalNodeProbe;
import org.apache.cassandra.distributed.mock.nodetool.InternalNodeProbeFactory;
import org.apache.cassandra.distributed.shared.Metrics;
import org.apache.cassandra.distributed.shared.ThrowingRunnable;
import org.apache.cassandra.gms.Gossiper;
import org.apache.cassandra.hints.DTestSerializer;
import org.apache.cassandra.hints.HintsService;
import org.apache.cassandra.index.SecondaryIndexManager;
import org.apache.cassandra.io.IVersionedAsymmetricSerializer;
import org.apache.cassandra.io.sstable.IndexSummaryManager;
import org.apache.cassandra.io.sstable.format.SSTableReader;
import org.apache.cassandra.io.util.DataInputBuffer;
import org.apache.cassandra.io.util.DataOutputBuffer;
import org.apache.cassandra.io.util.DataOutputPlus;
import org.apache.cassandra.io.util.File;
import org.apache.cassandra.io.util.FileUtils;
import org.apache.cassandra.io.util.PathUtils;
import org.apache.cassandra.locator.InetAddressAndPort;
import org.apache.cassandra.metrics.CassandraMetricsRegistry;
import org.apache.cassandra.metrics.Sampler;
import org.apache.cassandra.net.Message;
import org.apache.cassandra.net.MessagingService;
import org.apache.cassandra.net.NoPayload;
import org.apache.cassandra.net.Verb;
import org.apache.cassandra.schema.MigrationCoordinator;
import org.apache.cassandra.schema.Schema;
import org.apache.cassandra.schema.SchemaConstants;
import org.apache.cassandra.service.ActiveRepairService;
import org.apache.cassandra.service.CassandraDaemon;
import org.apache.cassandra.service.ClientState;
import org.apache.cassandra.service.ClientWarn;
import org.apache.cassandra.service.DefaultFSErrorHandler;
import org.apache.cassandra.service.PendingRangeCalculatorService;
import org.apache.cassandra.service.QueryState;
import org.apache.cassandra.service.StorageService;
import org.apache.cassandra.service.StorageServiceMBean;
import org.apache.cassandra.service.paxos.PaxosRepair;
import org.apache.cassandra.service.paxos.PaxosState;
import org.apache.cassandra.service.paxos.uncommitted.UncommittedTableData;
import org.apache.cassandra.service.reads.thresholds.CoordinatorWarnings;
import org.apache.cassandra.service.snapshot.SnapshotManager;
import org.apache.cassandra.streaming.StreamManager;
import org.apache.cassandra.streaming.StreamReceiveTask;
import org.apache.cassandra.streaming.StreamTransferTask;
import org.apache.cassandra.streaming.async.NettyStreamingChannel;
import org.apache.cassandra.tools.NodeTool;
import org.apache.cassandra.tools.Output;
import org.apache.cassandra.tools.SystemExitException;
import org.apache.cassandra.tracing.TraceState;
import org.apache.cassandra.tracing.Tracing;
import org.apache.cassandra.transport.messages.ResultMessage;
import org.apache.cassandra.utils.ByteArrayUtil;
import org.apache.cassandra.utils.Closeable;
import org.apache.cassandra.utils.DiagnosticSnapshotService;
import org.apache.cassandra.utils.ExecutorUtils;
import org.apache.cassandra.utils.FBUtilities;
import org.apache.cassandra.utils.JMXServerUtils;
import org.apache.cassandra.utils.JVMStabilityInspector;
import org.apache.cassandra.utils.MBeanWrapper;
import org.apache.cassandra.utils.RMIClientSocketFactoryImpl;
import org.apache.cassandra.utils.Throwables;
import org.apache.cassandra.utils.concurrent.Ref;
import org.apache.cassandra.utils.memory.BufferPools;
import org.apache.cassandra.utils.progress.jmx.JMXBroadcastExecutor;

import static java.util.concurrent.TimeUnit.MINUTES;
import static org.apache.cassandra.concurrent.ExecutorFactory.Global.executorFactory;
import static org.apache.cassandra.distributed.api.Feature.BLANK_GOSSIP;
import static org.apache.cassandra.distributed.api.Feature.GOSSIP;
import static org.apache.cassandra.distributed.api.Feature.JMX;
import static org.apache.cassandra.distributed.api.Feature.NATIVE_PROTOCOL;
import static org.apache.cassandra.distributed.api.Feature.NETWORK;
import static org.apache.cassandra.distributed.impl.DistributedTestSnitch.fromCassandraInetAddressAndPort;
import static org.apache.cassandra.distributed.impl.DistributedTestSnitch.toCassandraInetAddressAndPort;
import static org.apache.cassandra.net.Verb.BATCH_STORE_REQ;
import static org.apache.cassandra.utils.Clock.Global.nanoTime;

/**
 * This class is instantiated on the relevant classloader, so its methods invoke the correct target classes automatically
 */
public class Instance extends IsolatedExecutor implements IInvokableInstance
{
    private static final int RMI_KEEPALIVE_TIME = 1000;
    private Logger inInstancelogger; // Defer creation until running in the instance context
    public final IInstanceConfig config;
    private volatile boolean initialized = false;
    private volatile boolean internodeMessagingStarted = false;
    private final AtomicLong startedAt = new AtomicLong();
    private JMXConnectorServer jmxConnectorServer;
    private JMXServerUtils.JmxRegistry registry;
    private RMIJRMPServerImpl jmxRmiServer;
    private MBeanWrapper.InstanceMBeanWrapper wrapper;
    private RMIClientSocketFactoryImpl clientSocketFactory;
    private CollectingRMIServerSocketFactoryImpl serverSocketFactory;
    private IsolatedJmx isolatedJmx;

    @Deprecated
    Instance(IInstanceConfig config, ClassLoader classLoader)
    {
        this(config, classLoader, null);
    }

    Instance(IInstanceConfig config, ClassLoader classLoader, FileSystem fileSystem)
    {
        this(config, classLoader, fileSystem, null);
    }

    Instance(IInstanceConfig config, ClassLoader classLoader, FileSystem fileSystem, ShutdownExecutor shutdownExecutor)
    {
        super("node" + config.num(), classLoader, executorFactory().pooled("isolatedExecutor", Integer.MAX_VALUE), shutdownExecutor);
        this.config = config;
        if (fileSystem != null)
            File.unsafeSetFilesystem(fileSystem);
        Object clusterId = Objects.requireNonNull(config.get(Constants.KEY_DTEST_API_CLUSTER_ID), "cluster_id is not defined");
        ClusterIDDefiner.setId("cluster-" + clusterId);
        InstanceIDDefiner.setInstanceId(config.num());
        FBUtilities.setBroadcastInetAddressAndPort(InetAddressAndPort.getByAddressOverrideDefaults(config.broadcastAddress().getAddress(),
                                                                                                   config.broadcastAddress().getPort()));

        // Set the config at instance creation, possibly before startup() has run on all other instances.
        // setMessagingVersions below will call runOnInstance which will instantiate
        // the MessagingService and dependencies preventing later changes to network parameters.
        Config single = loadConfig(config);
        Config.setOverrideLoadConfig(() -> single);

        // Enable streaming inbound handler tracking so they can be closed properly without leaking
        // the blocking IO thread.
        NettyStreamingChannel.trackInboundHandlers();
    }

    @Override
    public boolean getLogsEnabled()
    {
        return true;
    }

    @Override
    public LogAction logs()
    {
        // the path used is defined by test/conf/logback-dtest.xml and looks like the following
        // ./build/test/logs/${cassandra.testtag}/${suitename}/${cluster_id}/${instance_id}/system.log
        String tag = System.getProperty("cassandra.testtag", "cassandra.testtag_IS_UNDEFINED");
        String suite = System.getProperty("suitename", "suitename_IS_UNDEFINED");
        String clusterId = ClusterIDDefiner.getId();
        String instanceId = InstanceIDDefiner.getInstanceId();
        File f = new File(String.format("build/test/logs/%s/%s/%s/%s/system.log", tag, suite, clusterId, instanceId));
        // when creating a cluster globally in a test class we get the logs without the suite, try finding those logs:
        if (!f.exists())
            f = new File(String.format("build/test/logs/%s/%s/%s/system.log", tag, clusterId, instanceId));
        if (!f.exists())
            throw new AssertionError("Unable to locate system.log under " + new File("build/test/logs").absolutePath() + "; make sure ICluster.setup() is called or extend TestBaseImpl and do not define a static beforeClass function with @BeforeClass");
        return new FileLogAction(f);
    }

    @Override
    public IInstanceConfig config()
    {
        return config;
    }

    @Override
    public ICoordinator coordinator()
    {
        return new Coordinator(this);
    }

    public IListen listen()
    {
        return new Listen(this);
    }

    @Override
    public InetSocketAddress broadcastAddress() { return config.broadcastAddress(); }

    @Override
    public SimpleQueryResult executeInternalWithResult(String query, Object... args)
    {
        return sync(() -> unsafeExecuteInternalWithResult(query, args)).call();
    }

    public static SimpleQueryResult unsafeExecuteInternalWithResult(String query, Object ... args)
    {
        ClientWarn.instance.captureWarnings();
        CoordinatorWarnings.init();
        try
        {
            QueryHandler.Prepared prepared = QueryProcessor.prepareInternal(query);
            ResultMessage result = prepared.statement.executeLocally(QueryProcessor.internalQueryState(),
                                                                     QueryProcessor.makeInternalOptions(prepared.statement, args));
            CoordinatorWarnings.done();

            if (result != null)
                result.setWarnings(ClientWarn.instance.getWarnings());
            return RowUtil.toQueryResult(result);
        }
        catch (Exception | Error e)
        {
            CoordinatorWarnings.done();
            throw e;
        }
        finally
        {
            CoordinatorWarnings.reset();
            ClientWarn.instance.resetWarnings();
        }
    }

    @Override
    public UUID schemaVersion()
    {
        // we do not use method reference syntax here, because we need to sync on the node-local schema instance
        //noinspection Convert2MethodRef
        return Schema.instance.getVersion();
    }

    public void startup()
    {
        throw new UnsupportedOperationException();
    }

    public boolean isShutdown()
    {
        return isolatedExecutor.isShutdown();
    }

    @Override
    public void schemaChangeInternal(String query)
    {
        sync(() -> {
            try
            {
                ClientState state = ClientState.forInternalCalls(SchemaConstants.SYSTEM_KEYSPACE_NAME);
                QueryState queryState = new QueryState(state);

                CQLStatement statement = QueryProcessor.parseStatement(query, queryState.getClientState());
                statement.validate(state);

                QueryOptions options = QueryOptions.forInternalCalls(Collections.emptyList());
                statement.executeLocally(queryState, options);
            }
            catch (Exception e)
            {
                throw new RuntimeException("Error setting schema for test (query was: " + query + ")", e);
            }
        }).run();
    }

    private void registerMockMessaging(ICluster<?> cluster)
    {
        MessagingService.instance().outboundSink.add((message, to) -> {
            if (!internodeMessagingStarted)
            {
                inInstancelogger.debug("Dropping outbound message {} to {} as internode messaging has not been started yet",
                                       message, to);
                return false;
            }
            cluster.deliverMessage(to, serializeMessage(message.from(), to, message));
            return false;
        });
    }

    private void registerInboundFilter(ICluster<?> cluster)
    {
        MessagingService.instance().inboundSink.add(message -> {
            if (!cluster.filters().hasInbound())
                return true;
            if (isShutdown())
                return false;
            IMessage serialized = serializeMessage(message.from(), toCassandraInetAddressAndPort(broadcastAddress()), message);
            IInstance from = cluster.get(serialized.from());
            if (from == null)
                return false;
            int fromNum = from.config().num();
            int toNum = config.num(); // since this instance is reciving the message, to will always be this instance
            return cluster.filters().permitInbound(fromNum, toNum, serialized);
        });
    }

    private void registerOutboundFilter(ICluster cluster)
    {
        MessagingService.instance().outboundSink.add((message, to) -> {
            if (isShutdown())
                return false; // TODO: Simulator needs this to trigger a failure
            IMessage serialzied = serializeMessage(message.from(), to, message);
            int fromNum = config.num(); // since this instance is sending the message, from will always be this instance
            IInstance toInstance = cluster.get(fromCassandraInetAddressAndPort(to));
            if (toInstance == null)
                return false; // TODO: Simulator needs this to trigger a failure
            int toNum = toInstance.config().num();
            return cluster.filters().permitOutbound(fromNum, toNum, serialzied);
        });
    }

    public void uncaughtException(Thread thread, Throwable throwable)
    {
        sync(JVMStabilityInspector::uncaughtException).accept(thread, throwable);
    }

    public static IMessage serializeMessage(InetAddressAndPort from, InetAddressAndPort to, Message<?> messageOut)
    {
        int fromVersion = MessagingService.instance().versions.get(from);
        int toVersion = MessagingService.instance().versions.get(to);

        // If we're re-serializing a pre-4.0 message for filtering purposes, take into account possible empty payload
        // See CASSANDRA-16157 for details.
        if (fromVersion < MessagingService.current_version &&
            ((messageOut.verb().serializer() == ((IVersionedAsymmetricSerializer) NoPayload.serializer) || messageOut.payload == null)))
        {
            return new MessageImpl(messageOut.verb().id,
                                   ByteArrayUtil.EMPTY_BYTE_ARRAY,
                                   messageOut.id(),
                                   toVersion,
                                   messageOut.expiresAtNanos(),
                                   fromCassandraInetAddressAndPort(from));
        }

        try (DataOutputBuffer out = new DataOutputBuffer(1024))
        {
            // On a 4.0+ node, C* makes a distinction between "local" and "remote" batches, where only the former can 
            // be serialized and sent to a remote node, where they are deserialized and written to the batch commitlog
            // without first being converted into mutation objects. Batch serialization is therfore not symmetric, and
            // we use a special procedure here that "re-serializes" a "remote" batch to build the message.
            if (fromVersion >= MessagingService.VERSION_40 && messageOut.verb().id == BATCH_STORE_REQ.id)
            {
                Object maybeBatch = messageOut.payload;

                if (maybeBatch instanceof Batch)
                {
                    Batch batch = (Batch) maybeBatch;

                    // If the batch is local, it can be serialized along the normal path.
                    if (!batch.isLocal())
                    {
                        reserialize(batch, out, toVersion);
                        byte[] bytes = out.toByteArray();
                        return new MessageImpl(messageOut.verb().id, bytes, messageOut.id(), toVersion, messageOut.expiresAtNanos(), fromCassandraInetAddressAndPort(from));
                    }
                }
            }
            
            Message.serializer.serialize(messageOut, out, toVersion);
            byte[] bytes = out.toByteArray();
            if (messageOut.serializedSize(toVersion) != bytes.length)
                throw new AssertionError(String.format("Message serializedSize(%s) does not match what was written with serialize(out, %s) for verb %s and serializer %s; " +
                                                       "expected %s, actual %s", toVersion, toVersion, messageOut.verb(), Message.serializer.getClass(),
                                                       messageOut.serializedSize(toVersion), bytes.length));
            return new MessageImpl(messageOut.verb().id, bytes, messageOut.id(), toVersion, messageOut.expiresAtNanos(), fromCassandraInetAddressAndPort(from));
        }
        catch (IOException e)
        {
            throw new RuntimeException(e);
        }
    }

    /**
     * Only "local" batches can be passed through {@link Batch.Serializer#serialize(Batch, DataOutputPlus, int)} and 
     * sent to a remote node during normal operation, but there are testing scenarios where we may intercept and 
     * forward a "remote" batch. This method allows us to put the already encoded mutations back onto a stream.
     */
    private static void reserialize(Batch batch, DataOutputPlus out, int version) throws IOException
    {
        assert !batch.isLocal() : "attempted to reserialize a 'local' batch";

        batch.id.serialize(out);
        out.writeLong(batch.creationTime);

        out.writeUnsignedVInt(batch.getEncodedMutations().size());

        for (ByteBuffer mutation : batch.getEncodedMutations())
        {
            out.write(mutation);
        }
    }

    @VisibleForTesting
    public static Message<?> deserializeMessage(IMessage message)
    {
        try (DataInputBuffer in = new DataInputBuffer(message.bytes()))
        {
            return Message.serializer.deserialize(in, toCassandraInetAddressAndPort(message.from()), message.version());
        }
        catch (Throwable t)
        {
            throw new RuntimeException("Can not deserialize message " + message, t);
        }
    }

    @Override
    public void receiveMessage(IMessage message)
    {
        sync(receiveMessageRunnable(message)).accept(false);
    }

    @Override
    public void receiveMessageWithInvokingThread(IMessage message)
    {
        if (classLoader != Thread.currentThread().getContextClassLoader())
            throw new IllegalStateException("Must be invoked by a Thread utilising the node's class loader");
        receiveMessageRunnable(message).accept(true);
    }

    private SerializableConsumer<Boolean> receiveMessageRunnable(IMessage message)
    {
        return runOnCaller -> {
            if (!internodeMessagingStarted)
            {
                inInstancelogger.debug("Dropping inbound message {} to {} as internode messaging has not been started yet",
                             message, config().broadcastAddress());
                return;
            }
            if (message.version() > MessagingService.current_version)
            {
                throw new IllegalStateException(String.format("Node%d received message version %d but current version is %d",
                                                              this.config.num(),
                                                              message.version(),
                                                              MessagingService.current_version));
            }

            Message<?> messageIn = deserializeMessage(message);
            Message.Header header = messageIn.header;
            TraceState state = Tracing.instance.initializeFromMessage(header);
            if (state != null)
                state.trace("{} message received from {}", header.verb, header.from);

            if (runOnCaller)
            {
                try (Closeable close = ExecutorLocals.create(state))
                {
                    MessagingService.instance().inboundSink.accept(messageIn);
                }
            }
            else
            {
                header.verb.stage.executor().execute(ExecutorLocals.create(state), () -> MessagingService.instance().inboundSink.accept(messageIn));
            }
        };
    }

    public int getMessagingVersion()
    {
        if (DatabaseDescriptor.isDaemonInitialized())
            return MessagingService.current_version;
        else
            return 0;
    }

    @Override
    public void setMessagingVersion(InetSocketAddress endpoint, int version)
    {
        if (DatabaseDescriptor.isDaemonInitialized())
            MessagingService.instance().versions.set(toCassandraInetAddressAndPort(endpoint), version);
        else
            inInstancelogger.warn("Skipped setting messaging version for {} to {} as daemon not initialized yet. Stacktrace attached for debugging.",
                        endpoint, version, new RuntimeException());
    }

    @Override
    public String getReleaseVersionString()
    {
        return FBUtilities.getReleaseVersionString();
    }

    public void flush(String keyspace)
    {
        Util.flushKeyspace(keyspace);
    }

    public void forceCompact(String keyspace, String table)
    {
        try
        {
            Keyspace.open(keyspace).getColumnFamilyStore(table).forceMajorCompaction();
        }
        catch (Exception e)
        {
            throw new RuntimeException(e);
        }
    }

    public ExecutorPlus executorFor(int verbId)
    {
        return Verb.fromId(verbId).stage.executor();
    }

    @Override
    public void startup(ICluster cluster)
    {
        // Defer initialisation of Clock.Global until cluster/instance identifiers are set.
        // Otherwise, the instance classloader's logging classes are setup ahead of time and
        // the patterns/file paths are not set correctly. This will be addressed in a subsequent
        // commit to extend the functionality of the @Shared annotation to app classes.
        assert startedAt.compareAndSet(0L, System.nanoTime()) : "startedAt uninitialized";

        sync(() -> {
            inInstancelogger = LoggerFactory.getLogger(Instance.class);
            try
            {
                // org.apache.cassandra.distributed.impl.AbstractCluster.startup sets the exception handler for the thread
                // so extract it to populate ExecutorFactory.Global
                ExecutorFactory.Global.tryUnsafeSet(new ExecutorFactory.Default(Thread.currentThread().getContextClassLoader(), null, Thread.getDefaultUncaughtExceptionHandler()));
                if (config.has(GOSSIP))
                {
                    // TODO: hacky
                    System.setProperty("cassandra.ring_delay_ms", "15000");
                    System.setProperty("cassandra.consistent.rangemovement", "false");
                    System.setProperty("cassandra.consistent.simultaneousmoves.allow", "true");
                }

                mkdirs();

                assert config.networkTopology().contains(config.broadcastAddress()) : String.format("Network topology %s doesn't contain the address %s",
                                                                                                    config.networkTopology(), config.broadcastAddress());
                DistributedTestSnitch.assign(config.networkTopology());

                if (config.has(JMX))
                    startJmx();

                DatabaseDescriptor.daemonInitialization();
                FileUtils.setFSErrorHandler(new DefaultFSErrorHandler());
                DatabaseDescriptor.createAllDirectories();
                CassandraDaemon.getInstanceForTesting().migrateSystemDataIfNeeded();
                CommitLog.instance.start();

                CassandraDaemon.getInstanceForTesting().runStartupChecks();

                // We need to persist this as soon as possible after startup checks.
                // This should be the first write to SystemKeyspace (CASSANDRA-11742)
                SystemKeyspace.persistLocalMetadata(config::hostId);
                SystemKeyspaceMigrator41.migrate();

                // Same order to populate tokenMetadata for the first time,
                // see org.apache.cassandra.service.CassandraDaemon.setup
                StorageService.instance.populateTokenMetadata();

                try
                {
                    // load schema from disk
                    Schema.instance.loadFromDisk();
                }
                catch (Exception e)
                {
                    throw e;
                }

                // Start up virtual table support
                CassandraDaemon.getInstanceForTesting().setupVirtualKeyspaces();

                Keyspace.setInitialized();

                // Replay any CommitLogSegments found on disk
                try
                {
                    CommitLog.instance.recoverSegmentsOnDisk();
                }
                catch (IOException e)
                {
                    throw new RuntimeException(e);
                }

                // Re-populate token metadata after commit log recover (new peers might be loaded onto system keyspace #10293)
                StorageService.instance.populateTokenMetadata();

                try
                {
                    PaxosState.maybeRebuildUncommittedState();
                }
                catch (IOException e)
                {
                    throw new RuntimeException(e);
                }

                Verb.HINT_REQ.unsafeSetSerializer(DTestSerializer::new);

                if (config.has(NETWORK))
                {
                    MessagingService.instance().listen();
                }
                else
                {
                    // Even though we don't use MessagingService, access the static SocketFactory
                    // instance here so that we start the static event loop state
//                    -- not sure what that means?  SocketFactory.instance.getClass();
                    registerMockMessaging(cluster);
                }
                registerInboundFilter(cluster);
                registerOutboundFilter(cluster);
                if (!config.has(NETWORK))
                {
                    propagateMessagingVersions(cluster); // fake messaging needs to know messaging version for filters
                }
                internodeMessagingStarted = true;
                JVMStabilityInspector.replaceKiller(new InstanceKiller(Instance.this::shutdown));

                // TODO: this is more than just gossip
                StorageService.instance.registerDaemon(CassandraDaemon.getInstanceForTesting());
                if (config.has(GOSSIP))
                {
                    MigrationCoordinator.setUptimeFn(() -> TimeUnit.NANOSECONDS.toMillis(nanoTime() - startedAt.get()));
                    try
                    {
                        StorageService.instance.initServer();
                    }
                    catch (Exception e)
                    {
                        // I am tired of looking up my notes for how to fix this... so why not tell the user?
                        Throwable cause = com.google.common.base.Throwables.getRootCause(e);
                        if (cause instanceof BindException && "Can't assign requested address".equals(cause.getMessage()))
                            throw new RuntimeException("Unable to bind, run the following in a termanl and try again:\nfor subnet in $(seq 0 5); do for id in $(seq 0 5); do sudo ifconfig lo0 alias \"127.0.$subnet.$id\"; done; done;", e);
                        throw e;
                    }
                    StorageService.instance.removeShutdownHook();

                    Gossiper.waitToSettle();
                }
                else
                {
                    Schema.instance.startSync();
                    Stream peers = cluster.stream().filter(instance -> ((IInstance) instance).isValid());
                    SystemKeyspace.setLocalHostId(config.hostId());
                    if (config.has(BLANK_GOSSIP))
                        peers.forEach(peer -> GossipHelper.statusToBlank((IInvokableInstance) peer).accept(this));
                    else if (cluster instanceof Cluster)
                        peers.forEach(peer -> GossipHelper.statusToNormal((IInvokableInstance) peer).accept(this));
                    else
                        peers.forEach(peer -> GossipHelper.unsafeStatusToNormal(this, (IInstance) peer));

                    StorageService.instance.setUpDistributedSystemKeyspaces();
                    StorageService.instance.setNormalModeUnsafe();
                    Gossiper.instance.register(StorageService.instance);
                    StorageService.instance.startSnapshotManager();
                }

                // Populate tokenMetadata for the second time,
                // see org.apache.cassandra.service.CassandraDaemon.setup
                StorageService.instance.populateTokenMetadata();

                CassandraDaemon.getInstanceForTesting().completeSetup();

                if (config.has(NATIVE_PROTOCOL))
                {
                    CassandraDaemon.getInstanceForTesting().initializeClientTransports();
                    CassandraDaemon.getInstanceForTesting().start();
                }

                if (!FBUtilities.getBroadcastAddressAndPort().getAddress().equals(broadcastAddress().getAddress()) ||
                    FBUtilities.getBroadcastAddressAndPort().getPort() != broadcastAddress().getPort())
                    throw new IllegalStateException(String.format("%s != %s", FBUtilities.getBroadcastAddressAndPort(), broadcastAddress()));

                ActiveRepairService.instance.start();
                StreamManager.instance.start();

                PaxosState.startAutoRepairs();

                CassandraDaemon.getInstanceForTesting().completeSetup();
            }
            catch (Throwable t)
            {
                if (t instanceof RuntimeException)
                    throw (RuntimeException) t;
                throw new RuntimeException(t);
            }
        }).run();

        initialized = true;
    }

    private synchronized void startJmx()
    {
        this.isolatedJmx = new IsolatedJmx(this, inInstancelogger);
        isolatedJmx.startJmx();
    }

<<<<<<< HEAD
    private void stopJmx() throws IllegalAccessException, NoSuchFieldException, InterruptedException
=======
    private synchronized void stopJmx()
>>>>>>> 4034fbb6
    {
        if (config.has(JMX))
        {
            isolatedJmx.stopJmx();
            isolatedJmx = null;
        }
    }

    // Update the messaging versions for all instances
    // that have initialized their configurations.
    private static void propagateMessagingVersions(ICluster cluster)
    {
        cluster.stream().forEach(reportToObj -> {
            IInstance reportTo = (IInstance) reportToObj;
            if (reportTo.isShutdown())
                return;

            int reportToVersion = reportTo.getMessagingVersion();
            if (reportToVersion == 0)
                return;

            cluster.stream().forEach(reportFromObj -> {
                IInstance reportFrom = (IInstance) reportFromObj;
                if (reportFrom == reportTo || reportFrom.isShutdown())
                    return;

                int reportFromVersion = reportFrom.getMessagingVersion();
                if (reportFromVersion == 0) // has not read configuration yet, no accessing messaging version
                    return;
                // TODO: decide if we need to take care of the minversion
                reportTo.setMessagingVersion(reportFrom.broadcastAddress(), reportFromVersion);
            });
        });
    }

    @Override
    public void postStartup()
    {
        StorageService.instance.doAuthSetup(false);
    }

    private void mkdirs()
    {
        new File(config.getString("saved_caches_directory")).tryCreateDirectories();
        new File(config.getString("hints_directory")).tryCreateDirectories();
        new File(config.getString("commitlog_directory")).tryCreateDirectories();
        for (String dir : (String[]) config.get("data_file_directories"))
            new File(dir).tryCreateDirectories();
    }

    private Config loadConfig(IInstanceConfig overrides)
    {
        Map<String, Object> params = overrides.getParams();
        boolean check = true;
        if (overrides.get(Constants.KEY_DTEST_API_CONFIG_CHECK) != null)
            check = (boolean) overrides.get(Constants.KEY_DTEST_API_CONFIG_CHECK);
        return YamlConfigurationLoader.fromMap(params, check, Config.class);
    }

    public Future<Void> shutdown()
    {
        return shutdown(true);
    }

    @Override
    public Future<Void> shutdown(boolean graceful)
    {
        inInstancelogger.info("Shutting down instance {} / {}", config.num(), config.broadcastAddress().getHostString());
        Future<?> future = async((ExecutorService executor) -> {
            Throwable error = null;

            error = parallelRun(error, executor,
                    () -> StorageService.instance.setRpcReady(false),
                    CassandraDaemon.getInstanceForTesting()::destroyClientTransports);

            if (config.has(GOSSIP) || config.has(NETWORK))
            {
                StorageService.instance.shutdownServer();
            }

            error = parallelRun(error, executor, StorageService.instance::disableAutoCompaction);
            while (CompactionManager.instance.hasOngoingOrPendingTasks() && !Thread.currentThread().isInterrupted())
            {
                inInstancelogger.info("Waiting for compactions to finish");
                Uninterruptibles.sleepUninterruptibly(1, TimeUnit.SECONDS);
            }

            // trigger init early or else it could try to init and touch a thread pool that got shutdown
            HintsService hints = HintsService.instance;
            ThrowingRunnable shutdownHints = () -> {
                // this is to allow shutdown in the case hints were halted already
                try
                {
                    HintsService.instance.shutdownBlocking();
                }
                catch (IllegalStateException e)
                {
                    if (!"HintsService has already been shut down".equals(e.getMessage()))
                        throw e;
                }
            };
            error = parallelRun(error, executor,
                                () -> Gossiper.instance.stopShutdownAndWait(1L, MINUTES),
                                CompactionManager.instance::forceShutdown,
                                () -> BatchlogManager.instance.shutdownAndWait(1L, MINUTES),
                                shutdownHints,
                                () -> CompactionLogger.shutdownNowAndWait(1L, MINUTES),
                                () -> AuthCache.shutdownAllAndWait(1L, MINUTES),
                                () -> Sampler.shutdownNowAndWait(1L, MINUTES),
                                NettyStreamingChannel::shutdown,
                                () -> StreamReceiveTask.shutdownAndWait(1L, MINUTES),
                                () -> StreamTransferTask.shutdownAndWait(1L, MINUTES),
                                () -> StreamManager.instance.stop(),
                                () -> SecondaryIndexManager.shutdownAndWait(1L, MINUTES),
                                () -> IndexSummaryManager.instance.shutdownAndWait(1L, MINUTES),
                                () -> ColumnFamilyStore.shutdownExecutorsAndWait(1L, MINUTES),
                                () -> BufferPools.shutdownLocalCleaner(1L, MINUTES),
                                () -> PaxosRepair.shutdownAndWait(1L, MINUTES),
                                () -> Ref.shutdownReferenceReaper(1L, MINUTES),
                                () -> UncommittedTableData.shutdownAndWait(1L, MINUTES),
                                () -> AbstractAllocatorMemtable.MEMORY_POOL.shutdownAndWait(1L, MINUTES),
                                () -> DiagnosticSnapshotService.instance.shutdownAndWait(1L, MINUTES),
                                () -> SSTableReader.shutdownBlocking(1L, MINUTES),
                                () -> shutdownAndWait(Collections.singletonList(ActiveRepairService.repairCommandExecutor())),
                                () -> ActiveRepairService.instance.shutdownNowAndWait(1L, MINUTES),
                                () -> SnapshotManager.shutdownAndWait(1L, MINUTES)
            );

            internodeMessagingStarted = false;
            error = parallelRun(error, executor,
                                // can only shutdown message once, so if the test shutsdown an instance, then ignore the failure
                                (IgnoreThrowingRunnable) () -> MessagingService.instance().shutdown(1L, MINUTES, false, config.has(NETWORK))
            );
            error = parallelRun(error, executor,
                                () -> { if (config.has(NETWORK)) { try { GlobalEventExecutor.INSTANCE.awaitInactivity(1L, MINUTES); } catch (IllegalStateException ignore) {} } },
                                () -> Stage.shutdownAndWait(1L, MINUTES),
                                () -> SharedExecutorPool.SHARED.shutdownAndWait(1L, MINUTES)
            );

            // CommitLog must shut down after Stage, or threads from the latter may attempt to use the former.
            // (ex. A Mutation stage thread may attempt to add a mutation to the CommitLog.)
            error = parallelRun(error, executor, CommitLog.instance::shutdownBlocking);
            error = parallelRun(error, executor,
                                () -> PendingRangeCalculatorService.instance.shutdownAndWait(1L, MINUTES),
                                () -> shutdownAndWait(Collections.singletonList(JMXBroadcastExecutor.executor))
            );

            // ScheduledExecutors shuts down after MessagingService, as MessagingService may issue tasks to it.
            error = parallelRun(error, executor, () -> ScheduledExecutors.shutdownNowAndWait(1L, MINUTES));
            
            error = parallelRun(error, executor, this::stopJmx);

            // Make sure any shutdown hooks registered for DeleteOnExit are released to prevent
            // references to the instance class loaders from being held
            if (graceful)
            {
                PathUtils.runOnExitThreadsAndClear();
            }
            else
            {
                PathUtils.clearOnExitThreads();
            }

            Throwables.maybeFail(error);
        }).apply(isolatedExecutor);

        return isolatedExecutor.submit(() -> {
            try
            {
                future.get();
                return null;
            }
            finally
            {
                super.shutdown();
                startedAt.set(0L);
            }
        });
    }

    @Override
    public int liveMemberCount()
    {
        if (!initialized || isShutdown())
            return 0;

        return sync(() -> {
            if (!DatabaseDescriptor.isDaemonInitialized() || !Gossiper.instance.isEnabled())
                return 0;
            return Gossiper.instance.getLiveMembers().size();
        }).call();
    }

    @Override
    public Metrics metrics()
    {
        return new InstanceMetrics(CassandraMetricsRegistry.Metrics);
    }

    @Override
    public NodeToolResult nodetoolResult(boolean withNotifications, String... commandAndArgs)
    {
        return sync(() -> {
            try (CapturingOutput output = new CapturingOutput())
            {
                DTestNodeTool nodetool = new DTestNodeTool(withNotifications, output.delegate);
                // install security manager to get informed about the exit-code
                System.setSecurityManager(new SecurityManager()
                {
                    public void checkExit(int status)
                    {
                        throw new SystemExitException(status);
                    }

                    public void checkPermission(Permission perm)
                    {
                    }

                    public void checkPermission(Permission perm, Object context)
                    {
                    }
                });
                int rc;
                try
                {
                    rc = nodetool.execute(commandAndArgs);
                }
                catch (SystemExitException e)
                {
                    rc = e.status;
                }
                finally
                {
                    System.setSecurityManager(null);
                }
                return new NodeToolResult(commandAndArgs, rc,
                                          new ArrayList<>(nodetool.notifications.notifications),
                                          nodetool.latestError,
                                          output.getOutString(),
                                          output.getErrString());
            }
        }).call();
    }

    @Override
    public String toString()
    {
        return "node" + config.num();
    }

    private static class CapturingOutput implements Closeable
    {
        @SuppressWarnings("resource")
        private final ByteArrayOutputStream outBase = new ByteArrayOutputStream();
        @SuppressWarnings("resource")
        private final ByteArrayOutputStream errBase = new ByteArrayOutputStream();

        public final PrintStream out;
        public final PrintStream err;
        private final Output delegate;

        public CapturingOutput()
        {
            PrintStream out = new PrintStream(outBase, true);
            PrintStream err = new PrintStream(errBase, true);
            this.delegate = new Output(out, err);
            this.out = out;
            this.err = err;
        }

        public String getOutString()
        {
            out.flush();
            return outBase.toString();
        }

        public String getErrString()
        {
            err.flush();
            return errBase.toString();
        }

        public void close()
        {
            out.close();
            err.close();
        }
    }

    public static class DTestNodeTool extends NodeTool {
        private final StorageServiceMBean storageProxy;
        private final CollectingNotificationListener notifications = new CollectingNotificationListener();

        private Throwable latestError;

        public DTestNodeTool(boolean withNotifications, Output output) {
            super(new InternalNodeProbeFactory(withNotifications), output);
            storageProxy = new InternalNodeProbe(withNotifications).getStorageService();
            storageProxy.addNotificationListener(notifications, null, null);
        }

        public List<Notification> getNotifications()
        {
            return new ArrayList<>(notifications.notifications);
        }

        public Throwable getLatestError()
        {
            return latestError;
        }

        public int execute(String... args)
        {
            try
            {
                return super.execute(args);
            }
            finally
            {
                try
                {
                    storageProxy.removeNotificationListener(notifications, null, null);
                }
                catch (ListenerNotFoundException e)
                {
                    // ignored
                }
            }
        }

        protected void badUse(Exception e)
        {
            super.badUse(e);
            latestError = e;
        }

        protected void err(Throwable e)
        {
            if (e instanceof SystemExitException)
                return;
            super.err(e);
            latestError = e;
        }
    }

    private static final class CollectingNotificationListener implements NotificationListener
    {
        private final List<Notification> notifications = new CopyOnWriteArrayList<>();

        public void handleNotification(Notification notification, Object handback)
        {
            notifications.add(notification);
        }
    }

    public long killAttempts()
    {
        return callOnInstance(InstanceKiller::getKillAttempts);
    }

    private static void shutdownAndWait(List<ExecutorService> executors) throws TimeoutException, InterruptedException
    {
        ExecutorUtils.shutdownNowAndWait(1L, MINUTES, executors);
    }

    private static Throwable parallelRun(Throwable accumulate, ExecutorService runOn, ThrowingRunnable ... runnables)
    {
        List<Future<Throwable>> results = new ArrayList<>();
        for (ThrowingRunnable runnable : runnables)
        {
            results.add(runOn.submit(() -> {
                try
                {
                    runnable.run();
                    return null;
                }
                catch (Throwable t)
                {
                    return t;
                }
            }));
        }
        for (Future<Throwable> future : results)
        {
            try
            {
                Throwable t = future.get();
                if (t != null)
                    throw t;
            }
            catch (Throwable t)
            {
                accumulate = Throwables.merge(accumulate, t);
            }
        }
        return accumulate;
    }

    @FunctionalInterface
    private interface IgnoreThrowingRunnable extends ThrowingRunnable
    {
        void doRun() throws Throwable;

        @Override
        default void run()
        {
            try
            {
                doRun();
            }
            catch (Throwable e)
            {
                JVMStabilityInspector.inspectThrowable(e);
            }
        }
    }
}<|MERGE_RESOLUTION|>--- conflicted
+++ resolved
@@ -761,11 +761,7 @@
         isolatedJmx.startJmx();
     }
 
-<<<<<<< HEAD
-    private void stopJmx() throws IllegalAccessException, NoSuchFieldException, InterruptedException
-=======
     private synchronized void stopJmx()
->>>>>>> 4034fbb6
     {
         if (config.has(JMX))
         {
