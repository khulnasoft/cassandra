4.0
 * Cleanup isIncremental/repairedAt usage (CASSANDRA-13430)
 * Change protocol to allow sending key space independent of query string (CASSANDRA-10145)
 * Make gc_log and gc_warn settable at runtime (CASSANDRA-12661)
 * Take number of files in L0 in account when estimating remaining compaction tasks (CASSANDRA-13354)
 * Skip building views during base table streams on range movements (CASSANDRA-13065)
 * Improve error messages for +/- operations on maps and tuples (CASSANDRA-13197)
 * Remove deprecated repair JMX APIs (CASSANDRA-11530)
 * Fix version check to enable streaming keep-alive (CASSANDRA-12929)
 * Make it possible to monitor an ideal consistency level separate from actual consistency level (CASSANDRA-13289)
 * Outbound TCP connections ignore internode authenticator (CASSANDRA-13324)
 * Upgrade junit from 4.6 to 4.12 (CASSANDRA-13360)
 * Cleanup ParentRepairSession after repairs (CASSANDRA-13359)
 * Incremental repair not streaming correct sstables (CASSANDRA-13328)
 * Upgrade the jna version to 4.3.0 (CASSANDRA-13300)
 * Add the currentTimestamp, currentDate, currentTime and currentTimeUUID functions (CASSANDRA-13132)
 * Remove config option index_interval (CASSANDRA-10671)
 * Reduce lock contention for collection types and serializers (CASSANDRA-13271)
 * Make it possible to override MessagingService.Verb ids (CASSANDRA-13283)
 * Avoid synchronized on prepareForRepair in ActiveRepairService (CASSANDRA-9292)
 * Adds the ability to use uncompressed chunks in compressed files (CASSANDRA-10520)
 * Don't flush sstables when streaming for incremental repair (CASSANDRA-13226)
 * Remove unused method (CASSANDRA-13227)
 * Fix minor bugs related to #9143 (CASSANDRA-13217)
 * Output warning if user increases RF (CASSANDRA-13079)
 * Remove pre-3.0 streaming compatibility code for 4.0 (CASSANDRA-13081)
 * Add support for + and - operations on dates (CASSANDRA-11936)
 * Fix consistency of incrementally repaired data (CASSANDRA-9143)
 * Increase commitlog version (CASSANDRA-13161)
 * Make TableMetadata immutable, optimize Schema (CASSANDRA-9425)
 * Refactor ColumnCondition (CASSANDRA-12981)
 * Parallelize streaming of different keyspaces (CASSANDRA-4663)
 * Improved compactions metrics (CASSANDRA-13015)
 * Speed-up start-up sequence by avoiding un-needed flushes (CASSANDRA-13031)
 * Use Caffeine (W-TinyLFU) for on-heap caches (CASSANDRA-10855)
 * Thrift removal (CASSANDRA-11115)
 * Remove pre-3.0 compatibility code for 4.0 (CASSANDRA-12716)
 * Add column definition kind to dropped columns in schema (CASSANDRA-12705)
 * Add (automate) Nodetool Documentation (CASSANDRA-12672)
 * Update bundled cqlsh python driver to 3.7.0 (CASSANDRA-12736)
 * Reject invalid replication settings when creating or altering a keyspace (CASSANDRA-12681)
 * Clean up the SSTableReader#getScanner API wrt removal of RateLimiter (CASSANDRA-12422)
 * Use new token allocation for non bootstrap case as well (CASSANDRA-13080)
 * Avoid byte-array copy when key cache is disabled (CASSANDRA-13084)
 * Require forceful decommission if number of nodes is less than replication factor (CASSANDRA-12510)
 * Allow IN restrictions on column families with collections (CASSANDRA-12654)
 * Log message size in trace message in OutboundTcpConnection (CASSANDRA-13028)
 * Add timeUnit Days for cassandra-stress (CASSANDRA-13029)
 * Add mutation size and batch metrics (CASSANDRA-12649)
 * Add method to get size of endpoints to TokenMetadata (CASSANDRA-12999)
 * Expose time spent waiting in thread pool queue (CASSANDRA-8398)
 * Conditionally update index built status to avoid unnecessary flushes (CASSANDRA-12969)
 * cqlsh auto completion: refactor definition of compaction strategy options (CASSANDRA-12946)
 * Add support for arithmetic operators (CASSANDRA-11935)
 * Add histogram for delay to deliver hints (CASSANDRA-13234)
 * Fix cqlsh automatic protocol downgrade regression (CASSANDRA-13307)


3.11.0
 * V5 protocol flags decoding broken (CASSANDRA-13443)
 * Use write lock not read lock for removing sstables from compaction strategies. (CASSANDRA-13422)
 * Use corePoolSize equal to maxPoolSize in JMXEnabledThreadPoolExecutors (CASSANDRA-13329)
 * Avoid rebuilding SASI indexes containing no values (CASSANDRA-12962)
 * Add charset to Analyser input stream (CASSANDRA-13151)
 * Fix testLimitSSTables flake caused by concurrent flush (CASSANDRA-12820)
 * cdc column addition strikes again (CASSANDRA-13382)
 * Fix static column indexes (CASSANDRA-13277)
 * DataOutputBuffer.asNewBuffer broken (CASSANDRA-13298)
 * unittest CipherFactoryTest failed on MacOS (CASSANDRA-13370)
 * Forbid SELECT restrictions and CREATE INDEX over non-frozen UDT columns (CASSANDRA-13247)
 * Default logging we ship will incorrectly print "?:?" for "%F:%L" pattern (CASSANDRA-13317)
 * Possible AssertionError in UnfilteredRowIteratorWithLowerBound (CASSANDRA-13366)
 * Support unaligned memory access for AArch64 (CASSANDRA-13326)
 * Improve SASI range iterator efficiency on intersection with an empty range (CASSANDRA-12915).
 * Fix equality comparisons of columns using the duration type (CASSANDRA-13174)
 * Move to FastThreadLocalThread and FastThreadLocal (CASSANDRA-13034)
 * nodetool stopdaemon errors out (CASSANDRA-13030)
 * Tables in system_distributed should not use gcgs of 0 (CASSANDRA-12954)
 * Fix primary index calculation for SASI (CASSANDRA-12910)
 * More fixes to the TokenAllocator (CASSANDRA-12990)
 * NoReplicationTokenAllocator should work with zero replication factor (CASSANDRA-12983)
 * Address message coalescing regression (CASSANDRA-12676)
 * Delete illegal character from StandardTokenizerImpl.jflex (CASSANDRA-13417)
<<<<<<< HEAD
=======
 * Fix cqlsh automatic protocol downgrade regression (CASSANDRA-13307)
 * Tracing payload not passed from QueryMessage to tracing session (CASSANDRA-12835)
>>>>>>> 44eb797a
Merged from 3.0:
 * Fail repair if insufficient responses received (CASSANDRA-13397)
 * Fix SSTableLoader fail when the loaded table contains dropped columns (CASSANDRA-13276)
 * Avoid name clashes in CassandraIndexTest (CASSANDRA-13427)
 * Handling partially written hint files (CASSANDRA-12728)
 * Interrupt replaying hints on decommission (CASSANDRA-13308)
 * Handling partially written hint files (CASSANDRA-12728)
 * Fix NPE issue in StorageService (CASSANDRA-13060)
 * Make reading of range tombstones more reliable (CASSANDRA-12811)
 * Fix startup problems due to schema tables not completely flushed (CASSANDRA-12213)
 * Fix view builder bug that can filter out data on restart (CASSANDRA-13405)
 * Fix 2i page size calculation when there are no regular columns (CASSANDRA-13400)
 * Fix the conversion of 2.X expired rows without regular column data (CASSANDRA-13395)
 * Fix hint delivery when using ext+internal IPs with prefer_local enabled (CASSANDRA-13020)
 * Legacy deserializer can create empty range tombstones (CASSANDRA-13341)
 * Legacy caching options can prevent 3.0 upgrade (CASSANDRA-13384)
 * Use the Kernel32 library to retrieve the PID on Windows and fix startup checks (CASSANDRA-13333)
 * Fix code to not exchange schema across major versions (CASSANDRA-13274)
 * Dropping column results in "corrupt" SSTable (CASSANDRA-13337)
 * Bugs handling range tombstones in the sstable iterators (CASSANDRA-13340)
 * Fix CONTAINS filtering for null collections (CASSANDRA-13246)
 * Applying: Use a unique metric reservoir per test run when using Cassandra-wide metrics residing in MBeans (CASSANDRA-13216)
 * Propagate row deletions in 2i tables on upgrade (CASSANDRA-13320)
 * Slice.isEmpty() returns false for some empty slices (CASSANDRA-13305)
 * Add formatted row output to assertEmpty in CQL Tester (CASSANDRA-13238)
 * Prevent data loss on upgrade 2.1 - 3.0 by adding component separator to LogRecord absolute path (CASSANDRA-13294)
 * Improve testing on macOS by eliminating sigar logging (CASSANDRA-13233)
 * Cqlsh copy-from should error out when csv contains invalid data for collections (CASSANDRA-13071)
 * Fix "multiple versions of ant detected..." when running ant test (CASSANDRA-13232)
 * Coalescing strategy sleeps too much (CASSANDRA-13090)
 * Faster StreamingHistogram (CASSANDRA-13038)
 * Legacy deserializer can create unexpected boundary range tombstones (CASSANDRA-13237)
 * Remove unnecessary assertion from AntiCompactionTest (CASSANDRA-13070)
 * Fix cqlsh COPY for dates before 1900 (CASSANDRA-13185)
 * Use keyspace replication settings on system.size_estimates table (CASSANDRA-9639)
 * Add vm.max_map_count StartupCheck (CASSANDRA-13008)
 * Obfuscate password in stress-graphs (CASSANDRA-12233)
 * Hint related logging should include the IP address of the destination in addition to
   host ID (CASSANDRA-13205)
 * Reloading logback.xml does not work (CASSANDRA-13173)
 * Lightweight transactions temporarily fail after upgrade from 2.1 to 3.0 (CASSANDRA-13109)
 * Duplicate rows after upgrading from 2.1.16 to 3.0.10/3.9 (CASSANDRA-13125)
 * Fix UPDATE queries with empty IN restrictions (CASSANDRA-13152)
 * Fix handling of partition with partition-level deletion plus
   live rows in sstabledump (CASSANDRA-13177)
 * Provide user workaround when system_schema.columns does not contain entries
   for a table that's in system_schema.tables (CASSANDRA-13180)
 * Nodetool upgradesstables/scrub/compact ignores system tables (CASSANDRA-13410)
Merged from 2.2:
 * Avoid starting gossiper in RemoveTest (CASSANDRA-13407)
 * Fix weightedSize() for row-cache reported by JMX and NodeTool (CASSANDRA-13393)
 * Fix JVM metric names (CASSANDRA-13103)
 * Honor truststore-password parameter in cassandra-stress (CASSANDRA-12773)
 * Discard in-flight shadow round responses (CASSANDRA-12653)
 * Don't anti-compact repaired data to avoid inconsistencies (CASSANDRA-13153)
 * Wrong logger name in AnticompactionTask (CASSANDRA-13343)
 * Commitlog replay may fail if last mutation is within 4 bytes of end of segment (CASSANDRA-13282)
 * Fix queries updating multiple time the same list (CASSANDRA-13130)
 * Fix GRANT/REVOKE when keyspace isn't specified (CASSANDRA-13053)
 * Fix flaky LongLeveledCompactionStrategyTest (CASSANDRA-12202)
 * Fix failing COPY TO STDOUT (CASSANDRA-12497)
 * Fix ColumnCounter::countAll behaviour for reverse queries (CASSANDRA-13222)
 * Exceptions encountered calling getSeeds() breaks OTC thread (CASSANDRA-13018)
 * Fix negative mean latency metric (CASSANDRA-12876)
 * Use only one file pointer when creating commitlog segments (CASSANDRA-12539)
Merged from 2.1:
 * Fix 2ndary index queries on partition keys for tables with static columns (CASSANDRA-13147)
 * Fix ParseError unhashable type list in cqlsh copy from (CASSANDRA-13364)
 * Remove unused repositories (CASSANDRA-13278)
 * Log stacktrace of uncaught exceptions (CASSANDRA-13108)
 * Use portable stderr for java error in startup (CASSANDRA-13211)
 * Fix Thread Leak in OutboundTcpConnection (CASSANDRA-13204)
 * Upgrade netty version to fix memory leak with client encryption (CASSANDRA-13114)
 * Coalescing strategy can enter infinite loop (CASSANDRA-13159)


3.10
 * Fix secondary index queries regression (CASSANDRA-13013)
 * Add duration type to the protocol V5 (CASSANDRA-12850)
 * Fix duration type validation (CASSANDRA-13143)
 * Fix flaky GcCompactionTest (CASSANDRA-12664)
 * Fix TestHintedHandoff.hintedhandoff_decom_test (CASSANDRA-13058)
 * Fixed query monitoring for range queries (CASSANDRA-13050)
 * Remove outboundBindAny configuration property (CASSANDRA-12673)
 * Use correct bounds for all-data range when filtering (CASSANDRA-12666)
 * Remove timing window in test case (CASSANDRA-12875)
 * Resolve unit testing without JCE security libraries installed (CASSANDRA-12945)
 * Fix inconsistencies in cassandra-stress load balancing policy (CASSANDRA-12919)
 * Fix validation of non-frozen UDT cells (CASSANDRA-12916)
 * Don't shut down socket input/output on StreamSession (CASSANDRA-12903)
 * Fix Murmur3PartitionerTest (CASSANDRA-12858)
 * Move cqlsh syntax rules into separate module and allow easier customization (CASSANDRA-12897)
 * Fix CommitLogSegmentManagerTest (CASSANDRA-12283)
 * Fix cassandra-stress truncate option (CASSANDRA-12695)
 * Fix crossNode value when receiving messages (CASSANDRA-12791)
 * Don't load MX4J beans twice (CASSANDRA-12869)
 * Extend native protocol request flags, add versions to SUPPORTED, and introduce ProtocolVersion enum (CASSANDRA-12838)
 * Set JOINING mode when running pre-join tasks (CASSANDRA-12836)
 * remove net.mintern.primitive library due to license issue (CASSANDRA-12845)
 * Properly format IPv6 addresses when logging JMX service URL (CASSANDRA-12454)
 * Optimize the vnode allocation for single replica per DC (CASSANDRA-12777)
 * Use non-token restrictions for bounds when token restrictions are overridden (CASSANDRA-12419)
 * Fix CQLSH auto completion for PER PARTITION LIMIT (CASSANDRA-12803)
 * Use different build directories for Eclipse and Ant (CASSANDRA-12466)
 * Avoid potential AttributeError in cqlsh due to no table metadata (CASSANDRA-12815)
 * Fix RandomReplicationAwareTokenAllocatorTest.testExistingCluster (CASSANDRA-12812)
 * Upgrade commons-codec to 1.9 (CASSANDRA-12790)
 * Add duration data type (CASSANDRA-11873)
 * Make the fanout size for LeveledCompactionStrategy to be configurable (CASSANDRA-11550)
 * Fix timeout in ReplicationAwareTokenAllocatorTest (CASSANDRA-12784)
 * Improve sum aggregate functions (CASSANDRA-12417)
 * Make cassandra.yaml docs for batch_size_*_threshold_in_kb reflect changes in CASSANDRA-10876 (CASSANDRA-12761)
 * cqlsh fails to format collections when using aliases (CASSANDRA-11534)
 * Check for hash conflicts in prepared statements (CASSANDRA-12733)
 * Exit query parsing upon first error (CASSANDRA-12598)
 * Fix cassandra-stress to use single seed in UUID generation (CASSANDRA-12729)
 * CQLSSTableWriter does not allow Update statement (CASSANDRA-12450)
 * Config class uses boxed types but DD exposes primitive types (CASSANDRA-12199)
 * Add pre- and post-shutdown hooks to Storage Service (CASSANDRA-12461)
 * Add hint delivery metrics (CASSANDRA-12693)
 * Remove IndexInfo cache from FileIndexInfoRetriever (CASSANDRA-12731)
 * ColumnIndex does not reuse buffer (CASSANDRA-12502)
 * cdc column addition still breaks schema migration tasks (CASSANDRA-12697)
 * Upgrade metrics-reporter dependencies (CASSANDRA-12089)
 * Tune compaction thread count via nodetool (CASSANDRA-12248)
 * Add +=/-= shortcut syntax for update queries (CASSANDRA-12232)
 * Include repair session IDs in repair start message (CASSANDRA-12532)
 * Add a blocking task to Index, run before joining the ring (CASSANDRA-12039)
 * Fix NPE when using CQLSSTableWriter (CASSANDRA-12667)
 * Support optional backpressure strategies at the coordinator (CASSANDRA-9318)
 * Make randompartitioner work with new vnode allocation (CASSANDRA-12647)
 * Fix cassandra-stress graphing (CASSANDRA-12237)
 * Allow filtering on partition key columns for queries without secondary indexes (CASSANDRA-11031)
 * Fix Cassandra Stress reporting thread model and precision (CASSANDRA-12585)
 * Add JMH benchmarks.jar (CASSANDRA-12586)
 * Cleanup uses of AlterTableStatementColumn (CASSANDRA-12567)
 * Add keep-alive to streaming (CASSANDRA-11841)
 * Tracing payload is passed through newSession(..) (CASSANDRA-11706)
 * avoid deleting non existing sstable files and improve related log messages (CASSANDRA-12261)
 * json/yaml output format for nodetool compactionhistory (CASSANDRA-12486)
 * Retry all internode messages once after a connection is
   closed and reopened (CASSANDRA-12192)
 * Add support to rebuild from targeted replica (CASSANDRA-9875)
 * Add sequence distribution type to cassandra stress (CASSANDRA-12490)
 * "SELECT * FROM foo LIMIT ;" does not error out (CASSANDRA-12154)
 * Define executeLocally() at the ReadQuery Level (CASSANDRA-12474)
 * Extend read/write failure messages with a map of replica addresses
   to error codes in the v5 native protocol (CASSANDRA-12311)
 * Fix rebuild of SASI indexes with existing index files (CASSANDRA-12374)
 * Let DatabaseDescriptor not implicitly startup services (CASSANDRA-9054, 12550)
 * Fix clustering indexes in presence of static columns in SASI (CASSANDRA-12378)
 * Fix queries on columns with reversed type on SASI indexes (CASSANDRA-12223)
 * Added slow query log (CASSANDRA-12403)
 * Count full coordinated request against timeout (CASSANDRA-12256)
 * Allow TTL with null value on insert and update (CASSANDRA-12216)
 * Make decommission operation resumable (CASSANDRA-12008)
 * Add support to one-way targeted repair (CASSANDRA-9876)
 * Remove clientutil jar (CASSANDRA-11635)
 * Fix compaction throughput throttle (CASSANDRA-12366, CASSANDRA-12717)
 * Delay releasing Memtable memory on flush until PostFlush has finished running (CASSANDRA-12358)
 * Cassandra stress should dump all setting on startup (CASSANDRA-11914)
 * Make it possible to compact a given token range (CASSANDRA-10643)
 * Allow updating DynamicEndpointSnitch properties via JMX (CASSANDRA-12179)
 * Collect metrics on queries by consistency level (CASSANDRA-7384)
 * Add support for GROUP BY to SELECT statement (CASSANDRA-10707)
 * Deprecate memtable_cleanup_threshold and update default for memtable_flush_writers (CASSANDRA-12228)
 * Upgrade to OHC 0.4.4 (CASSANDRA-12133)
 * Add version command to cassandra-stress (CASSANDRA-12258)
 * Create compaction-stress tool (CASSANDRA-11844)
 * Garbage-collecting compaction operation and schema option (CASSANDRA-7019)
 * Add beta protocol flag for v5 native protocol (CASSANDRA-12142)
 * Support filtering on non-PRIMARY KEY columns in the CREATE
   MATERIALIZED VIEW statement's WHERE clause (CASSANDRA-10368)
 * Unify STDOUT and SYSTEMLOG logback format (CASSANDRA-12004)
 * COPY FROM should raise error for non-existing input files (CASSANDRA-12174)
 * Faster write path (CASSANDRA-12269)
 * Option to leave omitted columns in INSERT JSON unset (CASSANDRA-11424)
 * Support json/yaml output in nodetool tpstats (CASSANDRA-12035)
 * Expose metrics for successful/failed authentication attempts (CASSANDRA-10635)
 * Prepend snapshot name with "truncated" or "dropped" when a snapshot
   is taken before truncating or dropping a table (CASSANDRA-12178)
 * Optimize RestrictionSet (CASSANDRA-12153)
 * cqlsh does not automatically downgrade CQL version (CASSANDRA-12150)
 * Omit (de)serialization of state variable in UDAs (CASSANDRA-9613)
 * Create a system table to expose prepared statements (CASSANDRA-8831)
 * Reuse DataOutputBuffer from ColumnIndex (CASSANDRA-11970)
 * Remove DatabaseDescriptor dependency from SegmentedFile (CASSANDRA-11580)
 * Add supplied username to authentication error messages (CASSANDRA-12076)
 * Remove pre-startup check for open JMX port (CASSANDRA-12074)
 * Remove compaction Severity from DynamicEndpointSnitch (CASSANDRA-11738)
 * Restore resumable hints delivery (CASSANDRA-11960)
 * Properly record CAS contention (CASSANDRA-12626)
Merged from 3.0:
 * Dump threads when unit tests time out (CASSANDRA-13117)
 * Better error when modifying function permissions without explicit keyspace (CASSANDRA-12925)
 * Indexer is not correctly invoked when building indexes over sstables (CASSANDRA-13075)
 * Stress daemon help is incorrect (CASSANDRA-12563)
 * Read repair is not blocking repair to finish in foreground repair (CASSANDRA-13115)
 * Replace empty strings with null values if they cannot be converted (CASSANDRA-12794)
 * Remove support for non-JavaScript UDFs (CASSANDRA-12883)
 * Fix deserialization of 2.x DeletedCells (CASSANDRA-12620)
 * Add parent repair session id to anticompaction log message (CASSANDRA-12186)
 * Improve contention handling on failure to acquire MV lock for streaming and hints (CASSANDRA-12905)
 * Fix DELETE and UPDATE queries with empty IN restrictions (CASSANDRA-12829)
 * Mark MVs as built after successful bootstrap (CASSANDRA-12984)
 * Estimated TS drop-time histogram updated with Cell.NO_DELETION_TIME (CASSANDRA-13040)
 * Nodetool compactionstats fails with NullPointerException (CASSANDRA-13021)
 * Thread local pools never cleaned up (CASSANDRA-13033)
 * Set RPC_READY to false when draining or if a node is marked as shutdown (CASSANDRA-12781)
 * CQL often queries static columns unnecessarily (CASSANDRA-12768)
 * Make sure sstables only get committed when it's safe to discard commit log records (CASSANDRA-12956)
 * Reject default_time_to_live option when creating or altering MVs (CASSANDRA-12868)
 * Nodetool should use a more sane max heap size (CASSANDRA-12739)
 * LocalToken ensures token values are cloned on heap (CASSANDRA-12651)
 * AnticompactionRequestSerializer serializedSize is incorrect (CASSANDRA-12934)
 * Prevent reloading of logback.xml from UDF sandbox (CASSANDRA-12535)
 * Reenable HeapPool (CASSANDRA-12900)
 * Disallow offheap_buffers memtable allocation (CASSANDRA-11039)
 * Fix CommitLogSegmentManagerTest (CASSANDRA-12283)
 * Pass root cause to CorruptBlockException when uncompression failed (CASSANDRA-12889)
 * Batch with multiple conditional updates for the same partition causes AssertionError (CASSANDRA-12867)
 * Make AbstractReplicationStrategy extendable from outside its package (CASSANDRA-12788)
 * Don't tell users to turn off consistent rangemovements during rebuild. (CASSANDRA-12296)
 * Fix CommitLogTest.testDeleteIfNotDirty (CASSANDRA-12854)
 * Avoid deadlock due to MV lock contention (CASSANDRA-12689)
 * Fix for KeyCacheCqlTest flakiness (CASSANDRA-12801)
 * Include SSTable filename in compacting large row message (CASSANDRA-12384)
 * Fix potential socket leak (CASSANDRA-12329, CASSANDRA-12330)
 * Fix ViewTest.testCompaction (CASSANDRA-12789)
 * Improve avg aggregate functions (CASSANDRA-12417)
 * Preserve quoted reserved keyword column names in MV creation (CASSANDRA-11803)
 * nodetool stopdaemon errors out (CASSANDRA-12646)
 * Split materialized view mutations on build to prevent OOM (CASSANDRA-12268)
 * mx4j does not work in 3.0.8 (CASSANDRA-12274)
 * Abort cqlsh copy-from in case of no answer after prolonged period of time (CASSANDRA-12740)
 * Avoid sstable corrupt exception due to dropped static column (CASSANDRA-12582)
 * Make stress use client mode to avoid checking commit log size on startup (CASSANDRA-12478)
 * Fix exceptions with new vnode allocation (CASSANDRA-12715)
 * Unify drain and shutdown processes (CASSANDRA-12509)
 * Fix NPE in ComponentOfSlice.isEQ() (CASSANDRA-12706)
 * Fix failure in LogTransactionTest (CASSANDRA-12632)
 * Fix potentially incomplete non-frozen UDT values when querying with the
   full primary key specified (CASSANDRA-12605)
 * Make sure repaired tombstones are dropped when only_purge_repaired_tombstones is enabled (CASSANDRA-12703)
 * Skip writing MV mutations to commitlog on mutation.applyUnsafe() (CASSANDRA-11670)
 * Establish consistent distinction between non-existing partition and NULL value for LWTs on static columns (CASSANDRA-12060)
 * Extend ColumnIdentifier.internedInstances key to include the type that generated the byte buffer (CASSANDRA-12516)
 * Handle composite prefixes with final EOC=0 as in 2.x and refactor LegacyLayout.decodeBound (CASSANDRA-12423)
 * select_distinct_with_deletions_test failing on non-vnode environments (CASSANDRA-11126)
 * Stack Overflow returned to queries while upgrading (CASSANDRA-12527)
 * Fix legacy regex for temporary files from 2.2 (CASSANDRA-12565)
 * Add option to state current gc_grace_seconds to tools/bin/sstablemetadata (CASSANDRA-12208)
 * Fix file system race condition that may cause LogAwareFileLister to fail to classify files (CASSANDRA-11889)
 * Fix file handle leaks due to simultaneous compaction/repair and
   listing snapshots, calculating snapshot sizes, or making schema
   changes (CASSANDRA-11594)
 * Fix nodetool repair exits with 0 for some errors (CASSANDRA-12508)
 * Do not shut down BatchlogManager twice during drain (CASSANDRA-12504)
 * Disk failure policy should not be invoked on out of space (CASSANDRA-12385)
 * Calculate last compacted key on startup (CASSANDRA-6216)
 * Add schema to snapshot manifest, add USING TIMESTAMP clause to ALTER TABLE statements (CASSANDRA-7190)
 * If CF has no clustering columns, any row cache is full partition cache (CASSANDRA-12499)
 * Correct log message for statistics of offheap memtable flush (CASSANDRA-12776)
 * Explicitly set locale for string validation (CASSANDRA-12541,CASSANDRA-12542,CASSANDRA-12543,CASSANDRA-12545)
Merged from 2.2:
 * Fix speculative retry bugs (CASSANDRA-13009)
 * Fix handling of nulls and unsets in IN conditions (CASSANDRA-12981)
 * Fix race causing infinite loop if Thrift server is stopped before it starts listening (CASSANDRA-12856)
 * CompactionTasks now correctly drops sstables out of compaction when not enough disk space is available (CASSANDRA-12979)
 * Fix DynamicEndpointSnitch noop in multi-datacenter situations (CASSANDRA-13074)
 * cqlsh copy-from: encode column names to avoid primary key parsing errors (CASSANDRA-12909)
 * Temporarily fix bug that creates commit log when running offline tools (CASSANDRA-8616)
 * Reduce granuality of OpOrder.Group during index build (CASSANDRA-12796)
 * Test bind parameters and unset parameters in InsertUpdateIfConditionTest (CASSANDRA-12980)
 * Use saved tokens when setting local tokens on StorageService.joinRing (CASSANDRA-12935)
 * cqlsh: fix DESC TYPES errors (CASSANDRA-12914)
 * Fix leak on skipped SSTables in sstableupgrade (CASSANDRA-12899)
 * Avoid blocking gossip during pending range calculation (CASSANDRA-12281)
 * Fix purgeability of tombstones with max timestamp (CASSANDRA-12792)
 * Fail repair if participant dies during sync or anticompaction (CASSANDRA-12901)
 * cqlsh COPY: unprotected pk values before converting them if not using prepared statements (CASSANDRA-12863)
 * Fix Util.spinAssertEquals (CASSANDRA-12283)
 * Fix potential NPE for compactionstats (CASSANDRA-12462)
 * Prepare legacy authenticate statement if credentials table initialised after node startup (CASSANDRA-12813)
 * Change cassandra.wait_for_tracing_events_timeout_secs default to 0 (CASSANDRA-12754)
 * Clean up permissions when a UDA is dropped (CASSANDRA-12720)
 * Limit colUpdateTimeDelta histogram updates to reasonable deltas (CASSANDRA-11117)
 * Fix leak errors and execution rejected exceptions when draining (CASSANDRA-12457)
 * Fix merkle tree depth calculation (CASSANDRA-12580)
 * Make Collections deserialization more robust (CASSANDRA-12618)
 * Fix exceptions when enabling gossip on nodes that haven't joined the ring (CASSANDRA-12253)
 * Fix authentication problem when invoking cqlsh copy from a SOURCE command (CASSANDRA-12642)
 * Decrement pending range calculator jobs counter in finally block
 * cqlshlib tests: increase default execute timeout (CASSANDRA-12481)
 * Forward writes to replacement node when replace_address != broadcast_address (CASSANDRA-8523)
 * Fail repair on non-existing table (CASSANDRA-12279)
 * Enable repair -pr and -local together (fix regression of CASSANDRA-7450) (CASSANDRA-12522)
 * Better handle invalid system roles table (CASSANDRA-12700)
 * Split consistent range movement flag correction (CASSANDRA-12786)
Merged from 2.1:
 * cqlsh copy-from: sort user type fields in csv (CASSANDRA-12959)
 * Don't skip sstables based on maxLocalDeletionTime (CASSANDRA-12765)


3.8, 3.9
 * Fix value skipping with counter columns (CASSANDRA-11726)
 * Fix nodetool tablestats miss SSTable count (CASSANDRA-12205)
 * Fixed flacky SSTablesIteratedTest (CASSANDRA-12282)
 * Fixed flacky SSTableRewriterTest: check file counts before calling validateCFS (CASSANDRA-12348)
 * cqlsh: Fix handling of $$-escaped strings (CASSANDRA-12189)
 * Fix SSL JMX requiring truststore containing server cert (CASSANDRA-12109)
 * RTE from new CDC column breaks in flight queries (CASSANDRA-12236)
 * Fix hdr logging for single operation workloads (CASSANDRA-12145)
 * Fix SASI PREFIX search in CONTAINS mode with partial terms (CASSANDRA-12073)
 * Increase size of flushExecutor thread pool (CASSANDRA-12071)
 * Partial revert of CASSANDRA-11971, cannot recycle buffer in SP.sendMessagesToNonlocalDC (CASSANDRA-11950)
 * Upgrade netty to 4.0.39 (CASSANDRA-12032, CASSANDRA-12034)
 * Improve details in compaction log message (CASSANDRA-12080)
 * Allow unset values in CQLSSTableWriter (CASSANDRA-11911)
 * Chunk cache to request compressor-compatible buffers if pool space is exhausted (CASSANDRA-11993)
 * Remove DatabaseDescriptor dependencies from SequentialWriter (CASSANDRA-11579)
 * Move skip_stop_words filter before stemming (CASSANDRA-12078)
 * Support seek() in EncryptedFileSegmentInputStream (CASSANDRA-11957)
 * SSTable tools mishandling LocalPartitioner (CASSANDRA-12002)
 * When SEPWorker assigned work, set thread name to match pool (CASSANDRA-11966)
 * Add cross-DC latency metrics (CASSANDRA-11596)
 * Allow terms in selection clause (CASSANDRA-10783)
 * Add bind variables to trace (CASSANDRA-11719)
 * Switch counter shards' clock to timestamps (CASSANDRA-9811)
 * Introduce HdrHistogram and response/service/wait separation to stress tool (CASSANDRA-11853)
 * entry-weighers in QueryProcessor should respect partitionKeyBindIndexes field (CASSANDRA-11718)
 * Support older ant versions (CASSANDRA-11807)
 * Estimate compressed on disk size when deciding if sstable size limit reached (CASSANDRA-11623)
 * cassandra-stress profiles should support case sensitive schemas (CASSANDRA-11546)
 * Remove DatabaseDescriptor dependency from FileUtils (CASSANDRA-11578)
 * Faster streaming (CASSANDRA-9766)
 * Add prepared query parameter to trace for "Execute CQL3 prepared query" session (CASSANDRA-11425)
 * Add repaired percentage metric (CASSANDRA-11503)
 * Add Change-Data-Capture (CASSANDRA-8844)
Merged from 3.0:
 * Fix paging for 2.x to 3.x upgrades (CASSANDRA-11195)
 * Fix clean interval not sent to commit log for empty memtable flush (CASSANDRA-12436)
 * Fix potential resource leak in RMIServerSocketFactoryImpl (CASSANDRA-12331)
 * Make sure compaction stats are updated when compaction is interrupted (CASSANDRA-12100)
 * Change commitlog and sstables to track dirty and clean intervals (CASSANDRA-11828)
 * NullPointerException during compaction on table with static columns (CASSANDRA-12336)
 * Fixed ConcurrentModificationException when reading metrics in GraphiteReporter (CASSANDRA-11823)
 * Fix upgrade of super columns on thrift (CASSANDRA-12335)
 * Fixed flacky BlacklistingCompactionsTest, switched to fixed size types and increased corruption size (CASSANDRA-12359)
 * Rerun ReplicationAwareTokenAllocatorTest on failure to avoid flakiness (CASSANDRA-12277)
 * Exception when computing read-repair for range tombstones (CASSANDRA-12263)
 * Lost counter writes in compact table and static columns (CASSANDRA-12219)
 * AssertionError with MVs on updating a row that isn't indexed due to a null value (CASSANDRA-12247)
 * Disable RR and speculative retry with EACH_QUORUM reads (CASSANDRA-11980)
 * Add option to override compaction space check (CASSANDRA-12180)
 * Faster startup by only scanning each directory for temporary files once (CASSANDRA-12114)
 * Respond with v1/v2 protocol header when responding to driver that attempts
   to connect with too low of a protocol version (CASSANDRA-11464)
 * NullPointerExpception when reading/compacting table (CASSANDRA-11988)
 * Fix problem with undeleteable rows on upgrade to new sstable format (CASSANDRA-12144)
 * Fix potential bad messaging service message for paged range reads
   within mixed-version 3.x clusters (CASSANDRA-12249)
 * Fix paging logic for deleted partitions with static columns (CASSANDRA-12107)
 * Wait until the message is being send to decide which serializer must be used (CASSANDRA-11393)
 * Fix migration of static thrift column names with non-text comparators (CASSANDRA-12147)
 * Fix upgrading sparse tables that are incorrectly marked as dense (CASSANDRA-11315)
 * Fix reverse queries ignoring range tombstones (CASSANDRA-11733)
 * Avoid potential race when rebuilding CFMetaData (CASSANDRA-12098)
 * Avoid missing sstables when getting the canonical sstables (CASSANDRA-11996)
 * Always select the live sstables when getting sstables in bounds (CASSANDRA-11944)
 * Fix column ordering of results with static columns for Thrift requests in
   a mixed 2.x/3.x cluster, also fix potential non-resolved duplication of
   those static columns in query results (CASSANDRA-12123)
 * Avoid digest mismatch with empty but static rows (CASSANDRA-12090)
 * Fix EOF exception when altering column type (CASSANDRA-11820)
 * Fix potential race in schema during new table creation (CASSANDRA-12083)
 * cqlsh: fix error handling in rare COPY FROM failure scenario (CASSANDRA-12070)
 * Disable autocompaction during drain (CASSANDRA-11878)
 * Add a metrics timer to MemtablePool and use it to track time spent blocked on memory in MemtableAllocator (CASSANDRA-11327)
 * Fix upgrading schema with super columns with non-text subcomparators (CASSANDRA-12023)
 * Add TimeWindowCompactionStrategy (CASSANDRA-9666)
 * Fix JsonTransformer output of partition with deletion info (CASSANDRA-12418)
 * Fix NPE in SSTableLoader when specifying partial directory path (CASSANDRA-12609)
Merged from 2.2:
 * Add local address entry in PropertyFileSnitch (CASSANDRA-11332)
 * cqlsh copy: fix missing counter values (CASSANDRA-12476)
 * Move migration tasks to non-periodic queue, assure flush executor shutdown after non-periodic executor (CASSANDRA-12251)
 * cqlsh copy: fixed possible race in initializing feeding thread (CASSANDRA-11701)
 * Only set broadcast_rpc_address on Ec2MultiRegionSnitch if it's not set (CASSANDRA-11357)
 * Update StorageProxy range metrics for timeouts, failures and unavailables (CASSANDRA-9507)
 * Add Sigar to classes included in clientutil.jar (CASSANDRA-11635)
 * Add decay to histograms and timers used for metrics (CASSANDRA-11752)
 * Fix hanging stream session (CASSANDRA-10992)
 * Fix INSERT JSON, fromJson() support of smallint, tinyint types (CASSANDRA-12371)
 * Restore JVM metric export for metric reporters (CASSANDRA-12312)
 * Release sstables of failed stream sessions only when outgoing transfers are finished (CASSANDRA-11345)
 * Wait for tracing events before returning response and query at same consistency level client side (CASSANDRA-11465)
 * cqlsh copyutil should get host metadata by connected address (CASSANDRA-11979)
 * Fixed cqlshlib.test.remove_test_db (CASSANDRA-12214)
 * Synchronize ThriftServer::stop() (CASSANDRA-12105)
 * Use dedicated thread for JMX notifications (CASSANDRA-12146)
 * Improve streaming synchronization and fault tolerance (CASSANDRA-11414)
 * MemoryUtil.getShort() should return an unsigned short also for architectures not supporting unaligned memory accesses (CASSANDRA-11973)
Merged from 2.1:
 * Fix queries with empty ByteBuffer values in clustering column restrictions (CASSANDRA-12127)
 * Disable passing control to post-flush after flush failure to prevent data loss (CASSANDRA-11828)
 * Allow STCS-in-L0 compactions to reduce scope with LCS (CASSANDRA-12040)
 * cannot use cql since upgrading python to 2.7.11+ (CASSANDRA-11850)
 * Fix filtering on clustering columns when 2i is used (CASSANDRA-11907)


3.0.8
 * Fix potential race in schema during new table creation (CASSANDRA-12083)
 * cqlsh: fix error handling in rare COPY FROM failure scenario (CASSANDRA-12070)
 * Disable autocompaction during drain (CASSANDRA-11878)
 * Add a metrics timer to MemtablePool and use it to track time spent blocked on memory in MemtableAllocator (CASSANDRA-11327)
 * Fix upgrading schema with super columns with non-text subcomparators (CASSANDRA-12023)
 * Add TimeWindowCompactionStrategy (CASSANDRA-9666)
Merged from 2.2:
 * Allow nodetool info to run with readonly JMX access (CASSANDRA-11755)
 * Validate bloom_filter_fp_chance against lowest supported
   value when the table is created (CASSANDRA-11920)
 * Don't send erroneous NEW_NODE notifications on restart (CASSANDRA-11038)
 * StorageService shutdown hook should use a volatile variable (CASSANDRA-11984)
Merged from 2.1:
 * Add system property to set the max number of native transport requests in queue (CASSANDRA-11363)
 * Fix queries with empty ByteBuffer values in clustering column restrictions (CASSANDRA-12127)
 * Disable passing control to post-flush after flush failure to prevent data loss (CASSANDRA-11828)
 * Allow STCS-in-L0 compactions to reduce scope with LCS (CASSANDRA-12040)
 * cannot use cql since upgrading python to 2.7.11+ (CASSANDRA-11850)
 * Fix filtering on clustering columns when 2i is used (CASSANDRA-11907)
 * Avoid stalling paxos when the paxos state expires (CASSANDRA-12043)
 * Remove finished incoming streaming connections from MessagingService (CASSANDRA-11854)
 * Don't try to get sstables for non-repairing column families (CASSANDRA-12077)
 * Avoid marking too many sstables as repaired (CASSANDRA-11696)
 * Prevent select statements with clustering key > 64k (CASSANDRA-11882)
 * Fix clock skew corrupting other nodes with paxos (CASSANDRA-11991)
 * Remove distinction between non-existing static columns and existing but null in LWTs (CASSANDRA-9842)
 * Cache local ranges when calculating repair neighbors (CASSANDRA-11934)
 * Allow LWT operation on static column with only partition keys (CASSANDRA-10532)
 * Create interval tree over canonical sstables to avoid missing sstables during streaming (CASSANDRA-11886)
 * cqlsh COPY FROM: shutdown parent cluster after forking, to avoid corrupting SSL connections (CASSANDRA-11749)


3.7
 * Support multiple folders for user defined compaction tasks (CASSANDRA-11765)
 * Fix race in CompactionStrategyManager's pause/resume (CASSANDRA-11922)
Merged from 3.0:
 * Fix legacy serialization of Thrift-generated non-compound range tombstones
   when communicating with 2.x nodes (CASSANDRA-11930)
 * Fix Directories instantiations where CFS.initialDirectories should be used (CASSANDRA-11849)
 * Avoid referencing DatabaseDescriptor in AbstractType (CASSANDRA-11912)
 * Don't use static dataDirectories field in Directories instances (CASSANDRA-11647)
 * Fix sstables not being protected from removal during index build (CASSANDRA-11905)
 * cqlsh: Suppress stack trace from Read/WriteFailures (CASSANDRA-11032)
 * Remove unneeded code to repair index summaries that have
   been improperly down-sampled (CASSANDRA-11127)
 * Avoid WriteTimeoutExceptions during commit log replay due to materialized
   view lock contention (CASSANDRA-11891)
 * Prevent OOM failures on SSTable corruption, improve tests for corruption detection (CASSANDRA-9530)
 * Use CFS.initialDirectories when clearing snapshots (CASSANDRA-11705)
 * Allow compaction strategies to disable early open (CASSANDRA-11754)
 * Refactor Materialized View code (CASSANDRA-11475)
 * Update Java Driver (CASSANDRA-11615)
Merged from 2.2:
 * Persist local metadata earlier in startup sequence (CASSANDRA-11742)
 * cqlsh: fix tab completion for case-sensitive identifiers (CASSANDRA-11664)
 * Avoid showing estimated key as -1 in tablestats (CASSANDRA-11587)
 * Fix possible race condition in CommitLog.recover (CASSANDRA-11743)
 * Enable client encryption in sstableloader with cli options (CASSANDRA-11708)
 * Possible memory leak in NIODataInputStream (CASSANDRA-11867)
 * Add seconds to cqlsh tracing session duration (CASSANDRA-11753)
 * Fix commit log replay after out-of-order flush completion (CASSANDRA-9669)
 * Prohibit Reversed Counter type as part of the PK (CASSANDRA-9395)
 * cqlsh: correctly handle non-ascii chars in error messages (CASSANDRA-11626)
Merged from 2.1:
 * Run CommitLog tests with different compression settings (CASSANDRA-9039)
 * cqlsh: apply current keyspace to source command (CASSANDRA-11152)
 * Clear out parent repair session if repair coordinator dies (CASSANDRA-11824)
 * Set default streaming_socket_timeout_in_ms to 24 hours (CASSANDRA-11840)
 * Do not consider local node a valid source during replace (CASSANDRA-11848)
 * Add message dropped tasks to nodetool netstats (CASSANDRA-11855)
 * Avoid holding SSTableReaders for duration of incremental repair (CASSANDRA-11739)


3.6
 * Correctly migrate schema for frozen UDTs during 2.x -> 3.x upgrades
   (does not affect any released versions) (CASSANDRA-11613)
 * Allow server startup if JMX is configured directly (CASSANDRA-11725)
 * Prevent direct memory OOM on buffer pool allocations (CASSANDRA-11710)
 * Enhanced Compaction Logging (CASSANDRA-10805)
 * Make prepared statement cache size configurable (CASSANDRA-11555)
 * Integrated JMX authentication and authorization (CASSANDRA-10091)
 * Add units to stress ouput (CASSANDRA-11352)
 * Fix PER PARTITION LIMIT for single and multi partitions queries (CASSANDRA-11603)
 * Add uncompressed chunk cache for RandomAccessReader (CASSANDRA-5863)
 * Clarify ClusteringPrefix hierarchy (CASSANDRA-11213)
 * Always perform collision check before joining ring (CASSANDRA-10134)
 * SSTableWriter output discrepancy (CASSANDRA-11646)
 * Fix potential timeout in NativeTransportService.testConcurrentDestroys (CASSANDRA-10756)
 * Support large partitions on the 3.0 sstable format (CASSANDRA-11206,11763)
 * Add support to rebuild from specific range (CASSANDRA-10406)
 * Optimize the overlapping lookup by calculating all the
   bounds in advance (CASSANDRA-11571)
 * Support json/yaml output in nodetool tablestats (CASSANDRA-5977)
 * (stress) Add datacenter option to -node options (CASSANDRA-11591)
 * Fix handling of empty slices (CASSANDRA-11513)
 * Make number of cores used by cqlsh COPY visible to testing code (CASSANDRA-11437)
 * Allow filtering on clustering columns for queries without secondary indexes (CASSANDRA-11310)
 * Refactor Restriction hierarchy (CASSANDRA-11354)
 * Eliminate allocations in R/W path (CASSANDRA-11421)
 * Update Netty to 4.0.36 (CASSANDRA-11567)
 * Fix PER PARTITION LIMIT for queries requiring post-query ordering (CASSANDRA-11556)
 * Allow instantiation of UDTs and tuples in UDFs (CASSANDRA-10818)
 * Support UDT in CQLSSTableWriter (CASSANDRA-10624)
 * Support for non-frozen user-defined types, updating
   individual fields of user-defined types (CASSANDRA-7423)
 * Make LZ4 compression level configurable (CASSANDRA-11051)
 * Allow per-partition LIMIT clause in CQL (CASSANDRA-7017)
 * Make custom filtering more extensible with UserExpression (CASSANDRA-11295)
 * Improve field-checking and error reporting in cassandra.yaml (CASSANDRA-10649)
 * Print CAS stats in nodetool proxyhistograms (CASSANDRA-11507)
 * More user friendly error when providing an invalid token to nodetool (CASSANDRA-9348)
 * Add static column support to SASI index (CASSANDRA-11183)
 * Support EQ/PREFIX queries in SASI CONTAINS mode without tokenization (CASSANDRA-11434)
 * Support LIKE operator in prepared statements (CASSANDRA-11456)
 * Add a command to see if a Materialized View has finished building (CASSANDRA-9967)
 * Log endpoint and port associated with streaming operation (CASSANDRA-8777)
 * Print sensible units for all log messages (CASSANDRA-9692)
 * Upgrade Netty to version 4.0.34 (CASSANDRA-11096)
 * Break the CQL grammar into separate Parser and Lexer (CASSANDRA-11372)
 * Compress only inter-dc traffic by default (CASSANDRA-8888)
 * Add metrics to track write amplification (CASSANDRA-11420)
 * cassandra-stress: cannot handle "value-less" tables (CASSANDRA-7739)
 * Add/drop multiple columns in one ALTER TABLE statement (CASSANDRA-10411)
 * Add require_endpoint_verification opt for internode encryption (CASSANDRA-9220)
 * Add auto import java.util for UDF code block (CASSANDRA-11392)
 * Add --hex-format option to nodetool getsstables (CASSANDRA-11337)
 * sstablemetadata should print sstable min/max token (CASSANDRA-7159)
 * Do not wrap CassandraException in TriggerExecutor (CASSANDRA-9421)
 * COPY TO should have higher double precision (CASSANDRA-11255)
 * Stress should exit with non-zero status after failure (CASSANDRA-10340)
 * Add client to cqlsh SHOW_SESSION (CASSANDRA-8958)
 * Fix nodetool tablestats keyspace level metrics (CASSANDRA-11226)
 * Store repair options in parent_repair_history (CASSANDRA-11244)
 * Print current leveling in sstableofflinerelevel (CASSANDRA-9588)
 * Change repair message for keyspaces with RF 1 (CASSANDRA-11203)
 * Remove hard-coded SSL cipher suites and protocols (CASSANDRA-10508)
 * Improve concurrency in CompactionStrategyManager (CASSANDRA-10099)
 * (cqlsh) interpret CQL type for formatting blobs (CASSANDRA-11274)
 * Refuse to start and print txn log information in case of disk
   corruption (CASSANDRA-10112)
 * Resolve some eclipse-warnings (CASSANDRA-11086)
 * (cqlsh) Show static columns in a different color (CASSANDRA-11059)
 * Allow to remove TTLs on table with default_time_to_live (CASSANDRA-11207)
Merged from 3.0:
 * Disallow creating view with a static column (CASSANDRA-11602)
 * Reduce the amount of object allocations caused by the getFunctions methods (CASSANDRA-11593)
 * Potential error replaying commitlog with smallint/tinyint/date/time types (CASSANDRA-11618)
 * Fix queries with filtering on counter columns (CASSANDRA-11629)
 * Improve tombstone printing in sstabledump (CASSANDRA-11655)
 * Fix paging for range queries where all clustering columns are specified (CASSANDRA-11669)
 * Don't require HEAP_NEW_SIZE to be set when using G1 (CASSANDRA-11600)
 * Fix sstabledump not showing cells after tombstone marker (CASSANDRA-11654)
 * Ignore all LocalStrategy keyspaces for streaming and other related
   operations (CASSANDRA-11627)
 * Ensure columnfilter covers indexed columns for thrift 2i queries (CASSANDRA-11523)
 * Only open one sstable scanner per sstable (CASSANDRA-11412)
 * Option to specify ProtocolVersion in cassandra-stress (CASSANDRA-11410)
 * ArithmeticException in avgFunctionForDecimal (CASSANDRA-11485)
 * LogAwareFileLister should only use OLD sstable files in current folder to determine disk consistency (CASSANDRA-11470)
 * Notify indexers of expired rows during compaction (CASSANDRA-11329)
 * Properly respond with ProtocolError when a v1/v2 native protocol
   header is received (CASSANDRA-11464)
 * Validate that num_tokens and initial_token are consistent with one another (CASSANDRA-10120)
Merged from 2.2:
 * Exit JVM if JMX server fails to startup (CASSANDRA-11540)
 * Produce a heap dump when exiting on OOM (CASSANDRA-9861)
 * Restore ability to filter on clustering columns when using a 2i (CASSANDRA-11510)
 * JSON datetime formatting needs timezone (CASSANDRA-11137)
 * Fix is_dense recalculation for Thrift-updated tables (CASSANDRA-11502)
 * Remove unnescessary file existence check during anticompaction (CASSANDRA-11660)
 * Add missing files to debian packages (CASSANDRA-11642)
 * Avoid calling Iterables::concat in loops during ModificationStatement::getFunctions (CASSANDRA-11621)
 * cqlsh: COPY FROM should use regular inserts for single statement batches and
   report errors correctly if workers processes crash on initialization (CASSANDRA-11474)
 * Always close cluster with connection in CqlRecordWriter (CASSANDRA-11553)
 * Allow only DISTINCT queries with partition keys restrictions (CASSANDRA-11339)
 * CqlConfigHelper no longer requires both a keystore and truststore to work (CASSANDRA-11532)
 * Make deprecated repair methods backward-compatible with previous notification service (CASSANDRA-11430)
 * IncomingStreamingConnection version check message wrong (CASSANDRA-11462)
Merged from 2.1:
 * Support mlockall on IBM POWER arch (CASSANDRA-11576)
 * Add option to disable use of severity in DynamicEndpointSnitch (CASSANDRA-11737)
 * cqlsh COPY FROM fails for null values with non-prepared statements (CASSANDRA-11631)
 * Make cython optional in pylib/setup.py (CASSANDRA-11630)
 * Change order of directory searching for cassandra.in.sh to favor local one (CASSANDRA-11628)
 * cqlsh COPY FROM fails with []{} chars in UDT/tuple fields/values (CASSANDRA-11633)
 * clqsh: COPY FROM throws TypeError with Cython extensions enabled (CASSANDRA-11574)
 * cqlsh: COPY FROM ignores NULL values in conversion (CASSANDRA-11549)
 * Validate levels when building LeveledScanner to avoid overlaps with orphaned sstables (CASSANDRA-9935)


3.5
 * StaticTokenTreeBuilder should respect posibility of duplicate tokens (CASSANDRA-11525)
 * Correctly fix potential assertion error during compaction (CASSANDRA-11353)
 * Avoid index segment stitching in RAM which lead to OOM on big SSTable files (CASSANDRA-11383)
 * Fix clustering and row filters for LIKE queries on clustering columns (CASSANDRA-11397)
Merged from 3.0:
 * Fix rare NPE on schema upgrade from 2.x to 3.x (CASSANDRA-10943)
 * Improve backoff policy for cqlsh COPY FROM (CASSANDRA-11320)
 * Improve IF NOT EXISTS check in CREATE INDEX (CASSANDRA-11131)
 * Upgrade ohc to 0.4.3
 * Enable SO_REUSEADDR for JMX RMI server sockets (CASSANDRA-11093)
 * Allocate merkletrees with the correct size (CASSANDRA-11390)
 * Support streaming pre-3.0 sstables (CASSANDRA-10990)
 * Add backpressure to compressed or encrypted commit log (CASSANDRA-10971)
 * SSTableExport supports secondary index tables (CASSANDRA-11330)
 * Fix sstabledump to include missing info in debug output (CASSANDRA-11321)
 * Establish and implement canonical bulk reading workload(s) (CASSANDRA-10331)
 * Fix paging for IN queries on tables without clustering columns (CASSANDRA-11208)
 * Remove recursive call from CompositesSearcher (CASSANDRA-11304)
 * Fix filtering on non-primary key columns for queries without index (CASSANDRA-6377)
 * Fix sstableloader fail when using materialized view (CASSANDRA-11275)
Merged from 2.2:
 * DatabaseDescriptor should log stacktrace in case of Eception during seed provider creation (CASSANDRA-11312)
 * Use canonical path for directory in SSTable descriptor (CASSANDRA-10587)
 * Add cassandra-stress keystore option (CASSANDRA-9325)
 * Dont mark sstables as repairing with sub range repairs (CASSANDRA-11451)
 * Notify when sstables change after cancelling compaction (CASSANDRA-11373)
 * cqlsh: COPY FROM should check that explicit column names are valid (CASSANDRA-11333)
 * Add -Dcassandra.start_gossip startup option (CASSANDRA-10809)
 * Fix UTF8Validator.validate() for modified UTF-8 (CASSANDRA-10748)
 * Clarify that now() function is calculated on the coordinator node in CQL documentation (CASSANDRA-10900)
 * Fix bloom filter sizing with LCS (CASSANDRA-11344)
 * (cqlsh) Fix error when result is 0 rows with EXPAND ON (CASSANDRA-11092)
 * Add missing newline at end of bin/cqlsh (CASSANDRA-11325)
 * Unresolved hostname leads to replace being ignored (CASSANDRA-11210)
 * Only log yaml config once, at startup (CASSANDRA-11217)
 * Reference leak with parallel repairs on the same table (CASSANDRA-11215)
Merged from 2.1:
 * Add a -j parameter to scrub/cleanup/upgradesstables to state how
   many threads to use (CASSANDRA-11179)
 * COPY FROM on large datasets: fix progress report and debug performance (CASSANDRA-11053)
 * InvalidateKeys should have a weak ref to key cache (CASSANDRA-11176)


3.4
 * (cqlsh) add cqlshrc option to always connect using ssl (CASSANDRA-10458)
 * Cleanup a few resource warnings (CASSANDRA-11085)
 * Allow custom tracing implementations (CASSANDRA-10392)
 * Extract LoaderOptions to be able to be used from outside (CASSANDRA-10637)
 * fix OnDiskIndexTest to properly treat empty ranges (CASSANDRA-11205)
 * fix TrackerTest to handle new notifications (CASSANDRA-11178)
 * add SASI validation for partitioner and complex columns (CASSANDRA-11169)
 * Add caching of encrypted credentials in PasswordAuthenticator (CASSANDRA-7715)
 * fix SASI memtable switching on flush (CASSANDRA-11159)
 * Remove duplicate offline compaction tracking (CASSANDRA-11148)
 * fix EQ semantics of analyzed SASI indexes (CASSANDRA-11130)
 * Support long name output for nodetool commands (CASSANDRA-7950)
 * Encrypted hints (CASSANDRA-11040)
 * SASI index options validation (CASSANDRA-11136)
 * Optimize disk seek using min/max column name meta data when the LIMIT clause is used
   (CASSANDRA-8180)
 * Add LIKE support to CQL3 (CASSANDRA-11067)
 * Generic Java UDF types (CASSANDRA-10819)
 * cqlsh: Include sub-second precision in timestamps by default (CASSANDRA-10428)
 * Set javac encoding to utf-8 (CASSANDRA-11077)
 * Integrate SASI index into Cassandra (CASSANDRA-10661)
 * Add --skip-flush option to nodetool snapshot
 * Skip values for non-queried columns (CASSANDRA-10657)
 * Add support for secondary indexes on static columns (CASSANDRA-8103)
 * CommitLogUpgradeTestMaker creates broken commit logs (CASSANDRA-11051)
 * Add metric for number of dropped mutations (CASSANDRA-10866)
 * Simplify row cache invalidation code (CASSANDRA-10396)
 * Support user-defined compaction through nodetool (CASSANDRA-10660)
 * Stripe view locks by key and table ID to reduce contention (CASSANDRA-10981)
 * Add nodetool gettimeout and settimeout commands (CASSANDRA-10953)
 * Add 3.0 metadata to sstablemetadata output (CASSANDRA-10838)
Merged from 3.0:
 * MV should only query complex columns included in the view (CASSANDRA-11069)
 * Failed aggregate creation breaks server permanently (CASSANDRA-11064)
 * Add sstabledump tool (CASSANDRA-7464)
 * Introduce backpressure for hints (CASSANDRA-10972)
 * Fix ClusteringPrefix not being able to read tombstone range boundaries (CASSANDRA-11158)
 * Prevent logging in sandboxed state (CASSANDRA-11033)
 * Disallow drop/alter operations of UDTs used by UDAs (CASSANDRA-10721)
 * Add query time validation method on Index (CASSANDRA-11043)
 * Avoid potential AssertionError in mixed version cluster (CASSANDRA-11128)
 * Properly handle hinted handoff after topology changes (CASSANDRA-5902)
 * AssertionError when listing sstable files on inconsistent disk state (CASSANDRA-11156)
 * Fix wrong rack counting and invalid conditions check for TokenAllocation
   (CASSANDRA-11139)
 * Avoid creating empty hint files (CASSANDRA-11090)
 * Fix leak detection strong reference loop using weak reference (CASSANDRA-11120)
 * Configurie BatchlogManager to stop delayed tasks on shutdown (CASSANDRA-11062)
 * Hadoop integration is incompatible with Cassandra Driver 3.0.0 (CASSANDRA-11001)
 * Add dropped_columns to the list of schema table so it gets handled
   properly (CASSANDRA-11050)
 * Fix NPE when using forceRepairRangeAsync without DC (CASSANDRA-11239)
Merged from 2.2:
 * Preserve order for preferred SSL cipher suites (CASSANDRA-11164)
 * Range.compareTo() violates the contract of Comparable (CASSANDRA-11216)
 * Avoid NPE when serializing ErrorMessage with null message (CASSANDRA-11167)
 * Replacing an aggregate with a new version doesn't reset INITCOND (CASSANDRA-10840)
 * (cqlsh) cqlsh cannot be called through symlink (CASSANDRA-11037)
 * fix ohc and java-driver pom dependencies in build.xml (CASSANDRA-10793)
 * Protect from keyspace dropped during repair (CASSANDRA-11065)
 * Handle adding fields to a UDT in SELECT JSON and toJson() (CASSANDRA-11146)
 * Better error message for cleanup (CASSANDRA-10991)
 * cqlsh pg-style-strings broken if line ends with ';' (CASSANDRA-11123)
 * Always persist upsampled index summaries (CASSANDRA-10512)
 * (cqlsh) Fix inconsistent auto-complete (CASSANDRA-10733)
 * Make SELECT JSON and toJson() threadsafe (CASSANDRA-11048)
 * Fix SELECT on tuple relations for mixed ASC/DESC clustering order (CASSANDRA-7281)
 * Use cloned TokenMetadata in size estimates to avoid race against membership check
   (CASSANDRA-10736)
 * (cqlsh) Support utf-8/cp65001 encoding on Windows (CASSANDRA-11030)
 * Fix paging on DISTINCT queries repeats result when first row in partition changes
   (CASSANDRA-10010)
 * (cqlsh) Support timezone conversion using pytz (CASSANDRA-10397)
 * cqlsh: change default encoding to UTF-8 (CASSANDRA-11124)
Merged from 2.1:
 * Checking if an unlogged batch is local is inefficient (CASSANDRA-11529)
 * Fix out-of-space error treatment in memtable flushing (CASSANDRA-11448).
 * Don't do defragmentation if reading from repaired sstables (CASSANDRA-10342)
 * Fix streaming_socket_timeout_in_ms not enforced (CASSANDRA-11286)
 * Avoid dropping message too quickly due to missing unit conversion (CASSANDRA-11302)
 * Don't remove FailureDetector history on removeEndpoint (CASSANDRA-10371)
 * Only notify if repair status changed (CASSANDRA-11172)
 * Use logback setting for 'cassandra -v' command (CASSANDRA-10767)
 * Fix sstableloader to unthrottle streaming by default (CASSANDRA-9714)
 * Fix incorrect warning in 'nodetool status' (CASSANDRA-10176)
 * Properly release sstable ref when doing offline scrub (CASSANDRA-10697)
 * Improve nodetool status performance for large cluster (CASSANDRA-7238)
 * Gossiper#isEnabled is not thread safe (CASSANDRA-11116)
 * Avoid major compaction mixing repaired and unrepaired sstables in DTCS (CASSANDRA-11113)
 * Make it clear what DTCS timestamp_resolution is used for (CASSANDRA-11041)
 * (cqlsh) Display milliseconds when datetime overflows (CASSANDRA-10625)


3.3
 * Avoid infinite loop if owned range is smaller than number of
   data dirs (CASSANDRA-11034)
 * Avoid bootstrap hanging when existing nodes have no data to stream (CASSANDRA-11010)
Merged from 3.0:
 * Remove double initialization of newly added tables (CASSANDRA-11027)
 * Filter keys searcher results by target range (CASSANDRA-11104)
 * Fix deserialization of legacy read commands (CASSANDRA-11087)
 * Fix incorrect computation of deletion time in sstable metadata (CASSANDRA-11102)
 * Avoid memory leak when collecting sstable metadata (CASSANDRA-11026)
 * Mutations do not block for completion under view lock contention (CASSANDRA-10779)
 * Invalidate legacy schema tables when unloading them (CASSANDRA-11071)
 * (cqlsh) handle INSERT and UPDATE statements with LWT conditions correctly
   (CASSANDRA-11003)
 * Fix DISTINCT queries in mixed version clusters (CASSANDRA-10762)
 * Migrate build status for indexes along with legacy schema (CASSANDRA-11046)
 * Ensure SSTables for legacy KEYS indexes can be read (CASSANDRA-11045)
 * Added support for IBM zSystems architecture (CASSANDRA-11054)
 * Update CQL documentation (CASSANDRA-10899)
 * Check the column name, not cell name, for dropped columns when reading
   legacy sstables (CASSANDRA-11018)
 * Don't attempt to index clustering values of static rows (CASSANDRA-11021)
 * Remove checksum files after replaying hints (CASSANDRA-10947)
 * Support passing base table metadata to custom 2i validation (CASSANDRA-10924)
 * Ensure stale index entries are purged during reads (CASSANDRA-11013)
 * (cqlsh) Also apply --connect-timeout to control connection
   timeout (CASSANDRA-10959)
 * Fix AssertionError when removing from list using UPDATE (CASSANDRA-10954)
 * Fix UnsupportedOperationException when reading old sstable with range
   tombstone (CASSANDRA-10743)
 * MV should use the maximum timestamp of the primary key (CASSANDRA-10910)
 * Fix potential assertion error during compaction (CASSANDRA-10944)
Merged from 2.2:
 * maxPurgeableTimestamp needs to check memtables too (CASSANDRA-9949)
 * Apply change to compaction throughput in real time (CASSANDRA-10025)
 * (cqlsh) encode input correctly when saving history
 * Fix potential NPE on ORDER BY queries with IN (CASSANDRA-10955)
 * Start L0 STCS-compactions even if there is a L0 -> L1 compaction
   going (CASSANDRA-10979)
 * Make UUID LSB unique per process (CASSANDRA-7925)
 * Avoid NPE when performing sstable tasks (scrub etc.) (CASSANDRA-10980)
 * Make sure client gets tombstone overwhelmed warning (CASSANDRA-9465)
 * Fix error streaming section more than 2GB (CASSANDRA-10961)
 * Histogram buckets exposed in jmx are sorted incorrectly (CASSANDRA-10975)
 * Enable GC logging by default (CASSANDRA-10140)
 * Optimize pending range computation (CASSANDRA-9258)
 * Skip commit log and saved cache directories in SSTable version startup check (CASSANDRA-10902)
 * drop/alter user should be case sensitive (CASSANDRA-10817)
Merged from 2.1:
 * test_bulk_round_trip_blogposts is failing occasionally (CASSANDRA-10938)
 * Fix isJoined return true only after becoming cluster member (CASANDRA-11007)
 * Fix bad gossip generation seen in long-running clusters (CASSANDRA-10969)
 * Avoid NPE when incremental repair fails (CASSANDRA-10909)
 * Unmark sstables compacting once they are done in cleanup/scrub/upgradesstables (CASSANDRA-10829)
 * Allow simultaneous bootstrapping with strict consistency when no vnodes are used (CASSANDRA-11005)
 * Log a message when major compaction does not result in a single file (CASSANDRA-10847)
 * (cqlsh) fix cqlsh_copy_tests when vnodes are disabled (CASSANDRA-10997)
 * (cqlsh) Add request timeout option to cqlsh (CASSANDRA-10686)
 * Avoid AssertionError while submitting hint with LWT (CASSANDRA-10477)
 * If CompactionMetadata is not in stats file, use index summary instead (CASSANDRA-10676)
 * Retry sending gossip syn multiple times during shadow round (CASSANDRA-8072)
 * Fix pending range calculation during moves (CASSANDRA-10887)
 * Sane default (200Mbps) for inter-DC streaming througput (CASSANDRA-8708)



3.2
 * Make sure tokens don't exist in several data directories (CASSANDRA-6696)
 * Add requireAuthorization method to IAuthorizer (CASSANDRA-10852)
 * Move static JVM options to conf/jvm.options file (CASSANDRA-10494)
 * Fix CassandraVersion to accept x.y version string (CASSANDRA-10931)
 * Add forceUserDefinedCleanup to allow more flexible cleanup (CASSANDRA-10708)
 * (cqlsh) allow setting TTL with COPY (CASSANDRA-9494)
 * Fix counting of received sstables in streaming (CASSANDRA-10949)
 * Implement hints compression (CASSANDRA-9428)
 * Fix potential assertion error when reading static columns (CASSANDRA-10903)
 * Fix EstimatedHistogram creation in nodetool tablehistograms (CASSANDRA-10859)
 * Establish bootstrap stream sessions sequentially (CASSANDRA-6992)
 * Sort compactionhistory output by timestamp (CASSANDRA-10464)
 * More efficient BTree removal (CASSANDRA-9991)
 * Make tablehistograms accept the same syntax as tablestats (CASSANDRA-10149)
 * Group pending compactions based on table (CASSANDRA-10718)
 * Add compressor name in sstablemetadata output (CASSANDRA-9879)
 * Fix type casting for counter columns (CASSANDRA-10824)
 * Prevent running Cassandra as root (CASSANDRA-8142)
 * bound maximum in-flight commit log replay mutation bytes to 64 megabytes (CASSANDRA-8639)
 * Normalize all scripts (CASSANDRA-10679)
 * Make compression ratio much more accurate (CASSANDRA-10225)
 * Optimize building of Clustering object when only one is created (CASSANDRA-10409)
 * Make index building pluggable (CASSANDRA-10681)
 * Add sstable flush observer (CASSANDRA-10678)
 * Improve NTS endpoints calculation (CASSANDRA-10200)
 * Improve performance of the folderSize function (CASSANDRA-10677)
 * Add support for type casting in selection clause (CASSANDRA-10310)
 * Added graphing option to cassandra-stress (CASSANDRA-7918)
 * Abort in-progress queries that time out (CASSANDRA-7392)
 * Add transparent data encryption core classes (CASSANDRA-9945)
Merged from 3.0:
 * Better handling of SSL connection errors inter-node (CASSANDRA-10816)
 * Avoid NoSuchElementException when executing empty batch (CASSANDRA-10711)
 * Avoid building PartitionUpdate in toString (CASSANDRA-10897)
 * Reduce heap spent when receiving many SSTables (CASSANDRA-10797)
 * Add back support for 3rd party auth providers to bulk loader (CASSANDRA-10873)
 * Eliminate the dependency on jgrapht for UDT resolution (CASSANDRA-10653)
 * (Hadoop) Close Clusters and Sessions in Hadoop Input/Output classes (CASSANDRA-10837)
 * Fix sstableloader not working with upper case keyspace name (CASSANDRA-10806)
Merged from 2.2:
 * jemalloc detection fails due to quoting issues in regexv (CASSANDRA-10946)
 * (cqlsh) show correct column names for empty result sets (CASSANDRA-9813)
 * Add new types to Stress (CASSANDRA-9556)
 * Add property to allow listening on broadcast interface (CASSANDRA-9748)
Merged from 2.1:
 * Match cassandra-loader options in COPY FROM (CASSANDRA-9303)
 * Fix binding to any address in CqlBulkRecordWriter (CASSANDRA-9309)
 * cqlsh fails to decode utf-8 characters for text typed columns (CASSANDRA-10875)
 * Log error when stream session fails (CASSANDRA-9294)
 * Fix bugs in commit log archiving startup behavior (CASSANDRA-10593)
 * (cqlsh) further optimise COPY FROM (CASSANDRA-9302)
 * Allow CREATE TABLE WITH ID (CASSANDRA-9179)
 * Make Stress compiles within eclipse (CASSANDRA-10807)
 * Cassandra Daemon should print JVM arguments (CASSANDRA-10764)
 * Allow cancellation of index summary redistribution (CASSANDRA-8805)


3.1.1
Merged from 3.0:
  * Fix upgrade data loss due to range tombstone deleting more data than then should
    (CASSANDRA-10822)


3.1
Merged from 3.0:
 * Avoid MV race during node decommission (CASSANDRA-10674)
 * Disable reloading of GossipingPropertyFileSnitch (CASSANDRA-9474)
 * Handle single-column deletions correction in materialized views
   when the column is part of the view primary key (CASSANDRA-10796)
 * Fix issue with datadir migration on upgrade (CASSANDRA-10788)
 * Fix bug with range tombstones on reverse queries and test coverage for
   AbstractBTreePartition (CASSANDRA-10059)
 * Remove 64k limit on collection elements (CASSANDRA-10374)
 * Remove unclear Indexer.indexes() method (CASSANDRA-10690)
 * Fix NPE on stream read error (CASSANDRA-10771)
 * Normalize cqlsh DESC output (CASSANDRA-10431)
 * Rejects partition range deletions when columns are specified (CASSANDRA-10739)
 * Fix error when saving cached key for old format sstable (CASSANDRA-10778)
 * Invalidate prepared statements on DROP INDEX (CASSANDRA-10758)
 * Fix SELECT statement with IN restrictions on partition key,
   ORDER BY and LIMIT (CASSANDRA-10729)
 * Improve stress performance over 1k threads (CASSANDRA-7217)
 * Wait for migration responses to complete before bootstrapping (CASSANDRA-10731)
 * Unable to create a function with argument of type Inet (CASSANDRA-10741)
 * Fix backward incompatibiliy in CqlInputFormat (CASSANDRA-10717)
 * Correctly preserve deletion info on updated rows when notifying indexers
   of single-row deletions (CASSANDRA-10694)
 * Notify indexers of partition delete during cleanup (CASSANDRA-10685)
 * Keep the file open in trySkipCache (CASSANDRA-10669)
 * Updated trigger example (CASSANDRA-10257)
Merged from 2.2:
 * Verify tables in pseudo-system keyspaces at startup (CASSANDRA-10761)
 * Fix IllegalArgumentException in DataOutputBuffer.reallocate for large buffers (CASSANDRA-10592)
 * Show CQL help in cqlsh in web browser (CASSANDRA-7225)
 * Serialize on disk the proper SSTable compression ratio (CASSANDRA-10775)
 * Reject index queries while the index is building (CASSANDRA-8505)
 * CQL.textile syntax incorrectly includes optional keyspace for aggregate SFUNC and FINALFUNC (CASSANDRA-10747)
 * Fix JSON update with prepared statements (CASSANDRA-10631)
 * Don't do anticompaction after subrange repair (CASSANDRA-10422)
 * Fix SimpleDateType type compatibility (CASSANDRA-10027)
 * (Hadoop) fix splits calculation (CASSANDRA-10640)
 * (Hadoop) ensure that Cluster instances are always closed (CASSANDRA-10058)
Merged from 2.1:
 * Fix Stress profile parsing on Windows (CASSANDRA-10808)
 * Fix incremental repair hang when replica is down (CASSANDRA-10288)
 * Optimize the way we check if a token is repaired in anticompaction (CASSANDRA-10768)
 * Add proper error handling to stream receiver (CASSANDRA-10774)
 * Warn or fail when changing cluster topology live (CASSANDRA-10243)
 * Status command in debian/ubuntu init script doesn't work (CASSANDRA-10213)
 * Some DROP ... IF EXISTS incorrectly result in exceptions on non-existing KS (CASSANDRA-10658)
 * DeletionTime.compareTo wrong in rare cases (CASSANDRA-10749)
 * Force encoding when computing statement ids (CASSANDRA-10755)
 * Properly reject counters as map keys (CASSANDRA-10760)
 * Fix the sstable-needs-cleanup check (CASSANDRA-10740)
 * (cqlsh) Print column names before COPY operation (CASSANDRA-8935)
 * Fix CompressedInputStream for proper cleanup (CASSANDRA-10012)
 * (cqlsh) Support counters in COPY commands (CASSANDRA-9043)
 * Try next replica if not possible to connect to primary replica on
   ColumnFamilyRecordReader (CASSANDRA-2388)
 * Limit window size in DTCS (CASSANDRA-10280)
 * sstableloader does not use MAX_HEAP_SIZE env parameter (CASSANDRA-10188)
 * (cqlsh) Improve COPY TO performance and error handling (CASSANDRA-9304)
 * Create compression chunk for sending file only (CASSANDRA-10680)
 * Forbid compact clustering column type changes in ALTER TABLE (CASSANDRA-8879)
 * Reject incremental repair with subrange repair (CASSANDRA-10422)
 * Add a nodetool command to refresh size_estimates (CASSANDRA-9579)
 * Invalidate cache after stream receive task is completed (CASSANDRA-10341)
 * Reject counter writes in CQLSSTableWriter (CASSANDRA-10258)
 * Remove superfluous COUNTER_MUTATION stage mapping (CASSANDRA-10605)


3.0
 * Fix AssertionError while flushing memtable due to materialized views
   incorrectly inserting empty rows (CASSANDRA-10614)
 * Store UDA initcond as CQL literal in the schema table, instead of a blob (CASSANDRA-10650)
 * Don't use -1 for the position of partition key in schema (CASSANDRA-10491)
 * Fix distinct queries in mixed version cluster (CASSANDRA-10573)
 * Skip sstable on clustering in names query (CASSANDRA-10571)
 * Remove value skipping as it breaks read-repair (CASSANDRA-10655)
 * Fix bootstrapping with MVs (CASSANDRA-10621)
 * Make sure EACH_QUORUM reads are using NTS (CASSANDRA-10584)
 * Fix MV replica filtering for non-NetworkTopologyStrategy (CASSANDRA-10634)
 * (Hadoop) fix CIF describeSplits() not handling 0 size estimates (CASSANDRA-10600)
 * Fix reading of legacy sstables (CASSANDRA-10590)
 * Use CQL type names in schema metadata tables (CASSANDRA-10365)
 * Guard batchlog replay against integer division by zero (CASSANDRA-9223)
 * Fix bug when adding a column to thrift with the same name than a primary key (CASSANDRA-10608)
 * Add client address argument to IAuthenticator::newSaslNegotiator (CASSANDRA-8068)
 * Fix implementation of LegacyLayout.LegacyBoundComparator (CASSANDRA-10602)
 * Don't use 'names query' read path for counters (CASSANDRA-10572)
 * Fix backward compatibility for counters (CASSANDRA-10470)
 * Remove memory_allocator paramter from cassandra.yaml (CASSANDRA-10581,10628)
 * Execute the metadata reload task of all registered indexes on CFS::reload (CASSANDRA-10604)
 * Fix thrift cas operations with defined columns (CASSANDRA-10576)
 * Fix PartitionUpdate.operationCount()for updates with static column operations (CASSANDRA-10606)
 * Fix thrift get() queries with defined columns (CASSANDRA-10586)
 * Fix marking of indexes as built and removed (CASSANDRA-10601)
 * Skip initialization of non-registered 2i instances, remove Index::getIndexName (CASSANDRA-10595)
 * Fix batches on multiple tables (CASSANDRA-10554)
 * Ensure compaction options are validated when updating KeyspaceMetadata (CASSANDRA-10569)
 * Flatten Iterator Transformation Hierarchy (CASSANDRA-9975)
 * Remove token generator (CASSANDRA-5261)
 * RolesCache should not be created for any authenticator that does not requireAuthentication (CASSANDRA-10562)
 * Fix LogTransaction checking only a single directory for files (CASSANDRA-10421)
 * Fix handling of range tombstones when reading old format sstables (CASSANDRA-10360)
 * Aggregate with Initial Condition fails with C* 3.0 (CASSANDRA-10367)
Merged from 2.2:
 * (cqlsh) show partial trace if incomplete after max_trace_wait (CASSANDRA-7645)
 * Use most up-to-date version of schema for system tables (CASSANDRA-10652)
 * Deprecate memory_allocator in cassandra.yaml (CASSANDRA-10581,10628)
 * Expose phi values from failure detector via JMX and tweak debug
   and trace logging (CASSANDRA-9526)
 * Fix IllegalArgumentException in DataOutputBuffer.reallocate for large buffers (CASSANDRA-10592)
Merged from 2.1:
 * Shutdown compaction in drain to prevent leak (CASSANDRA-10079)
 * (cqlsh) fix COPY using wrong variable name for time_format (CASSANDRA-10633)
 * Do not run SizeEstimatesRecorder if a node is not a member of the ring (CASSANDRA-9912)
 * Improve handling of dead nodes in gossip (CASSANDRA-10298)
 * Fix logback-tools.xml incorrectly configured for outputing to System.err
   (CASSANDRA-9937)
 * Fix streaming to catch exception so retry not fail (CASSANDRA-10557)
 * Add validation method to PerRowSecondaryIndex (CASSANDRA-10092)
 * Support encrypted and plain traffic on the same port (CASSANDRA-10559)
 * Do STCS in DTCS windows (CASSANDRA-10276)
 * Avoid repetition of JVM_OPTS in debian package (CASSANDRA-10251)
 * Fix potential NPE from handling result of SIM.highestSelectivityIndex (CASSANDRA-10550)
 * Fix paging issues with partitions containing only static columns data (CASSANDRA-10381)
 * Fix conditions on static columns (CASSANDRA-10264)
 * AssertionError: attempted to delete non-existing file CommitLog (CASSANDRA-10377)
 * Fix sorting for queries with an IN condition on partition key columns (CASSANDRA-10363)


3.0-rc2
 * Fix SELECT DISTINCT queries between 2.2.2 nodes and 3.0 nodes (CASSANDRA-10473)
 * Remove circular references in SegmentedFile (CASSANDRA-10543)
 * Ensure validation of indexed values only occurs once per-partition (CASSANDRA-10536)
 * Fix handling of static columns for range tombstones in thrift (CASSANDRA-10174)
 * Support empty ColumnFilter for backward compatility on empty IN (CASSANDRA-10471)
 * Remove Pig support (CASSANDRA-10542)
 * Fix LogFile throws Exception when assertion is disabled (CASSANDRA-10522)
 * Revert CASSANDRA-7486, make CMS default GC, move GC config to
   conf/jvm.options (CASSANDRA-10403)
 * Fix TeeingAppender causing some logs to be truncated/empty (CASSANDRA-10447)
 * Allow EACH_QUORUM for reads (CASSANDRA-9602)
 * Fix potential ClassCastException while upgrading (CASSANDRA-10468)
 * Fix NPE in MVs on update (CASSANDRA-10503)
 * Only include modified cell data in indexing deltas (CASSANDRA-10438)
 * Do not load keyspace when creating sstable writer (CASSANDRA-10443)
 * If node is not yet gossiping write all MV updates to batchlog only (CASSANDRA-10413)
 * Re-populate token metadata after commit log recovery (CASSANDRA-10293)
 * Provide additional metrics for materialized views (CASSANDRA-10323)
 * Flush system schema tables after local schema changes (CASSANDRA-10429)
Merged from 2.2:
 * Reduce contention getting instances of CompositeType (CASSANDRA-10433)
 * Fix the regression when using LIMIT with aggregates (CASSANDRA-10487)
 * Avoid NoClassDefFoundError during DataDescriptor initialization on windows (CASSANDRA-10412)
 * Preserve case of quoted Role & User names (CASSANDRA-10394)
 * cqlsh pg-style-strings broken (CASSANDRA-10484)
 * cqlsh prompt includes name of keyspace after failed `use` statement (CASSANDRA-10369)
Merged from 2.1:
 * (cqlsh) Distinguish negative and positive infinity in output (CASSANDRA-10523)
 * (cqlsh) allow custom time_format for COPY TO (CASSANDRA-8970)
 * Don't allow startup if the node's rack has changed (CASSANDRA-10242)
 * (cqlsh) show partial trace if incomplete after max_trace_wait (CASSANDRA-7645)
 * Allow LOCAL_JMX to be easily overridden (CASSANDRA-10275)
 * Mark nodes as dead even if they've already left (CASSANDRA-10205)


3.0.0-rc1
 * Fix mixed version read request compatibility for compact static tables
   (CASSANDRA-10373)
 * Fix paging of DISTINCT with static and IN (CASSANDRA-10354)
 * Allow MATERIALIZED VIEW's SELECT statement to restrict primary key
   columns (CASSANDRA-9664)
 * Move crc_check_chance out of compression options (CASSANDRA-9839)
 * Fix descending iteration past end of BTreeSearchIterator (CASSANDRA-10301)
 * Transfer hints to a different node on decommission (CASSANDRA-10198)
 * Check partition keys for CAS operations during stmt validation (CASSANDRA-10338)
 * Add custom query expressions to SELECT (CASSANDRA-10217)
 * Fix minor bugs in MV handling (CASSANDRA-10362)
 * Allow custom indexes with 0,1 or multiple target columns (CASSANDRA-10124)
 * Improve MV schema representation (CASSANDRA-9921)
 * Add flag to enable/disable coordinator batchlog for MV writes (CASSANDRA-10230)
 * Update cqlsh COPY for new internal driver serialization interface (CASSANDRA-10318)
 * Give index implementations more control over rebuild operations (CASSANDRA-10312)
 * Update index file format (CASSANDRA-10314)
 * Add "shadowable" row tombstones to deal with mv timestamp issues (CASSANDRA-10261)
 * CFS.loadNewSSTables() broken for pre-3.0 sstables
 * Cache selected index in read command to reduce lookups (CASSANDRA-10215)
 * Small optimizations of sstable index serialization (CASSANDRA-10232)
 * Support for both encrypted and unencrypted native transport connections (CASSANDRA-9590)
Merged from 2.2:
 * Configurable page size in cqlsh (CASSANDRA-9855)
 * Defer default role manager setup until all nodes are on 2.2+ (CASSANDRA-9761)
 * Handle missing RoleManager in config after upgrade to 2.2 (CASSANDRA-10209)
Merged from 2.1:
 * Bulk Loader API could not tolerate even node failure (CASSANDRA-10347)
 * Avoid misleading pushed notifications when multiple nodes
   share an rpc_address (CASSANDRA-10052)
 * Fix dropping undroppable when message queue is full (CASSANDRA-10113)
 * Fix potential ClassCastException during paging (CASSANDRA-10352)
 * Prevent ALTER TYPE from creating circular references (CASSANDRA-10339)
 * Fix cache handling of 2i and base tables (CASSANDRA-10155, 10359)
 * Fix NPE in nodetool compactionhistory (CASSANDRA-9758)
 * (Pig) support BulkOutputFormat as a URL parameter (CASSANDRA-7410)
 * BATCH statement is broken in cqlsh (CASSANDRA-10272)
 * (cqlsh) Make cqlsh PEP8 Compliant (CASSANDRA-10066)
 * (cqlsh) Fix error when starting cqlsh with --debug (CASSANDRA-10282)
 * Scrub, Cleanup and Upgrade do not unmark compacting until all operations
   have completed, regardless of the occurence of exceptions (CASSANDRA-10274)


3.0.0-beta2
 * Fix columns returned by AbstractBtreePartitions (CASSANDRA-10220)
 * Fix backward compatibility issue due to AbstractBounds serialization bug (CASSANDRA-9857)
 * Fix startup error when upgrading nodes (CASSANDRA-10136)
 * Base table PRIMARY KEY can be assumed to be NOT NULL in MV creation (CASSANDRA-10147)
 * Improve batchlog write patch (CASSANDRA-9673)
 * Re-apply MaterializedView updates on commitlog replay (CASSANDRA-10164)
 * Require AbstractType.isByteOrderComparable declaration in constructor (CASSANDRA-9901)
 * Avoid digest mismatch on upgrade to 3.0 (CASSANDRA-9554)
 * Fix Materialized View builder when adding multiple MVs (CASSANDRA-10156)
 * Choose better poolingOptions for protocol v4 in cassandra-stress (CASSANDRA-10182)
 * Fix LWW bug affecting Materialized Views (CASSANDRA-10197)
 * Ensures frozen sets and maps are always sorted (CASSANDRA-10162)
 * Don't deadlock when flushing CFS backed custom indexes (CASSANDRA-10181)
 * Fix double flushing of secondary index tables (CASSANDRA-10180)
 * Fix incorrect handling of range tombstones in thrift (CASSANDRA-10046)
 * Only use batchlog when paired materialized view replica is remote (CASSANDRA-10061)
 * Reuse TemporalRow when updating multiple MaterializedViews (CASSANDRA-10060)
 * Validate gc_grace_seconds for batchlog writes and MVs (CASSANDRA-9917)
 * Fix sstablerepairedset (CASSANDRA-10132)
Merged from 2.2:
 * Cancel transaction for sstables we wont redistribute index summary
   for (CASSANDRA-10270)
 * Retry snapshot deletion after compaction and gc on Windows (CASSANDRA-10222)
 * Fix failure to start with space in directory path on Windows (CASSANDRA-10239)
 * Fix repair hang when snapshot failed (CASSANDRA-10057)
 * Fall back to 1/4 commitlog volume for commitlog_total_space on small disks
   (CASSANDRA-10199)
Merged from 2.1:
 * Added configurable warning threshold for GC duration (CASSANDRA-8907)
 * Fix handling of streaming EOF (CASSANDRA-10206)
 * Only check KeyCache when it is enabled
 * Change streaming_socket_timeout_in_ms default to 1 hour (CASSANDRA-8611)
 * (cqlsh) update list of CQL keywords (CASSANDRA-9232)
 * Add nodetool gettraceprobability command (CASSANDRA-10234)
Merged from 2.0:
 * Fix rare race where older gossip states can be shadowed (CASSANDRA-10366)
 * Fix consolidating racks violating the RF contract (CASSANDRA-10238)
 * Disallow decommission when node is in drained state (CASSANDRA-8741)


2.2.1
 * Fix race during construction of commit log (CASSANDRA-10049)
 * Fix LeveledCompactionStrategyTest (CASSANDRA-9757)
 * Fix broken UnbufferedDataOutputStreamPlus.writeUTF (CASSANDRA-10203)
 * (cqlsh) default load-from-file encoding to utf-8 (CASSANDRA-9898)
 * Avoid returning Permission.NONE when failing to query users table (CASSANDRA-10168)
 * (cqlsh) add CLEAR command (CASSANDRA-10086)
 * Support string literals as Role names for compatibility (CASSANDRA-10135)
Merged from 2.1:
 * Only check KeyCache when it is enabled
 * Change streaming_socket_timeout_in_ms default to 1 hour (CASSANDRA-8611)
 * (cqlsh) update list of CQL keywords (CASSANDRA-9232)


3.0.0-beta1
 * Redesign secondary index API (CASSANDRA-9459, 7771, 9041)
 * Fix throwing ReadFailure instead of ReadTimeout on range queries (CASSANDRA-10125)
 * Rewrite hinted handoff (CASSANDRA-6230)
 * Fix query on static compact tables (CASSANDRA-10093)
 * Fix race during construction of commit log (CASSANDRA-10049)
 * Add option to only purge repaired tombstones (CASSANDRA-6434)
 * Change authorization handling for MVs (CASSANDRA-9927)
 * Add custom JMX enabled executor for UDF sandbox (CASSANDRA-10026)
 * Fix row deletion bug for Materialized Views (CASSANDRA-10014)
 * Support mixed-version clusters with Cassandra 2.1 and 2.2 (CASSANDRA-9704)
 * Fix multiple slices on RowSearchers (CASSANDRA-10002)
 * Fix bug in merging of collections (CASSANDRA-10001)
 * Optimize batchlog replay to avoid full scans (CASSANDRA-7237)
 * Repair improvements when using vnodes (CASSANDRA-5220)
 * Disable scripted UDFs by default (CASSANDRA-9889)
 * Bytecode inspection for Java-UDFs (CASSANDRA-9890)
 * Use byte to serialize MT hash length (CASSANDRA-9792)
 * Replace usage of Adler32 with CRC32 (CASSANDRA-8684)
 * Fix migration to new format from 2.1 SSTable (CASSANDRA-10006)
 * SequentialWriter should extend BufferedDataOutputStreamPlus (CASSANDRA-9500)
 * Use the same repairedAt timestamp within incremental repair session (CASSANDRA-9111)
Merged from 2.2:
 * Allow count(*) and count(1) to be use as normal aggregation (CASSANDRA-10114)
 * An NPE is thrown if the column name is unknown for an IN relation (CASSANDRA-10043)
 * Apply commit_failure_policy to more errors on startup (CASSANDRA-9749)
 * Fix histogram overflow exception (CASSANDRA-9973)
 * Route gossip messages over dedicated socket (CASSANDRA-9237)
 * Add checksum to saved cache files (CASSANDRA-9265)
 * Log warning when using an aggregate without partition key (CASSANDRA-9737)
Merged from 2.1:
 * (cqlsh) Allow encoding to be set through command line (CASSANDRA-10004)
 * Add new JMX methods to change local compaction strategy (CASSANDRA-9965)
 * Write hints for paxos commits (CASSANDRA-7342)
 * (cqlsh) Fix timestamps before 1970 on Windows, always
   use UTC for timestamp display (CASSANDRA-10000)
 * (cqlsh) Avoid overwriting new config file with old config
   when both exist (CASSANDRA-9777)
 * Release snapshot selfRef when doing snapshot repair (CASSANDRA-9998)
 * Cannot replace token does not exist - DN node removed as Fat Client (CASSANDRA-9871)
Merged from 2.0:
 * Don't cast expected bf size to an int (CASSANDRA-9959)
 * Make getFullyExpiredSSTables less expensive (CASSANDRA-9882)


3.0.0-alpha1
 * Implement proper sandboxing for UDFs (CASSANDRA-9402)
 * Simplify (and unify) cleanup of compaction leftovers (CASSANDRA-7066)
 * Allow extra schema definitions in cassandra-stress yaml (CASSANDRA-9850)
 * Metrics should use up to date nomenclature (CASSANDRA-9448)
 * Change CREATE/ALTER TABLE syntax for compression (CASSANDRA-8384)
 * Cleanup crc and adler code for java 8 (CASSANDRA-9650)
 * Storage engine refactor (CASSANDRA-8099, 9743, 9746, 9759, 9781, 9808, 9825,
   9848, 9705, 9859, 9867, 9874, 9828, 9801)
 * Update Guava to 18.0 (CASSANDRA-9653)
 * Bloom filter false positive ratio is not honoured (CASSANDRA-8413)
 * New option for cassandra-stress to leave a ratio of columns null (CASSANDRA-9522)
 * Change hinted_handoff_enabled yaml setting, JMX (CASSANDRA-9035)
 * Add algorithmic token allocation (CASSANDRA-7032)
 * Add nodetool command to replay batchlog (CASSANDRA-9547)
 * Make file buffer cache independent of paths being read (CASSANDRA-8897)
 * Remove deprecated legacy Hadoop code (CASSANDRA-9353)
 * Decommissioned nodes will not rejoin the cluster (CASSANDRA-8801)
 * Change gossip stabilization to use endpoit size (CASSANDRA-9401)
 * Change default garbage collector to G1 (CASSANDRA-7486)
 * Populate TokenMetadata early during startup (CASSANDRA-9317)
 * Undeprecate cache recentHitRate (CASSANDRA-6591)
 * Add support for selectively varint encoding fields (CASSANDRA-9499, 9865)
 * Materialized Views (CASSANDRA-6477)
Merged from 2.2:
 * Avoid grouping sstables for anticompaction with DTCS (CASSANDRA-9900)
 * UDF / UDA execution time in trace (CASSANDRA-9723)
 * Fix broken internode SSL (CASSANDRA-9884)
Merged from 2.1:
 * Add new JMX methods to change local compaction strategy (CASSANDRA-9965)
 * Fix handling of enable/disable autocompaction (CASSANDRA-9899)
 * Add consistency level to tracing ouput (CASSANDRA-9827)
 * Remove repair snapshot leftover on startup (CASSANDRA-7357)
 * Use random nodes for batch log when only 2 racks (CASSANDRA-8735)
 * Ensure atomicity inside thrift and stream session (CASSANDRA-7757)
 * Fix nodetool info error when the node is not joined (CASSANDRA-9031)
Merged from 2.0:
 * Log when messages are dropped due to cross_node_timeout (CASSANDRA-9793)
 * Don't track hotness when opening from snapshot for validation (CASSANDRA-9382)


2.2.0
 * Allow the selection of columns together with aggregates (CASSANDRA-9767)
 * Fix cqlsh copy methods and other windows specific issues (CASSANDRA-9795)
 * Don't wrap byte arrays in SequentialWriter (CASSANDRA-9797)
 * sum() and avg() functions missing for smallint and tinyint types (CASSANDRA-9671)
 * Revert CASSANDRA-9542 (allow native functions in UDA) (CASSANDRA-9771)
Merged from 2.1:
 * Fix MarshalException when upgrading superColumn family (CASSANDRA-9582)
 * Fix broken logging for "empty" flushes in Memtable (CASSANDRA-9837)
 * Handle corrupt files on startup (CASSANDRA-9686)
 * Fix clientutil jar and tests (CASSANDRA-9760)
 * (cqlsh) Allow the SSL protocol version to be specified through the
    config file or environment variables (CASSANDRA-9544)
Merged from 2.0:
 * Add tool to find why expired sstables are not getting dropped (CASSANDRA-10015)
 * Remove erroneous pending HH tasks from tpstats/jmx (CASSANDRA-9129)
 * Don't cast expected bf size to an int (CASSANDRA-9959)
 * checkForEndpointCollision fails for legitimate collisions (CASSANDRA-9765)
 * Complete CASSANDRA-8448 fix (CASSANDRA-9519)
 * Don't include auth credentials in debug log (CASSANDRA-9682)
 * Can't transition from write survey to normal mode (CASSANDRA-9740)
 * Scrub (recover) sstables even when -Index.db is missing (CASSANDRA-9591)
 * Fix growing pending background compaction (CASSANDRA-9662)


2.2.0-rc2
 * Re-enable memory-mapped I/O on Windows (CASSANDRA-9658)
 * Warn when an extra-large partition is compacted (CASSANDRA-9643)
 * (cqlsh) Allow setting the initial connection timeout (CASSANDRA-9601)
 * BulkLoader has --transport-factory option but does not use it (CASSANDRA-9675)
 * Allow JMX over SSL directly from nodetool (CASSANDRA-9090)
 * Update cqlsh for UDFs (CASSANDRA-7556)
 * Change Windows kernel default timer resolution (CASSANDRA-9634)
 * Deprected sstable2json and json2sstable (CASSANDRA-9618)
 * Allow native functions in user-defined aggregates (CASSANDRA-9542)
 * Don't repair system_distributed by default (CASSANDRA-9621)
 * Fix mixing min, max, and count aggregates for blob type (CASSANRA-9622)
 * Rename class for DATE type in Java driver (CASSANDRA-9563)
 * Duplicate compilation of UDFs on coordinator (CASSANDRA-9475)
 * Fix connection leak in CqlRecordWriter (CASSANDRA-9576)
 * Mlockall before opening system sstables & remove boot_without_jna option (CASSANDRA-9573)
 * Add functions to convert timeuuid to date or time, deprecate dateOf and unixTimestampOf (CASSANDRA-9229)
 * Make sure we cancel non-compacting sstables from LifecycleTransaction (CASSANDRA-9566)
 * Fix deprecated repair JMX API (CASSANDRA-9570)
 * Add logback metrics (CASSANDRA-9378)
 * Update and refactor ant test/test-compression to run the tests in parallel (CASSANDRA-9583)
 * Fix upgrading to new directory for secondary index (CASSANDRA-9687)
Merged from 2.1:
 * (cqlsh) Fix bad check for CQL compatibility when DESCRIBE'ing
   COMPACT STORAGE tables with no clustering columns
 * Eliminate strong self-reference chains in sstable ref tidiers (CASSANDRA-9656)
 * Ensure StreamSession uses canonical sstable reader instances (CASSANDRA-9700)
 * Ensure memtable book keeping is not corrupted in the event we shrink usage (CASSANDRA-9681)
 * Update internal python driver for cqlsh (CASSANDRA-9064)
 * Fix IndexOutOfBoundsException when inserting tuple with too many
   elements using the string literal notation (CASSANDRA-9559)
 * Enable describe on indices (CASSANDRA-7814)
 * Fix incorrect result for IN queries where column not found (CASSANDRA-9540)
 * ColumnFamilyStore.selectAndReference may block during compaction (CASSANDRA-9637)
 * Fix bug in cardinality check when compacting (CASSANDRA-9580)
 * Fix memory leak in Ref due to ConcurrentLinkedQueue.remove() behaviour (CASSANDRA-9549)
 * Make rebuild only run one at a time (CASSANDRA-9119)
Merged from 2.0:
 * Avoid NPE in AuthSuccess#decode (CASSANDRA-9727)
 * Add listen_address to system.local (CASSANDRA-9603)
 * Bug fixes to resultset metadata construction (CASSANDRA-9636)
 * Fix setting 'durable_writes' in ALTER KEYSPACE (CASSANDRA-9560)
 * Avoids ballot clash in Paxos (CASSANDRA-9649)
 * Improve trace messages for RR (CASSANDRA-9479)
 * Fix suboptimal secondary index selection when restricted
   clustering column is also indexed (CASSANDRA-9631)
 * (cqlsh) Add min_threshold to DTCS option autocomplete (CASSANDRA-9385)
 * Fix error message when attempting to create an index on a column
   in a COMPACT STORAGE table with clustering columns (CASSANDRA-9527)
 * 'WITH WITH' in alter keyspace statements causes NPE (CASSANDRA-9565)
 * Expose some internals of SelectStatement for inspection (CASSANDRA-9532)
 * ArrivalWindow should use primitives (CASSANDRA-9496)
 * Periodically submit background compaction tasks (CASSANDRA-9592)
 * Set HAS_MORE_PAGES flag to false when PagingState is null (CASSANDRA-9571)


2.2.0-rc1
 * Compressed commit log should measure compressed space used (CASSANDRA-9095)
 * Fix comparison bug in CassandraRoleManager#collectRoles (CASSANDRA-9551)
 * Add tinyint,smallint,time,date support for UDFs (CASSANDRA-9400)
 * Deprecates SSTableSimpleWriter and SSTableSimpleUnsortedWriter (CASSANDRA-9546)
 * Empty INITCOND treated as null in aggregate (CASSANDRA-9457)
 * Remove use of Cell in Thrift MapReduce classes (CASSANDRA-8609)
 * Integrate pre-release Java Driver 2.2-rc1, custom build (CASSANDRA-9493)
 * Clean up gossiper logic for old versions (CASSANDRA-9370)
 * Fix custom payload coding/decoding to match the spec (CASSANDRA-9515)
 * ant test-all results incomplete when parsed (CASSANDRA-9463)
 * Disallow frozen<> types in function arguments and return types for
   clarity (CASSANDRA-9411)
 * Static Analysis to warn on unsafe use of Autocloseable instances (CASSANDRA-9431)
 * Update commitlog archiving examples now that commitlog segments are
   not recycled (CASSANDRA-9350)
 * Extend Transactional API to sstable lifecycle management (CASSANDRA-8568)
 * (cqlsh) Add support for native protocol 4 (CASSANDRA-9399)
 * Ensure that UDF and UDAs are keyspace-isolated (CASSANDRA-9409)
 * Revert CASSANDRA-7807 (tracing completion client notifications) (CASSANDRA-9429)
 * Add ability to stop compaction by ID (CASSANDRA-7207)
 * Let CassandraVersion handle SNAPSHOT version (CASSANDRA-9438)
Merged from 2.1:
 * (cqlsh) Fix using COPY through SOURCE or -f (CASSANDRA-9083)
 * Fix occasional lack of `system` keyspace in schema tables (CASSANDRA-8487)
 * Use ProtocolError code instead of ServerError code for native protocol
   error responses to unsupported protocol versions (CASSANDRA-9451)
 * Default commitlog_sync_batch_window_in_ms changed to 2ms (CASSANDRA-9504)
 * Fix empty partition assertion in unsorted sstable writing tools (CASSANDRA-9071)
 * Ensure truncate without snapshot cannot produce corrupt responses (CASSANDRA-9388)
 * Consistent error message when a table mixes counter and non-counter
   columns (CASSANDRA-9492)
 * Avoid getting unreadable keys during anticompaction (CASSANDRA-9508)
 * (cqlsh) Better float precision by default (CASSANDRA-9224)
 * Improve estimated row count (CASSANDRA-9107)
 * Optimize range tombstone memory footprint (CASSANDRA-8603)
 * Use configured gcgs in anticompaction (CASSANDRA-9397)
Merged from 2.0:
 * Don't accumulate more range than necessary in RangeTombstone.Tracker (CASSANDRA-9486)
 * Add broadcast and rpc addresses to system.local (CASSANDRA-9436)
 * Always mark sstable suspect when corrupted (CASSANDRA-9478)
 * Add database users and permissions to CQL3 documentation (CASSANDRA-7558)
 * Allow JVM_OPTS to be passed to standalone tools (CASSANDRA-5969)
 * Fix bad condition in RangeTombstoneList (CASSANDRA-9485)
 * Fix potential StackOverflow when setting CrcCheckChance over JMX (CASSANDRA-9488)
 * Fix null static columns in pages after the first, paged reversed
   queries (CASSANDRA-8502)
 * Fix counting cache serialization in request metrics (CASSANDRA-9466)
 * Add option not to validate atoms during scrub (CASSANDRA-9406)


2.2.0-beta1
 * Introduce Transactional API for internal state changes (CASSANDRA-8984)
 * Add a flag in cassandra.yaml to enable UDFs (CASSANDRA-9404)
 * Better support of null for UDF (CASSANDRA-8374)
 * Use ecj instead of javassist for UDFs (CASSANDRA-8241)
 * faster async logback configuration for tests (CASSANDRA-9376)
 * Add `smallint` and `tinyint` data types (CASSANDRA-8951)
 * Avoid thrift schema creation when native driver is used in stress tool (CASSANDRA-9374)
 * Make Functions.declared thread-safe
 * Add client warnings to native protocol v4 (CASSANDRA-8930)
 * Allow roles cache to be invalidated (CASSANDRA-8967)
 * Upgrade Snappy (CASSANDRA-9063)
 * Don't start Thrift rpc by default (CASSANDRA-9319)
 * Only stream from unrepaired sstables with incremental repair (CASSANDRA-8267)
 * Aggregate UDFs allow SFUNC return type to differ from STYPE if FFUNC specified (CASSANDRA-9321)
 * Remove Thrift dependencies in bundled tools (CASSANDRA-8358)
 * Disable memory mapping of hsperfdata file for JVM statistics (CASSANDRA-9242)
 * Add pre-startup checks to detect potential incompatibilities (CASSANDRA-8049)
 * Distinguish between null and unset in protocol v4 (CASSANDRA-7304)
 * Add user/role permissions for user-defined functions (CASSANDRA-7557)
 * Allow cassandra config to be updated to restart daemon without unloading classes (CASSANDRA-9046)
 * Don't initialize compaction writer before checking if iter is empty (CASSANDRA-9117)
 * Don't execute any functions at prepare-time (CASSANDRA-9037)
 * Share file handles between all instances of a SegmentedFile (CASSANDRA-8893)
 * Make it possible to major compact LCS (CASSANDRA-7272)
 * Make FunctionExecutionException extend RequestExecutionException
   (CASSANDRA-9055)
 * Add support for SELECT JSON, INSERT JSON syntax and new toJson(), fromJson()
   functions (CASSANDRA-7970)
 * Optimise max purgeable timestamp calculation in compaction (CASSANDRA-8920)
 * Constrain internode message buffer sizes, and improve IO class hierarchy (CASSANDRA-8670)
 * New tool added to validate all sstables in a node (CASSANDRA-5791)
 * Push notification when tracing completes for an operation (CASSANDRA-7807)
 * Delay "node up" and "node added" notifications until native protocol server is started (CASSANDRA-8236)
 * Compressed Commit Log (CASSANDRA-6809)
 * Optimise IntervalTree (CASSANDRA-8988)
 * Add a key-value payload for third party usage (CASSANDRA-8553, 9212)
 * Bump metrics-reporter-config dependency for metrics 3.0 (CASSANDRA-8149)
 * Partition intra-cluster message streams by size, not type (CASSANDRA-8789)
 * Add WriteFailureException to native protocol, notify coordinator of
   write failures (CASSANDRA-8592)
 * Convert SequentialWriter to nio (CASSANDRA-8709)
 * Add role based access control (CASSANDRA-7653, 8650, 7216, 8760, 8849, 8761, 8850)
 * Record client ip address in tracing sessions (CASSANDRA-8162)
 * Indicate partition key columns in response metadata for prepared
   statements (CASSANDRA-7660)
 * Merge UUIDType and TimeUUIDType parse logic (CASSANDRA-8759)
 * Avoid memory allocation when searching index summary (CASSANDRA-8793)
 * Optimise (Time)?UUIDType Comparisons (CASSANDRA-8730)
 * Make CRC32Ex into a separate maven dependency (CASSANDRA-8836)
 * Use preloaded jemalloc w/ Unsafe (CASSANDRA-8714, 9197)
 * Avoid accessing partitioner through StorageProxy (CASSANDRA-8244, 8268)
 * Upgrade Metrics library and remove depricated metrics (CASSANDRA-5657)
 * Serializing Row cache alternative, fully off heap (CASSANDRA-7438)
 * Duplicate rows returned when in clause has repeated values (CASSANDRA-6706)
 * Make CassandraException unchecked, extend RuntimeException (CASSANDRA-8560)
 * Support direct buffer decompression for reads (CASSANDRA-8464)
 * DirectByteBuffer compatible LZ4 methods (CASSANDRA-7039)
 * Group sstables for anticompaction correctly (CASSANDRA-8578)
 * Add ReadFailureException to native protocol, respond
   immediately when replicas encounter errors while handling
   a read request (CASSANDRA-7886)
 * Switch CommitLogSegment from RandomAccessFile to nio (CASSANDRA-8308)
 * Allow mixing token and partition key restrictions (CASSANDRA-7016)
 * Support index key/value entries on map collections (CASSANDRA-8473)
 * Modernize schema tables (CASSANDRA-8261)
 * Support for user-defined aggregation functions (CASSANDRA-8053)
 * Fix NPE in SelectStatement with empty IN values (CASSANDRA-8419)
 * Refactor SelectStatement, return IN results in natural order instead
   of IN value list order and ignore duplicate values in partition key IN restrictions (CASSANDRA-7981)
 * Support UDTs, tuples, and collections in user-defined
   functions (CASSANDRA-7563)
 * Fix aggregate fn results on empty selection, result column name,
   and cqlsh parsing (CASSANDRA-8229)
 * Mark sstables as repaired after full repair (CASSANDRA-7586)
 * Extend Descriptor to include a format value and refactor reader/writer
   APIs (CASSANDRA-7443)
 * Integrate JMH for microbenchmarks (CASSANDRA-8151)
 * Keep sstable levels when bootstrapping (CASSANDRA-7460)
 * Add Sigar library and perform basic OS settings check on startup (CASSANDRA-7838)
 * Support for aggregation functions (CASSANDRA-4914)
 * Remove cassandra-cli (CASSANDRA-7920)
 * Accept dollar quoted strings in CQL (CASSANDRA-7769)
 * Make assassinate a first class command (CASSANDRA-7935)
 * Support IN clause on any partition key column (CASSANDRA-7855)
 * Support IN clause on any clustering column (CASSANDRA-4762)
 * Improve compaction logging (CASSANDRA-7818)
 * Remove YamlFileNetworkTopologySnitch (CASSANDRA-7917)
 * Do anticompaction in groups (CASSANDRA-6851)
 * Support user-defined functions (CASSANDRA-7395, 7526, 7562, 7740, 7781, 7929,
   7924, 7812, 8063, 7813, 7708)
 * Permit configurable timestamps with cassandra-stress (CASSANDRA-7416)
 * Move sstable RandomAccessReader to nio2, which allows using the
   FILE_SHARE_DELETE flag on Windows (CASSANDRA-4050)
 * Remove CQL2 (CASSANDRA-5918)
 * Optimize fetching multiple cells by name (CASSANDRA-6933)
 * Allow compilation in java 8 (CASSANDRA-7028)
 * Make incremental repair default (CASSANDRA-7250)
 * Enable code coverage thru JaCoCo (CASSANDRA-7226)
 * Switch external naming of 'column families' to 'tables' (CASSANDRA-4369)
 * Shorten SSTable path (CASSANDRA-6962)
 * Use unsafe mutations for most unit tests (CASSANDRA-6969)
 * Fix race condition during calculation of pending ranges (CASSANDRA-7390)
 * Fail on very large batch sizes (CASSANDRA-8011)
 * Improve concurrency of repair (CASSANDRA-6455, 8208, 9145)
 * Select optimal CRC32 implementation at runtime (CASSANDRA-8614)
 * Evaluate MurmurHash of Token once per query (CASSANDRA-7096)
 * Generalize progress reporting (CASSANDRA-8901)
 * Resumable bootstrap streaming (CASSANDRA-8838, CASSANDRA-8942)
 * Allow scrub for secondary index (CASSANDRA-5174)
 * Save repair data to system table (CASSANDRA-5839)
 * fix nodetool names that reference column families (CASSANDRA-8872)
 Merged from 2.1:
 * Warn on misuse of unlogged batches (CASSANDRA-9282)
 * Failure detector detects and ignores local pauses (CASSANDRA-9183)
 * Add utility class to support for rate limiting a given log statement (CASSANDRA-9029)
 * Add missing consistency levels to cassandra-stess (CASSANDRA-9361)
 * Fix commitlog getCompletedTasks to not increment (CASSANDRA-9339)
 * Fix for harmless exceptions logged as ERROR (CASSANDRA-8564)
 * Delete processed sstables in sstablesplit/sstableupgrade (CASSANDRA-8606)
 * Improve sstable exclusion from partition tombstones (CASSANDRA-9298)
 * Validate the indexed column rather than the cell's contents for 2i (CASSANDRA-9057)
 * Add support for top-k custom 2i queries (CASSANDRA-8717)
 * Fix error when dropping table during compaction (CASSANDRA-9251)
 * cassandra-stress supports validation operations over user profiles (CASSANDRA-8773)
 * Add support for rate limiting log messages (CASSANDRA-9029)
 * Log the partition key with tombstone warnings (CASSANDRA-8561)
 * Reduce runWithCompactionsDisabled poll interval to 1ms (CASSANDRA-9271)
 * Fix PITR commitlog replay (CASSANDRA-9195)
 * GCInspector logs very different times (CASSANDRA-9124)
 * Fix deleting from an empty list (CASSANDRA-9198)
 * Update tuple and collection types that use a user-defined type when that UDT
   is modified (CASSANDRA-9148, CASSANDRA-9192)
 * Use higher timeout for prepair and snapshot in repair (CASSANDRA-9261)
 * Fix anticompaction blocking ANTI_ENTROPY stage (CASSANDRA-9151)
 * Repair waits for anticompaction to finish (CASSANDRA-9097)
 * Fix streaming not holding ref when stream error (CASSANDRA-9295)
 * Fix canonical view returning early opened SSTables (CASSANDRA-9396)
Merged from 2.0:
 * (cqlsh) Add LOGIN command to switch users (CASSANDRA-7212)
 * Clone SliceQueryFilter in AbstractReadCommand implementations (CASSANDRA-8940)
 * Push correct protocol notification for DROP INDEX (CASSANDRA-9310)
 * token-generator - generated tokens too long (CASSANDRA-9300)
 * Fix counting of tombstones for TombstoneOverwhelmingException (CASSANDRA-9299)
 * Fix ReconnectableSnitch reconnecting to peers during upgrade (CASSANDRA-6702)
 * Include keyspace and table name in error log for collections over the size
   limit (CASSANDRA-9286)
 * Avoid potential overlap in LCS with single-partition sstables (CASSANDRA-9322)
 * Log warning message when a table is queried before the schema has fully
   propagated (CASSANDRA-9136)
 * Overload SecondaryIndex#indexes to accept the column definition (CASSANDRA-9314)
 * (cqlsh) Add SERIAL and LOCAL_SERIAL consistency levels (CASSANDRA-8051)
 * Fix index selection during rebuild with certain table layouts (CASSANDRA-9281)
 * Fix partition-level-delete-only workload accounting (CASSANDRA-9194)
 * Allow scrub to handle corrupted compressed chunks (CASSANDRA-9140)
 * Fix assertion error when resetlocalschema is run during repair (CASSANDRA-9249)
 * Disable single sstable tombstone compactions for DTCS by default (CASSANDRA-9234)
 * IncomingTcpConnection thread is not named (CASSANDRA-9262)
 * Close incoming connections when MessagingService is stopped (CASSANDRA-9238)
 * Fix streaming hang when retrying (CASSANDRA-9132)


2.1.5
 * Re-add deprecated cold_reads_to_omit param for backwards compat (CASSANDRA-9203)
 * Make anticompaction visible in compactionstats (CASSANDRA-9098)
 * Improve nodetool getendpoints documentation about the partition
   key parameter (CASSANDRA-6458)
 * Don't check other keyspaces for schema changes when an user-defined
   type is altered (CASSANDRA-9187)
 * Add generate-idea-files target to build.xml (CASSANDRA-9123)
 * Allow takeColumnFamilySnapshot to take a list of tables (CASSANDRA-8348)
 * Limit major sstable operations to their canonical representation (CASSANDRA-8669)
 * cqlsh: Add tests for INSERT and UPDATE tab completion (CASSANDRA-9125)
 * cqlsh: quote column names when needed in COPY FROM inserts (CASSANDRA-9080)
 * Do not load read meter for offline operations (CASSANDRA-9082)
 * cqlsh: Make CompositeType data readable (CASSANDRA-8919)
 * cqlsh: Fix display of triggers (CASSANDRA-9081)
 * Fix NullPointerException when deleting or setting an element by index on
   a null list collection (CASSANDRA-9077)
 * Buffer bloom filter serialization (CASSANDRA-9066)
 * Fix anti-compaction target bloom filter size (CASSANDRA-9060)
 * Make FROZEN and TUPLE unreserved keywords in CQL (CASSANDRA-9047)
 * Prevent AssertionError from SizeEstimatesRecorder (CASSANDRA-9034)
 * Avoid overwriting index summaries for sstables with an older format that
   does not support downsampling; rebuild summaries on startup when this
   is detected (CASSANDRA-8993)
 * Fix potential data loss in CompressedSequentialWriter (CASSANDRA-8949)
 * Make PasswordAuthenticator number of hashing rounds configurable (CASSANDRA-8085)
 * Fix AssertionError when binding nested collections in DELETE (CASSANDRA-8900)
 * Check for overlap with non-early sstables in LCS (CASSANDRA-8739)
 * Only calculate max purgable timestamp if we have to (CASSANDRA-8914)
 * (cqlsh) Greatly improve performance of COPY FROM (CASSANDRA-8225)
 * IndexSummary effectiveIndexInterval is now a guideline, not a rule (CASSANDRA-8993)
 * Use correct bounds for page cache eviction of compressed files (CASSANDRA-8746)
 * SSTableScanner enforces its bounds (CASSANDRA-8946)
 * Cleanup cell equality (CASSANDRA-8947)
 * Introduce intra-cluster message coalescing (CASSANDRA-8692)
 * DatabaseDescriptor throws NPE when rpc_interface is used (CASSANDRA-8839)
 * Don't check if an sstable is live for offline compactions (CASSANDRA-8841)
 * Don't set clientMode in SSTableLoader (CASSANDRA-8238)
 * Fix SSTableRewriter with disabled early open (CASSANDRA-8535)
 * Fix cassandra-stress so it respects the CL passed in user mode (CASSANDRA-8948)
 * Fix rare NPE in ColumnDefinition#hasIndexOption() (CASSANDRA-8786)
 * cassandra-stress reports per-operation statistics, plus misc (CASSANDRA-8769)
 * Add SimpleDate (cql date) and Time (cql time) types (CASSANDRA-7523)
 * Use long for key count in cfstats (CASSANDRA-8913)
 * Make SSTableRewriter.abort() more robust to failure (CASSANDRA-8832)
 * Remove cold_reads_to_omit from STCS (CASSANDRA-8860)
 * Make EstimatedHistogram#percentile() use ceil instead of floor (CASSANDRA-8883)
 * Fix top partitions reporting wrong cardinality (CASSANDRA-8834)
 * Fix rare NPE in KeyCacheSerializer (CASSANDRA-8067)
 * Pick sstables for validation as late as possible inc repairs (CASSANDRA-8366)
 * Fix commitlog getPendingTasks to not increment (CASSANDRA-8862)
 * Fix parallelism adjustment in range and secondary index queries
   when the first fetch does not satisfy the limit (CASSANDRA-8856)
 * Check if the filtered sstables is non-empty in STCS (CASSANDRA-8843)
 * Upgrade java-driver used for cassandra-stress (CASSANDRA-8842)
 * Fix CommitLog.forceRecycleAllSegments() memory access error (CASSANDRA-8812)
 * Improve assertions in Memory (CASSANDRA-8792)
 * Fix SSTableRewriter cleanup (CASSANDRA-8802)
 * Introduce SafeMemory for CompressionMetadata.Writer (CASSANDRA-8758)
 * 'nodetool info' prints exception against older node (CASSANDRA-8796)
 * Ensure SSTableReader.last corresponds exactly with the file end (CASSANDRA-8750)
 * Make SSTableWriter.openEarly more robust and obvious (CASSANDRA-8747)
 * Enforce SSTableReader.first/last (CASSANDRA-8744)
 * Cleanup SegmentedFile API (CASSANDRA-8749)
 * Avoid overlap with early compaction replacement (CASSANDRA-8683)
 * Safer Resource Management++ (CASSANDRA-8707)
 * Write partition size estimates into a system table (CASSANDRA-7688)
 * cqlsh: Fix keys() and full() collection indexes in DESCRIBE output
   (CASSANDRA-8154)
 * Show progress of streaming in nodetool netstats (CASSANDRA-8886)
 * IndexSummaryBuilder utilises offheap memory, and shares data between
   each IndexSummary opened from it (CASSANDRA-8757)
 * markCompacting only succeeds if the exact SSTableReader instances being
   marked are in the live set (CASSANDRA-8689)
 * cassandra-stress support for varint (CASSANDRA-8882)
 * Fix Adler32 digest for compressed sstables (CASSANDRA-8778)
 * Add nodetool statushandoff/statusbackup (CASSANDRA-8912)
 * Use stdout for progress and stats in sstableloader (CASSANDRA-8982)
 * Correctly identify 2i datadir from older versions (CASSANDRA-9116)
Merged from 2.0:
 * Ignore gossip SYNs after shutdown (CASSANDRA-9238)
 * Avoid overflow when calculating max sstable size in LCS (CASSANDRA-9235)
 * Make sstable blacklisting work with compression (CASSANDRA-9138)
 * Do not attempt to rebuild indexes if no index accepts any column (CASSANDRA-9196)
 * Don't initiate snitch reconnection for dead states (CASSANDRA-7292)
 * Fix ArrayIndexOutOfBoundsException in CQLSSTableWriter (CASSANDRA-8978)
 * Add shutdown gossip state to prevent timeouts during rolling restarts (CASSANDRA-8336)
 * Fix running with java.net.preferIPv6Addresses=true (CASSANDRA-9137)
 * Fix failed bootstrap/replace attempts being persisted in system.peers (CASSANDRA-9180)
 * Flush system.IndexInfo after marking index built (CASSANDRA-9128)
 * Fix updates to min/max_compaction_threshold through cassandra-cli
   (CASSANDRA-8102)
 * Don't include tmp files when doing offline relevel (CASSANDRA-9088)
 * Use the proper CAS WriteType when finishing a previous round during Paxos
   preparation (CASSANDRA-8672)
 * Avoid race in cancelling compactions (CASSANDRA-9070)
 * More aggressive check for expired sstables in DTCS (CASSANDRA-8359)
 * Fix ignored index_interval change in ALTER TABLE statements (CASSANDRA-7976)
 * Do more aggressive compaction in old time windows in DTCS (CASSANDRA-8360)
 * java.lang.AssertionError when reading saved cache (CASSANDRA-8740)
 * "disk full" when running cleanup (CASSANDRA-9036)
 * Lower logging level from ERROR to DEBUG when a scheduled schema pull
   cannot be completed due to a node being down (CASSANDRA-9032)
 * Fix MOVED_NODE client event (CASSANDRA-8516)
 * Allow overriding MAX_OUTSTANDING_REPLAY_COUNT (CASSANDRA-7533)
 * Fix malformed JMX ObjectName containing IPv6 addresses (CASSANDRA-9027)
 * (cqlsh) Allow increasing CSV field size limit through
   cqlshrc config option (CASSANDRA-8934)
 * Stop logging range tombstones when exceeding the threshold
   (CASSANDRA-8559)
 * Fix NullPointerException when nodetool getendpoints is run
   against invalid keyspaces or tables (CASSANDRA-8950)
 * Allow specifying the tmp dir (CASSANDRA-7712)
 * Improve compaction estimated tasks estimation (CASSANDRA-8904)
 * Fix duplicate up/down messages sent to native clients (CASSANDRA-7816)
 * Expose commit log archive status via JMX (CASSANDRA-8734)
 * Provide better exceptions for invalid replication strategy parameters
   (CASSANDRA-8909)
 * Fix regression in mixed single and multi-column relation support for
   SELECT statements (CASSANDRA-8613)
 * Add ability to limit number of native connections (CASSANDRA-8086)
 * Fix CQLSSTableWriter throwing exception and spawning threads
   (CASSANDRA-8808)
 * Fix MT mismatch between empty and GC-able data (CASSANDRA-8979)
 * Fix incorrect validation when snapshotting single table (CASSANDRA-8056)
 * Add offline tool to relevel sstables (CASSANDRA-8301)
 * Preserve stream ID for more protocol errors (CASSANDRA-8848)
 * Fix combining token() function with multi-column relations on
   clustering columns (CASSANDRA-8797)
 * Make CFS.markReferenced() resistant to bad refcounting (CASSANDRA-8829)
 * Fix StreamTransferTask abort/complete bad refcounting (CASSANDRA-8815)
 * Fix AssertionError when querying a DESC clustering ordered
   table with ASC ordering and paging (CASSANDRA-8767)
 * AssertionError: "Memory was freed" when running cleanup (CASSANDRA-8716)
 * Make it possible to set max_sstable_age to fractional days (CASSANDRA-8406)
 * Fix some multi-column relations with indexes on some clustering
   columns (CASSANDRA-8275)
 * Fix memory leak in SSTableSimple*Writer and SSTableReader.validate()
   (CASSANDRA-8748)
 * Throw OOM if allocating memory fails to return a valid pointer (CASSANDRA-8726)
 * Fix SSTableSimpleUnsortedWriter ConcurrentModificationException (CASSANDRA-8619)
 * 'nodetool info' prints exception against older node (CASSANDRA-8796)
 * Ensure SSTableSimpleUnsortedWriter.close() terminates if
   disk writer has crashed (CASSANDRA-8807)


2.1.4
 * Bind JMX to localhost unless explicitly configured otherwise (CASSANDRA-9085)


2.1.3
 * Fix HSHA/offheap_objects corruption (CASSANDRA-8719)
 * Upgrade libthrift to 0.9.2 (CASSANDRA-8685)
 * Don't use the shared ref in sstableloader (CASSANDRA-8704)
 * Purge internal prepared statements if related tables or
   keyspaces are dropped (CASSANDRA-8693)
 * (cqlsh) Handle unicode BOM at start of files (CASSANDRA-8638)
 * Stop compactions before exiting offline tools (CASSANDRA-8623)
 * Update tools/stress/README.txt to match current behaviour (CASSANDRA-7933)
 * Fix schema from Thrift conversion with empty metadata (CASSANDRA-8695)
 * Safer Resource Management (CASSANDRA-7705)
 * Make sure we compact highly overlapping cold sstables with
   STCS (CASSANDRA-8635)
 * rpc_interface and listen_interface generate NPE on startup when specified
   interface doesn't exist (CASSANDRA-8677)
 * Fix ArrayIndexOutOfBoundsException in nodetool cfhistograms (CASSANDRA-8514)
 * Switch from yammer metrics for nodetool cf/proxy histograms (CASSANDRA-8662)
 * Make sure we don't add tmplink files to the compaction
   strategy (CASSANDRA-8580)
 * (cqlsh) Handle maps with blob keys (CASSANDRA-8372)
 * (cqlsh) Handle DynamicCompositeType schemas correctly (CASSANDRA-8563)
 * Duplicate rows returned when in clause has repeated values (CASSANDRA-6706)
 * Add tooling to detect hot partitions (CASSANDRA-7974)
 * Fix cassandra-stress user-mode truncation of partition generation (CASSANDRA-8608)
 * Only stream from unrepaired sstables during inc repair (CASSANDRA-8267)
 * Don't allow starting multiple inc repairs on the same sstables (CASSANDRA-8316)
 * Invalidate prepared BATCH statements when related tables
   or keyspaces are dropped (CASSANDRA-8652)
 * Fix missing results in secondary index queries on collections
   with ALLOW FILTERING (CASSANDRA-8421)
 * Expose EstimatedHistogram metrics for range slices (CASSANDRA-8627)
 * (cqlsh) Escape clqshrc passwords properly (CASSANDRA-8618)
 * Fix NPE when passing wrong argument in ALTER TABLE statement (CASSANDRA-8355)
 * Pig: Refactor and deprecate CqlStorage (CASSANDRA-8599)
 * Don't reuse the same cleanup strategy for all sstables (CASSANDRA-8537)
 * Fix case-sensitivity of index name on CREATE and DROP INDEX
   statements (CASSANDRA-8365)
 * Better detection/logging for corruption in compressed sstables (CASSANDRA-8192)
 * Use the correct repairedAt value when closing writer (CASSANDRA-8570)
 * (cqlsh) Handle a schema mismatch being detected on startup (CASSANDRA-8512)
 * Properly calculate expected write size during compaction (CASSANDRA-8532)
 * Invalidate affected prepared statements when a table's columns
   are altered (CASSANDRA-7910)
 * Stress - user defined writes should populate sequentally (CASSANDRA-8524)
 * Fix regression in SSTableRewriter causing some rows to become unreadable
   during compaction (CASSANDRA-8429)
 * Run major compactions for repaired/unrepaired in parallel (CASSANDRA-8510)
 * (cqlsh) Fix compression options in DESCRIBE TABLE output when compression
   is disabled (CASSANDRA-8288)
 * (cqlsh) Fix DESCRIBE output after keyspaces are altered (CASSANDRA-7623)
 * Make sure we set lastCompactedKey correctly (CASSANDRA-8463)
 * (cqlsh) Fix output of CONSISTENCY command (CASSANDRA-8507)
 * (cqlsh) Fixed the handling of LIST statements (CASSANDRA-8370)
 * Make sstablescrub check leveled manifest again (CASSANDRA-8432)
 * Check first/last keys in sstable when giving out positions (CASSANDRA-8458)
 * Disable mmap on Windows (CASSANDRA-6993)
 * Add missing ConsistencyLevels to cassandra-stress (CASSANDRA-8253)
 * Add auth support to cassandra-stress (CASSANDRA-7985)
 * Fix ArrayIndexOutOfBoundsException when generating error message
   for some CQL syntax errors (CASSANDRA-8455)
 * Scale memtable slab allocation logarithmically (CASSANDRA-7882)
 * cassandra-stress simultaneous inserts over same seed (CASSANDRA-7964)
 * Reduce cassandra-stress sampling memory requirements (CASSANDRA-7926)
 * Ensure memtable flush cannot expire commit log entries from its future (CASSANDRA-8383)
 * Make read "defrag" async to reclaim memtables (CASSANDRA-8459)
 * Remove tmplink files for offline compactions (CASSANDRA-8321)
 * Reduce maxHintsInProgress (CASSANDRA-8415)
 * BTree updates may call provided update function twice (CASSANDRA-8018)
 * Release sstable references after anticompaction (CASSANDRA-8386)
 * Handle abort() in SSTableRewriter properly (CASSANDRA-8320)
 * Centralize shared executors (CASSANDRA-8055)
 * Fix filtering for CONTAINS (KEY) relations on frozen collection
   clustering columns when the query is restricted to a single
   partition (CASSANDRA-8203)
 * Do more aggressive entire-sstable TTL expiry checks (CASSANDRA-8243)
 * Add more log info if readMeter is null (CASSANDRA-8238)
 * add check of the system wall clock time at startup (CASSANDRA-8305)
 * Support for frozen collections (CASSANDRA-7859)
 * Fix overflow on histogram computation (CASSANDRA-8028)
 * Have paxos reuse the timestamp generation of normal queries (CASSANDRA-7801)
 * Fix incremental repair not remove parent session on remote (CASSANDRA-8291)
 * Improve JBOD disk utilization (CASSANDRA-7386)
 * Log failed host when preparing incremental repair (CASSANDRA-8228)
 * Force config client mode in CQLSSTableWriter (CASSANDRA-8281)
 * Fix sstableupgrade throws exception (CASSANDRA-8688)
 * Fix hang when repairing empty keyspace (CASSANDRA-8694)
Merged from 2.0:
 * Fix IllegalArgumentException in dynamic snitch (CASSANDRA-8448)
 * Add support for UPDATE ... IF EXISTS (CASSANDRA-8610)
 * Fix reversal of list prepends (CASSANDRA-8733)
 * Prevent non-zero default_time_to_live on tables with counters
   (CASSANDRA-8678)
 * Fix SSTableSimpleUnsortedWriter ConcurrentModificationException
   (CASSANDRA-8619)
 * Round up time deltas lower than 1ms in BulkLoader (CASSANDRA-8645)
 * Add batch remove iterator to ABSC (CASSANDRA-8414, 8666)
 * Round up time deltas lower than 1ms in BulkLoader (CASSANDRA-8645)
 * Fix isClientMode check in Keyspace (CASSANDRA-8687)
 * Use more efficient slice size for querying internal secondary
   index tables (CASSANDRA-8550)
 * Fix potentially returning deleted rows with range tombstone (CASSANDRA-8558)
 * Check for available disk space before starting a compaction (CASSANDRA-8562)
 * Fix DISTINCT queries with LIMITs or paging when some partitions
   contain only tombstones (CASSANDRA-8490)
 * Introduce background cache refreshing to permissions cache
   (CASSANDRA-8194)
 * Fix race condition in StreamTransferTask that could lead to
   infinite loops and premature sstable deletion (CASSANDRA-7704)
 * Add an extra version check to MigrationTask (CASSANDRA-8462)
 * Ensure SSTableWriter cleans up properly after failure (CASSANDRA-8499)
 * Increase bf true positive count on key cache hit (CASSANDRA-8525)
 * Move MeteredFlusher to its own thread (CASSANDRA-8485)
 * Fix non-distinct results in DISTNCT queries on static columns when
   paging is enabled (CASSANDRA-8087)
 * Move all hints related tasks to hints internal executor (CASSANDRA-8285)
 * Fix paging for multi-partition IN queries (CASSANDRA-8408)
 * Fix MOVED_NODE topology event never being emitted when a node
   moves its token (CASSANDRA-8373)
 * Fix validation of indexes in COMPACT tables (CASSANDRA-8156)
 * Avoid StackOverflowError when a large list of IN values
   is used for a clustering column (CASSANDRA-8410)
 * Fix NPE when writetime() or ttl() calls are wrapped by
   another function call (CASSANDRA-8451)
 * Fix NPE after dropping a keyspace (CASSANDRA-8332)
 * Fix error message on read repair timeouts (CASSANDRA-7947)
 * Default DTCS base_time_seconds changed to 60 (CASSANDRA-8417)
 * Refuse Paxos operation with more than one pending endpoint (CASSANDRA-8346, 8640)
 * Throw correct exception when trying to bind a keyspace or table
   name (CASSANDRA-6952)
 * Make HHOM.compact synchronized (CASSANDRA-8416)
 * cancel latency-sampling task when CF is dropped (CASSANDRA-8401)
 * don't block SocketThread for MessagingService (CASSANDRA-8188)
 * Increase quarantine delay on replacement (CASSANDRA-8260)
 * Expose off-heap memory usage stats (CASSANDRA-7897)
 * Ignore Paxos commits for truncated tables (CASSANDRA-7538)
 * Validate size of indexed column values (CASSANDRA-8280)
 * Make LCS split compaction results over all data directories (CASSANDRA-8329)
 * Fix some failing queries that use multi-column relations
   on COMPACT STORAGE tables (CASSANDRA-8264)
 * Fix InvalidRequestException with ORDER BY (CASSANDRA-8286)
 * Disable SSLv3 for POODLE (CASSANDRA-8265)
 * Fix millisecond timestamps in Tracing (CASSANDRA-8297)
 * Include keyspace name in error message when there are insufficient
   live nodes to stream from (CASSANDRA-8221)
 * Avoid overlap in L1 when L0 contains many nonoverlapping
   sstables (CASSANDRA-8211)
 * Improve PropertyFileSnitch logging (CASSANDRA-8183)
 * Add DC-aware sequential repair (CASSANDRA-8193)
 * Use live sstables in snapshot repair if possible (CASSANDRA-8312)
 * Fix hints serialized size calculation (CASSANDRA-8587)


2.1.2
 * (cqlsh) parse_for_table_meta errors out on queries with undefined
   grammars (CASSANDRA-8262)
 * (cqlsh) Fix SELECT ... TOKEN() function broken in C* 2.1.1 (CASSANDRA-8258)
 * Fix Cassandra crash when running on JDK8 update 40 (CASSANDRA-8209)
 * Optimize partitioner tokens (CASSANDRA-8230)
 * Improve compaction of repaired/unrepaired sstables (CASSANDRA-8004)
 * Make cache serializers pluggable (CASSANDRA-8096)
 * Fix issues with CONTAINS (KEY) queries on secondary indexes
   (CASSANDRA-8147)
 * Fix read-rate tracking of sstables for some queries (CASSANDRA-8239)
 * Fix default timestamp in QueryOptions (CASSANDRA-8246)
 * Set socket timeout when reading remote version (CASSANDRA-8188)
 * Refactor how we track live size (CASSANDRA-7852)
 * Make sure unfinished compaction files are removed (CASSANDRA-8124)
 * Fix shutdown when run as Windows service (CASSANDRA-8136)
 * Fix DESCRIBE TABLE with custom indexes (CASSANDRA-8031)
 * Fix race in RecoveryManagerTest (CASSANDRA-8176)
 * Avoid IllegalArgumentException while sorting sstables in
   IndexSummaryManager (CASSANDRA-8182)
 * Shutdown JVM on file descriptor exhaustion (CASSANDRA-7579)
 * Add 'die' policy for commit log and disk failure (CASSANDRA-7927)
 * Fix installing as service on Windows (CASSANDRA-8115)
 * Fix CREATE TABLE for CQL2 (CASSANDRA-8144)
 * Avoid boxing in ColumnStats min/max trackers (CASSANDRA-8109)
Merged from 2.0:
 * Correctly handle non-text column names in cql3 (CASSANDRA-8178)
 * Fix deletion for indexes on primary key columns (CASSANDRA-8206)
 * Add 'nodetool statusgossip' (CASSANDRA-8125)
 * Improve client notification that nodes are ready for requests (CASSANDRA-7510)
 * Handle negative timestamp in writetime method (CASSANDRA-8139)
 * Pig: Remove errant LIMIT clause in CqlNativeStorage (CASSANDRA-8166)
 * Throw ConfigurationException when hsha is used with the default
   rpc_max_threads setting of 'unlimited' (CASSANDRA-8116)
 * Allow concurrent writing of the same table in the same JVM using
   CQLSSTableWriter (CASSANDRA-7463)
 * Fix totalDiskSpaceUsed calculation (CASSANDRA-8205)


2.1.1
 * Fix spin loop in AtomicSortedColumns (CASSANDRA-7546)
 * Dont notify when replacing tmplink files (CASSANDRA-8157)
 * Fix validation with multiple CONTAINS clause (CASSANDRA-8131)
 * Fix validation of collections in TriggerExecutor (CASSANDRA-8146)
 * Fix IllegalArgumentException when a list of IN values containing tuples
   is passed as a single arg to a prepared statement with the v1 or v2
   protocol (CASSANDRA-8062)
 * Fix ClassCastException in DISTINCT query on static columns with
   query paging (CASSANDRA-8108)
 * Fix NPE on null nested UDT inside a set (CASSANDRA-8105)
 * Fix exception when querying secondary index on set items or map keys
   when some clustering columns are specified (CASSANDRA-8073)
 * Send proper error response when there is an error during native
   protocol message decode (CASSANDRA-8118)
 * Gossip should ignore generation numbers too far in the future (CASSANDRA-8113)
 * Fix NPE when creating a table with frozen sets, lists (CASSANDRA-8104)
 * Fix high memory use due to tracking reads on incrementally opened sstable
   readers (CASSANDRA-8066)
 * Fix EXECUTE request with skipMetadata=false returning no metadata
   (CASSANDRA-8054)
 * Allow concurrent use of CQLBulkOutputFormat (CASSANDRA-7776)
 * Shutdown JVM on OOM (CASSANDRA-7507)
 * Upgrade netty version and enable epoll event loop (CASSANDRA-7761)
 * Don't duplicate sstables smaller than split size when using
   the sstablesplitter tool (CASSANDRA-7616)
 * Avoid re-parsing already prepared statements (CASSANDRA-7923)
 * Fix some Thrift slice deletions and updates of COMPACT STORAGE
   tables with some clustering columns omitted (CASSANDRA-7990)
 * Fix filtering for CONTAINS on sets (CASSANDRA-8033)
 * Properly track added size (CASSANDRA-7239)
 * Allow compilation in java 8 (CASSANDRA-7208)
 * Fix Assertion error on RangeTombstoneList diff (CASSANDRA-8013)
 * Release references to overlapping sstables during compaction (CASSANDRA-7819)
 * Send notification when opening compaction results early (CASSANDRA-8034)
 * Make native server start block until properly bound (CASSANDRA-7885)
 * (cqlsh) Fix IPv6 support (CASSANDRA-7988)
 * Ignore fat clients when checking for endpoint collision (CASSANDRA-7939)
 * Make sstablerepairedset take a list of files (CASSANDRA-7995)
 * (cqlsh) Tab completeion for indexes on map keys (CASSANDRA-7972)
 * (cqlsh) Fix UDT field selection in select clause (CASSANDRA-7891)
 * Fix resource leak in event of corrupt sstable
 * (cqlsh) Add command line option for cqlshrc file path (CASSANDRA-7131)
 * Provide visibility into prepared statements churn (CASSANDRA-7921, CASSANDRA-7930)
 * Invalidate prepared statements when their keyspace or table is
   dropped (CASSANDRA-7566)
 * cassandra-stress: fix support for NetworkTopologyStrategy (CASSANDRA-7945)
 * Fix saving caches when a table is dropped (CASSANDRA-7784)
 * Add better error checking of new stress profile (CASSANDRA-7716)
 * Use ThreadLocalRandom and remove FBUtilities.threadLocalRandom (CASSANDRA-7934)
 * Prevent operator mistakes due to simultaneous bootstrap (CASSANDRA-7069)
 * cassandra-stress supports whitelist mode for node config (CASSANDRA-7658)
 * GCInspector more closely tracks GC; cassandra-stress and nodetool report it (CASSANDRA-7916)
 * nodetool won't output bogus ownership info without a keyspace (CASSANDRA-7173)
 * Add human readable option to nodetool commands (CASSANDRA-5433)
 * Don't try to set repairedAt on old sstables (CASSANDRA-7913)
 * Add metrics for tracking PreparedStatement use (CASSANDRA-7719)
 * (cqlsh) tab-completion for triggers (CASSANDRA-7824)
 * (cqlsh) Support for query paging (CASSANDRA-7514)
 * (cqlsh) Show progress of COPY operations (CASSANDRA-7789)
 * Add syntax to remove multiple elements from a map (CASSANDRA-6599)
 * Support non-equals conditions in lightweight transactions (CASSANDRA-6839)
 * Add IF [NOT] EXISTS to create/drop triggers (CASSANDRA-7606)
 * (cqlsh) Display the current logged-in user (CASSANDRA-7785)
 * (cqlsh) Don't ignore CTRL-C during COPY FROM execution (CASSANDRA-7815)
 * (cqlsh) Order UDTs according to cross-type dependencies in DESCRIBE
   output (CASSANDRA-7659)
 * (cqlsh) Fix handling of CAS statement results (CASSANDRA-7671)
 * (cqlsh) COPY TO/FROM improvements (CASSANDRA-7405)
 * Support list index operations with conditions (CASSANDRA-7499)
 * Add max live/tombstoned cells to nodetool cfstats output (CASSANDRA-7731)
 * Validate IPv6 wildcard addresses properly (CASSANDRA-7680)
 * (cqlsh) Error when tracing query (CASSANDRA-7613)
 * Avoid IOOBE when building SyntaxError message snippet (CASSANDRA-7569)
 * SSTableExport uses correct validator to create string representation of partition
   keys (CASSANDRA-7498)
 * Avoid NPEs when receiving type changes for an unknown keyspace (CASSANDRA-7689)
 * Add support for custom 2i validation (CASSANDRA-7575)
 * Pig support for hadoop CqlInputFormat (CASSANDRA-6454)
 * Add duration mode to cassandra-stress (CASSANDRA-7468)
 * Add listen_interface and rpc_interface options (CASSANDRA-7417)
 * Improve schema merge performance (CASSANDRA-7444)
 * Adjust MT depth based on # of partition validating (CASSANDRA-5263)
 * Optimise NativeCell comparisons (CASSANDRA-6755)
 * Configurable client timeout for cqlsh (CASSANDRA-7516)
 * Include snippet of CQL query near syntax error in messages (CASSANDRA-7111)
 * Make repair -pr work with -local (CASSANDRA-7450)
 * Fix error in sstableloader with -cph > 1 (CASSANDRA-8007)
 * Fix snapshot repair error on indexed tables (CASSANDRA-8020)
 * Do not exit nodetool repair when receiving JMX NOTIF_LOST (CASSANDRA-7909)
 * Stream to private IP when available (CASSANDRA-8084)
Merged from 2.0:
 * Reject conditions on DELETE unless full PK is given (CASSANDRA-6430)
 * Properly reject the token function DELETE (CASSANDRA-7747)
 * Force batchlog replay before decommissioning a node (CASSANDRA-7446)
 * Fix hint replay with many accumulated expired hints (CASSANDRA-6998)
 * Fix duplicate results in DISTINCT queries on static columns with query
   paging (CASSANDRA-8108)
 * Add DateTieredCompactionStrategy (CASSANDRA-6602)
 * Properly validate ascii and utf8 string literals in CQL queries (CASSANDRA-8101)
 * (cqlsh) Fix autocompletion for alter keyspace (CASSANDRA-8021)
 * Create backup directories for commitlog archiving during startup (CASSANDRA-8111)
 * Reduce totalBlockFor() for LOCAL_* consistency levels (CASSANDRA-8058)
 * Fix merging schemas with re-dropped keyspaces (CASSANDRA-7256)
 * Fix counters in supercolumns during live upgrades from 1.2 (CASSANDRA-7188)
 * Notify DT subscribers when a column family is truncated (CASSANDRA-8088)
 * Add sanity check of $JAVA on startup (CASSANDRA-7676)
 * Schedule fat client schema pull on join (CASSANDRA-7993)
 * Don't reset nodes' versions when closing IncomingTcpConnections
   (CASSANDRA-7734)
 * Record the real messaging version in all cases in OutboundTcpConnection
   (CASSANDRA-8057)
 * SSL does not work in cassandra-cli (CASSANDRA-7899)
 * Fix potential exception when using ReversedType in DynamicCompositeType
   (CASSANDRA-7898)
 * Better validation of collection values (CASSANDRA-7833)
 * Track min/max timestamps correctly (CASSANDRA-7969)
 * Fix possible overflow while sorting CL segments for replay (CASSANDRA-7992)
 * Increase nodetool Xmx (CASSANDRA-7956)
 * Archive any commitlog segments present at startup (CASSANDRA-6904)
 * CrcCheckChance should adjust based on live CFMetadata not
   sstable metadata (CASSANDRA-7978)
 * token() should only accept columns in the partitioning
   key order (CASSANDRA-6075)
 * Add method to invalidate permission cache via JMX (CASSANDRA-7977)
 * Allow propagating multiple gossip states atomically (CASSANDRA-6125)
 * Log exceptions related to unclean native protocol client disconnects
   at DEBUG or INFO (CASSANDRA-7849)
 * Allow permissions cache to be set via JMX (CASSANDRA-7698)
 * Include schema_triggers CF in readable system resources (CASSANDRA-7967)
 * Fix RowIndexEntry to report correct serializedSize (CASSANDRA-7948)
 * Make CQLSSTableWriter sync within partitions (CASSANDRA-7360)
 * Potentially use non-local replicas in CqlConfigHelper (CASSANDRA-7906)
 * Explicitly disallow mixing multi-column and single-column
   relations on clustering columns (CASSANDRA-7711)
 * Better error message when condition is set on PK column (CASSANDRA-7804)
 * Don't send schema change responses and events for no-op DDL
   statements (CASSANDRA-7600)
 * (Hadoop) fix cluster initialisation for a split fetching (CASSANDRA-7774)
 * Throw InvalidRequestException when queries contain relations on entire
   collection columns (CASSANDRA-7506)
 * (cqlsh) enable CTRL-R history search with libedit (CASSANDRA-7577)
 * (Hadoop) allow ACFRW to limit nodes to local DC (CASSANDRA-7252)
 * (cqlsh) cqlsh should automatically disable tracing when selecting
   from system_traces (CASSANDRA-7641)
 * (Hadoop) Add CqlOutputFormat (CASSANDRA-6927)
 * Don't depend on cassandra config for nodetool ring (CASSANDRA-7508)
 * (cqlsh) Fix failing cqlsh formatting tests (CASSANDRA-7703)
 * Fix IncompatibleClassChangeError from hadoop2 (CASSANDRA-7229)
 * Add 'nodetool sethintedhandoffthrottlekb' (CASSANDRA-7635)
 * (cqlsh) Add tab-completion for CREATE/DROP USER IF [NOT] EXISTS (CASSANDRA-7611)
 * Catch errors when the JVM pulls the rug out from GCInspector (CASSANDRA-5345)
 * cqlsh fails when version number parts are not int (CASSANDRA-7524)
 * Fix NPE when table dropped during streaming (CASSANDRA-7946)
 * Fix wrong progress when streaming uncompressed (CASSANDRA-7878)
 * Fix possible infinite loop in creating repair range (CASSANDRA-7983)
 * Fix unit in nodetool for streaming throughput (CASSANDRA-7375)
Merged from 1.2:
 * Don't index tombstones (CASSANDRA-7828)
 * Improve PasswordAuthenticator default super user setup (CASSANDRA-7788)


2.1.0
 * (cqlsh) Removed "ALTER TYPE <name> RENAME TO <name>" from tab-completion
   (CASSANDRA-7895)
 * Fixed IllegalStateException in anticompaction (CASSANDRA-7892)
 * cqlsh: DESCRIBE support for frozen UDTs, tuples (CASSANDRA-7863)
 * Avoid exposing internal classes over JMX (CASSANDRA-7879)
 * Add null check for keys when freezing collection (CASSANDRA-7869)
 * Improve stress workload realism (CASSANDRA-7519)
Merged from 2.0:
 * Configure system.paxos with LeveledCompactionStrategy (CASSANDRA-7753)
 * Fix ALTER clustering column type from DateType to TimestampType when
   using DESC clustering order (CASSANRDA-7797)
 * Throw EOFException if we run out of chunks in compressed datafile
   (CASSANDRA-7664)
 * Fix PRSI handling of CQL3 row markers for row cleanup (CASSANDRA-7787)
 * Fix dropping collection when it's the last regular column (CASSANDRA-7744)
 * Make StreamReceiveTask thread safe and gc friendly (CASSANDRA-7795)
 * Validate empty cell names from counter updates (CASSANDRA-7798)
Merged from 1.2:
 * Don't allow compacted sstables to be marked as compacting (CASSANDRA-7145)
 * Track expired tombstones (CASSANDRA-7810)


2.1.0-rc7
 * Add frozen keyword and require UDT to be frozen (CASSANDRA-7857)
 * Track added sstable size correctly (CASSANDRA-7239)
 * (cqlsh) Fix case insensitivity (CASSANDRA-7834)
 * Fix failure to stream ranges when moving (CASSANDRA-7836)
 * Correctly remove tmplink files (CASSANDRA-7803)
 * (cqlsh) Fix column name formatting for functions, CAS operations,
   and UDT field selections (CASSANDRA-7806)
 * (cqlsh) Fix COPY FROM handling of null/empty primary key
   values (CASSANDRA-7792)
 * Fix ordering of static cells (CASSANDRA-7763)
Merged from 2.0:
 * Forbid re-adding dropped counter columns (CASSANDRA-7831)
 * Fix CFMetaData#isThriftCompatible() for PK-only tables (CASSANDRA-7832)
 * Always reject inequality on the partition key without token()
   (CASSANDRA-7722)
 * Always send Paxos commit to all replicas (CASSANDRA-7479)
 * Make disruptor_thrift_server invocation pool configurable (CASSANDRA-7594)
 * Make repair no-op when RF=1 (CASSANDRA-7864)


2.1.0-rc6
 * Fix OOM issue from netty caching over time (CASSANDRA-7743)
 * json2sstable couldn't import JSON for CQL table (CASSANDRA-7477)
 * Invalidate all caches on table drop (CASSANDRA-7561)
 * Skip strict endpoint selection for ranges if RF == nodes (CASSANRA-7765)
 * Fix Thrift range filtering without 2ary index lookups (CASSANDRA-7741)
 * Add tracing entries about concurrent range requests (CASSANDRA-7599)
 * (cqlsh) Fix DESCRIBE for NTS keyspaces (CASSANDRA-7729)
 * Remove netty buffer ref-counting (CASSANDRA-7735)
 * Pass mutated cf to index updater for use by PRSI (CASSANDRA-7742)
 * Include stress yaml example in release and deb (CASSANDRA-7717)
 * workaround for netty issue causing corrupted data off the wire (CASSANDRA-7695)
 * cqlsh DESC CLUSTER fails retrieving ring information (CASSANDRA-7687)
 * Fix binding null values inside UDT (CASSANDRA-7685)
 * Fix UDT field selection with empty fields (CASSANDRA-7670)
 * Bogus deserialization of static cells from sstable (CASSANDRA-7684)
 * Fix NPE on compaction leftover cleanup for dropped table (CASSANDRA-7770)
Merged from 2.0:
 * Fix race condition in StreamTransferTask that could lead to
   infinite loops and premature sstable deletion (CASSANDRA-7704)
 * (cqlsh) Wait up to 10 sec for a tracing session (CASSANDRA-7222)
 * Fix NPE in FileCacheService.sizeInBytes (CASSANDRA-7756)
 * Remove duplicates from StorageService.getJoiningNodes (CASSANDRA-7478)
 * Clone token map outside of hot gossip loops (CASSANDRA-7758)
 * Fix MS expiring map timeout for Paxos messages (CASSANDRA-7752)
 * Do not flush on truncate if durable_writes is false (CASSANDRA-7750)
 * Give CRR a default input_cql Statement (CASSANDRA-7226)
 * Better error message when adding a collection with the same name
   than a previously dropped one (CASSANDRA-6276)
 * Fix validation when adding static columns (CASSANDRA-7730)
 * (Thrift) fix range deletion of supercolumns (CASSANDRA-7733)
 * Fix potential AssertionError in RangeTombstoneList (CASSANDRA-7700)
 * Validate arguments of blobAs* functions (CASSANDRA-7707)
 * Fix potential AssertionError with 2ndary indexes (CASSANDRA-6612)
 * Avoid logging CompactionInterrupted at ERROR (CASSANDRA-7694)
 * Minor leak in sstable2jon (CASSANDRA-7709)
 * Add cassandra.auto_bootstrap system property (CASSANDRA-7650)
 * Update java driver (for hadoop) (CASSANDRA-7618)
 * Remove CqlPagingRecordReader/CqlPagingInputFormat (CASSANDRA-7570)
 * Support connecting to ipv6 jmx with nodetool (CASSANDRA-7669)


2.1.0-rc5
 * Reject counters inside user types (CASSANDRA-7672)
 * Switch to notification-based GCInspector (CASSANDRA-7638)
 * (cqlsh) Handle nulls in UDTs and tuples correctly (CASSANDRA-7656)
 * Don't use strict consistency when replacing (CASSANDRA-7568)
 * Fix min/max cell name collection on 2.0 SSTables with range
   tombstones (CASSANDRA-7593)
 * Tolerate min/max cell names of different lengths (CASSANDRA-7651)
 * Filter cached results correctly (CASSANDRA-7636)
 * Fix tracing on the new SEPExecutor (CASSANDRA-7644)
 * Remove shuffle and taketoken (CASSANDRA-7601)
 * Clean up Windows batch scripts (CASSANDRA-7619)
 * Fix native protocol drop user type notification (CASSANDRA-7571)
 * Give read access to system.schema_usertypes to all authenticated users
   (CASSANDRA-7578)
 * (cqlsh) Fix cqlsh display when zero rows are returned (CASSANDRA-7580)
 * Get java version correctly when JAVA_TOOL_OPTIONS is set (CASSANDRA-7572)
 * Fix NPE when dropping index from non-existent keyspace, AssertionError when
   dropping non-existent index with IF EXISTS (CASSANDRA-7590)
 * Fix sstablelevelresetter hang (CASSANDRA-7614)
 * (cqlsh) Fix deserialization of blobs (CASSANDRA-7603)
 * Use "keyspace updated" schema change message for UDT changes in v1 and
   v2 protocols (CASSANDRA-7617)
 * Fix tracing of range slices and secondary index lookups that are local
   to the coordinator (CASSANDRA-7599)
 * Set -Dcassandra.storagedir for all tool shell scripts (CASSANDRA-7587)
 * Don't swap max/min col names when mutating sstable metadata (CASSANDRA-7596)
 * (cqlsh) Correctly handle paged result sets (CASSANDRA-7625)
 * (cqlsh) Improve waiting for a trace to complete (CASSANDRA-7626)
 * Fix tracing of concurrent range slices and 2ary index queries (CASSANDRA-7626)
 * Fix scrub against collection type (CASSANDRA-7665)
Merged from 2.0:
 * Set gc_grace_seconds to seven days for system schema tables (CASSANDRA-7668)
 * SimpleSeedProvider no longer caches seeds forever (CASSANDRA-7663)
 * Always flush on truncate (CASSANDRA-7511)
 * Fix ReversedType(DateType) mapping to native protocol (CASSANDRA-7576)
 * Always merge ranges owned by a single node (CASSANDRA-6930)
 * Track max/min timestamps for range tombstones (CASSANDRA-7647)
 * Fix NPE when listing saved caches dir (CASSANDRA-7632)


2.1.0-rc4
 * Fix word count hadoop example (CASSANDRA-7200)
 * Updated memtable_cleanup_threshold and memtable_flush_writers defaults
   (CASSANDRA-7551)
 * (Windows) fix startup when WMI memory query fails (CASSANDRA-7505)
 * Anti-compaction proceeds if any part of the repair failed (CASSANDRA-7521)
 * Add missing table name to DROP INDEX responses and notifications (CASSANDRA-7539)
 * Bump CQL version to 3.2.0 and update CQL documentation (CASSANDRA-7527)
 * Fix configuration error message when running nodetool ring (CASSANDRA-7508)
 * Support conditional updates, tuple type, and the v3 protocol in cqlsh (CASSANDRA-7509)
 * Handle queries on multiple secondary index types (CASSANDRA-7525)
 * Fix cqlsh authentication with v3 native protocol (CASSANDRA-7564)
 * Fix NPE when unknown prepared statement ID is used (CASSANDRA-7454)
Merged from 2.0:
 * (Windows) force range-based repair to non-sequential mode (CASSANDRA-7541)
 * Fix range merging when DES scores are zero (CASSANDRA-7535)
 * Warn when SSL certificates have expired (CASSANDRA-7528)
 * Fix error when doing reversed queries with static columns (CASSANDRA-7490)
Merged from 1.2:
 * Set correct stream ID on responses when non-Exception Throwables
   are thrown while handling native protocol messages (CASSANDRA-7470)


2.1.0-rc3
 * Consider expiry when reconciling otherwise equal cells (CASSANDRA-7403)
 * Introduce CQL support for stress tool (CASSANDRA-6146)
 * Fix ClassCastException processing expired messages (CASSANDRA-7496)
 * Fix prepared marker for collections inside UDT (CASSANDRA-7472)
 * Remove left-over populate_io_cache_on_flush and replicate_on_write
   uses (CASSANDRA-7493)
 * (Windows) handle spaces in path names (CASSANDRA-7451)
 * Ensure writes have completed after dropping a table, before recycling
   commit log segments (CASSANDRA-7437)
 * Remove left-over rows_per_partition_to_cache (CASSANDRA-7493)
 * Fix error when CONTAINS is used with a bind marker (CASSANDRA-7502)
 * Properly reject unknown UDT field (CASSANDRA-7484)
Merged from 2.0:
 * Fix CC#collectTimeOrderedData() tombstone optimisations (CASSANDRA-7394)
 * Support DISTINCT for static columns and fix behaviour when DISTINC is
   not use (CASSANDRA-7305).
 * Workaround JVM NPE on JMX bind failure (CASSANDRA-7254)
 * Fix race in FileCacheService RemovalListener (CASSANDRA-7278)
 * Fix inconsistent use of consistencyForCommit that allowed LOCAL_QUORUM
   operations to incorrect become full QUORUM (CASSANDRA-7345)
 * Properly handle unrecognized opcodes and flags (CASSANDRA-7440)
 * (Hadoop) close CqlRecordWriter clients when finished (CASSANDRA-7459)
 * Commit disk failure policy (CASSANDRA-7429)
 * Make sure high level sstables get compacted (CASSANDRA-7414)
 * Fix AssertionError when using empty clustering columns and static columns
   (CASSANDRA-7455)
 * Add option to disable STCS in L0 (CASSANDRA-6621)
 * Upgrade to snappy-java 1.0.5.2 (CASSANDRA-7476)


2.1.0-rc2
 * Fix heap size calculation for CompoundSparseCellName and
   CompoundSparseCellName.WithCollection (CASSANDRA-7421)
 * Allow counter mutations in UNLOGGED batches (CASSANDRA-7351)
 * Modify reconcile logic to always pick a tombstone over a counter cell
   (CASSANDRA-7346)
 * Avoid incremental compaction on Windows (CASSANDRA-7365)
 * Fix exception when querying a composite-keyed table with a collection index
   (CASSANDRA-7372)
 * Use node's host id in place of counter ids (CASSANDRA-7366)
 * Fix error when doing reversed queries with static columns (CASSANDRA-7490)
 * Backport CASSANDRA-6747 (CASSANDRA-7560)
 * Track max/min timestamps for range tombstones (CASSANDRA-7647)
 * Fix NPE when listing saved caches dir (CASSANDRA-7632)
 * Fix sstableloader unable to connect encrypted node (CASSANDRA-7585)
Merged from 1.2:
 * Clone token map outside of hot gossip loops (CASSANDRA-7758)
 * Add stop method to EmbeddedCassandraService (CASSANDRA-7595)
 * Support connecting to ipv6 jmx with nodetool (CASSANDRA-7669)
 * Set gc_grace_seconds to seven days for system schema tables (CASSANDRA-7668)
 * SimpleSeedProvider no longer caches seeds forever (CASSANDRA-7663)
 * Set correct stream ID on responses when non-Exception Throwables
   are thrown while handling native protocol messages (CASSANDRA-7470)
 * Fix row size miscalculation in LazilyCompactedRow (CASSANDRA-7543)
 * Fix race in background compaction check (CASSANDRA-7745)
 * Don't clear out range tombstones during compaction (CASSANDRA-7808)


2.1.0-rc1
 * Revert flush directory (CASSANDRA-6357)
 * More efficient executor service for fast operations (CASSANDRA-4718)
 * Move less common tools into a new cassandra-tools package (CASSANDRA-7160)
 * Support more concurrent requests in native protocol (CASSANDRA-7231)
 * Add tab-completion to debian nodetool packaging (CASSANDRA-6421)
 * Change concurrent_compactors defaults (CASSANDRA-7139)
 * Add PowerShell Windows launch scripts (CASSANDRA-7001)
 * Make commitlog archive+restore more robust (CASSANDRA-6974)
 * Fix marking commitlogsegments clean (CASSANDRA-6959)
 * Add snapshot "manifest" describing files included (CASSANDRA-6326)
 * Parallel streaming for sstableloader (CASSANDRA-3668)
 * Fix bugs in supercolumns handling (CASSANDRA-7138)
 * Fix ClassClassException on composite dense tables (CASSANDRA-7112)
 * Cleanup and optimize collation and slice iterators (CASSANDRA-7107)
 * Upgrade NBHM lib (CASSANDRA-7128)
 * Optimize netty server (CASSANDRA-6861)
 * Fix repair hang when given CF does not exist (CASSANDRA-7189)
 * Allow c* to be shutdown in an embedded mode (CASSANDRA-5635)
 * Add server side batching to native transport (CASSANDRA-5663)
 * Make batchlog replay asynchronous (CASSANDRA-6134)
 * remove unused classes (CASSANDRA-7197)
 * Limit user types to the keyspace they are defined in (CASSANDRA-6643)
 * Add validate method to CollectionType (CASSANDRA-7208)
 * New serialization format for UDT values (CASSANDRA-7209, CASSANDRA-7261)
 * Fix nodetool netstats (CASSANDRA-7270)
 * Fix potential ClassCastException in HintedHandoffManager (CASSANDRA-7284)
 * Use prepared statements internally (CASSANDRA-6975)
 * Fix broken paging state with prepared statement (CASSANDRA-7120)
 * Fix IllegalArgumentException in CqlStorage (CASSANDRA-7287)
 * Allow nulls/non-existant fields in UDT (CASSANDRA-7206)
 * Add Thrift MultiSliceRequest (CASSANDRA-6757, CASSANDRA-7027)
 * Handle overlapping MultiSlices (CASSANDRA-7279)
 * Fix DataOutputTest on Windows (CASSANDRA-7265)
 * Embedded sets in user defined data-types are not updating (CASSANDRA-7267)
 * Add tuple type to CQL/native protocol (CASSANDRA-7248)
 * Fix CqlPagingRecordReader on tables with few rows (CASSANDRA-7322)
Merged from 2.0:
 * Copy compaction options to make sure they are reloaded (CASSANDRA-7290)
 * Add option to do more aggressive tombstone compactions (CASSANDRA-6563)
 * Don't try to compact already-compacting files in HHOM (CASSANDRA-7288)
 * Always reallocate buffers in HSHA (CASSANDRA-6285)
 * (Hadoop) support authentication in CqlRecordReader (CASSANDRA-7221)
 * (Hadoop) Close java driver Cluster in CQLRR.close (CASSANDRA-7228)
 * Warn when 'USING TIMESTAMP' is used on a CAS BATCH (CASSANDRA-7067)
 * return all cpu values from BackgroundActivityMonitor.readAndCompute (CASSANDRA-7183)
 * Correctly delete scheduled range xfers (CASSANDRA-7143)
 * return all cpu values from BackgroundActivityMonitor.readAndCompute (CASSANDRA-7183)
 * reduce garbage creation in calculatePendingRanges (CASSANDRA-7191)
 * fix c* launch issues on Russian os's due to output of linux 'free' cmd (CASSANDRA-6162)
 * Fix disabling autocompaction (CASSANDRA-7187)
 * Fix potential NumberFormatException when deserializing IntegerType (CASSANDRA-7088)
 * cqlsh can't tab-complete disabling compaction (CASSANDRA-7185)
 * cqlsh: Accept and execute CQL statement(s) from command-line parameter (CASSANDRA-7172)
 * Fix IllegalStateException in CqlPagingRecordReader (CASSANDRA-7198)
 * Fix the InvertedIndex trigger example (CASSANDRA-7211)
 * Add --resolve-ip option to 'nodetool ring' (CASSANDRA-7210)
 * reduce garbage on codec flag deserialization (CASSANDRA-7244)
 * Fix duplicated error messages on directory creation error at startup (CASSANDRA-5818)
 * Proper null handle for IF with map element access (CASSANDRA-7155)
 * Improve compaction visibility (CASSANDRA-7242)
 * Correctly delete scheduled range xfers (CASSANDRA-7143)
 * Make batchlog replica selection rack-aware (CASSANDRA-6551)
 * Fix CFMetaData#getColumnDefinitionFromColumnName() (CASSANDRA-7074)
 * Fix writetime/ttl functions for static columns (CASSANDRA-7081)
 * Suggest CTRL-C or semicolon after three blank lines in cqlsh (CASSANDRA-7142)
 * Fix 2ndary index queries with DESC clustering order (CASSANDRA-6950)
 * Invalid key cache entries on DROP (CASSANDRA-6525)
 * Fix flapping RecoveryManagerTest (CASSANDRA-7084)
 * Add missing iso8601 patterns for date strings (CASSANDRA-6973)
 * Support selecting multiple rows in a partition using IN (CASSANDRA-6875)
 * Add authentication support to shuffle (CASSANDRA-6484)
 * Swap local and global default read repair chances (CASSANDRA-7320)
 * Add conditional CREATE/DROP USER support (CASSANDRA-7264)
 * Cqlsh counts non-empty lines for "Blank lines" warning (CASSANDRA-7325)
Merged from 1.2:
 * Add Cloudstack snitch (CASSANDRA-7147)
 * Update system.peers correctly when relocating tokens (CASSANDRA-7126)
 * Add Google Compute Engine snitch (CASSANDRA-7132)
 * remove duplicate query for local tokens (CASSANDRA-7182)
 * exit CQLSH with error status code if script fails (CASSANDRA-6344)
 * Fix bug with some IN queries missig results (CASSANDRA-7105)
 * Fix availability validation for LOCAL_ONE CL (CASSANDRA-7319)
 * Hint streaming can cause decommission to fail (CASSANDRA-7219)


2.1.0-beta2
 * Increase default CL space to 8GB (CASSANDRA-7031)
 * Add range tombstones to read repair digests (CASSANDRA-6863)
 * Fix BTree.clear for large updates (CASSANDRA-6943)
 * Fail write instead of logging a warning when unable to append to CL
   (CASSANDRA-6764)
 * Eliminate possibility of CL segment appearing twice in active list
   (CASSANDRA-6557)
 * Apply DONTNEED fadvise to commitlog segments (CASSANDRA-6759)
 * Switch CRC component to Adler and include it for compressed sstables
   (CASSANDRA-4165)
 * Allow cassandra-stress to set compaction strategy options (CASSANDRA-6451)
 * Add broadcast_rpc_address option to cassandra.yaml (CASSANDRA-5899)
 * Auto reload GossipingPropertyFileSnitch config (CASSANDRA-5897)
 * Fix overflow of memtable_total_space_in_mb (CASSANDRA-6573)
 * Fix ABTC NPE and apply update function correctly (CASSANDRA-6692)
 * Allow nodetool to use a file or prompt for password (CASSANDRA-6660)
 * Fix AIOOBE when concurrently accessing ABSC (CASSANDRA-6742)
 * Fix assertion error in ALTER TYPE RENAME (CASSANDRA-6705)
 * Scrub should not always clear out repaired status (CASSANDRA-5351)
 * Improve handling of range tombstone for wide partitions (CASSANDRA-6446)
 * Fix ClassCastException for compact table with composites (CASSANDRA-6738)
 * Fix potentially repairing with wrong nodes (CASSANDRA-6808)
 * Change caching option syntax (CASSANDRA-6745)
 * Fix stress to do proper counter reads (CASSANDRA-6835)
 * Fix help message for stress counter_write (CASSANDRA-6824)
 * Fix stress smart Thrift client to pick servers correctly (CASSANDRA-6848)
 * Add logging levels (minimal, normal or verbose) to stress tool (CASSANDRA-6849)
 * Fix race condition in Batch CLE (CASSANDRA-6860)
 * Improve cleanup/scrub/upgradesstables failure handling (CASSANDRA-6774)
 * ByteBuffer write() methods for serializing sstables (CASSANDRA-6781)
 * Proper compare function for CollectionType (CASSANDRA-6783)
 * Update native server to Netty 4 (CASSANDRA-6236)
 * Fix off-by-one error in stress (CASSANDRA-6883)
 * Make OpOrder AutoCloseable (CASSANDRA-6901)
 * Remove sync repair JMX interface (CASSANDRA-6900)
 * Add multiple memory allocation options for memtables (CASSANDRA-6689, 6694)
 * Remove adjusted op rate from stress output (CASSANDRA-6921)
 * Add optimized CF.hasColumns() implementations (CASSANDRA-6941)
 * Serialize batchlog mutations with the version of the target node
   (CASSANDRA-6931)
 * Optimize CounterColumn#reconcile() (CASSANDRA-6953)
 * Properly remove 1.2 sstable support in 2.1 (CASSANDRA-6869)
 * Lock counter cells, not partitions (CASSANDRA-6880)
 * Track presence of legacy counter shards in sstables (CASSANDRA-6888)
 * Ensure safe resource cleanup when replacing sstables (CASSANDRA-6912)
 * Add failure handler to async callback (CASSANDRA-6747)
 * Fix AE when closing SSTable without releasing reference (CASSANDRA-7000)
 * Clean up IndexInfo on keyspace/table drops (CASSANDRA-6924)
 * Only snapshot relative SSTables when sequential repair (CASSANDRA-7024)
 * Require nodetool rebuild_index to specify index names (CASSANDRA-7038)
 * fix cassandra stress errors on reads with native protocol (CASSANDRA-7033)
 * Use OpOrder to guard sstable references for reads (CASSANDRA-6919)
 * Preemptive opening of compaction result (CASSANDRA-6916)
 * Multi-threaded scrub/cleanup/upgradesstables (CASSANDRA-5547)
 * Optimize cellname comparison (CASSANDRA-6934)
 * Native protocol v3 (CASSANDRA-6855)
 * Optimize Cell liveness checks and clean up Cell (CASSANDRA-7119)
 * Support consistent range movements (CASSANDRA-2434)
 * Display min timestamp in sstablemetadata viewer (CASSANDRA-6767)
Merged from 2.0:
 * Avoid race-prone second "scrub" of system keyspace (CASSANDRA-6797)
 * Pool CqlRecordWriter clients by inetaddress rather than Range
   (CASSANDRA-6665)
 * Fix compaction_history timestamps (CASSANDRA-6784)
 * Compare scores of full replica ordering in DES (CASSANDRA-6683)
 * fix CME in SessionInfo updateProgress affecting netstats (CASSANDRA-6577)
 * Allow repairing between specific replicas (CASSANDRA-6440)
 * Allow per-dc enabling of hints (CASSANDRA-6157)
 * Add compatibility for Hadoop 0.2.x (CASSANDRA-5201)
 * Fix EstimatedHistogram races (CASSANDRA-6682)
 * Failure detector correctly converts initial value to nanos (CASSANDRA-6658)
 * Add nodetool taketoken to relocate vnodes (CASSANDRA-4445)
 * Expose bulk loading progress over JMX (CASSANDRA-4757)
 * Correctly handle null with IF conditions and TTL (CASSANDRA-6623)
 * Account for range/row tombstones in tombstone drop
   time histogram (CASSANDRA-6522)
 * Stop CommitLogSegment.close() from calling sync() (CASSANDRA-6652)
 * Make commitlog failure handling configurable (CASSANDRA-6364)
 * Avoid overlaps in LCS (CASSANDRA-6688)
 * Improve support for paginating over composites (CASSANDRA-4851)
 * Fix count(*) queries in a mixed cluster (CASSANDRA-6707)
 * Improve repair tasks(snapshot, differencing) concurrency (CASSANDRA-6566)
 * Fix replaying pre-2.0 commit logs (CASSANDRA-6714)
 * Add static columns to CQL3 (CASSANDRA-6561)
 * Optimize single partition batch statements (CASSANDRA-6737)
 * Disallow post-query re-ordering when paging (CASSANDRA-6722)
 * Fix potential paging bug with deleted columns (CASSANDRA-6748)
 * Fix NPE on BulkLoader caused by losing StreamEvent (CASSANDRA-6636)
 * Fix truncating compression metadata (CASSANDRA-6791)
 * Add CMSClassUnloadingEnabled JVM option (CASSANDRA-6541)
 * Catch memtable flush exceptions during shutdown (CASSANDRA-6735)
 * Fix upgradesstables NPE for non-CF-based indexes (CASSANDRA-6645)
 * Fix UPDATE updating PRIMARY KEY columns implicitly (CASSANDRA-6782)
 * Fix IllegalArgumentException when updating from 1.2 with SuperColumns
   (CASSANDRA-6733)
 * FBUtilities.singleton() should use the CF comparator (CASSANDRA-6778)
 * Fix CQLSStableWriter.addRow(Map<String, Object>) (CASSANDRA-6526)
 * Fix HSHA server introducing corrupt data (CASSANDRA-6285)
 * Fix CAS conditions for COMPACT STORAGE tables (CASSANDRA-6813)
 * Starting threads in OutboundTcpConnectionPool constructor causes race conditions (CASSANDRA-7177)
 * Allow overriding cassandra-rackdc.properties file (CASSANDRA-7072)
 * Set JMX RMI port to 7199 (CASSANDRA-7087)
 * Use LOCAL_QUORUM for data reads at LOCAL_SERIAL (CASSANDRA-6939)
 * Log a warning for large batches (CASSANDRA-6487)
 * Put nodes in hibernate when join_ring is false (CASSANDRA-6961)
 * Avoid early loading of non-system keyspaces before compaction-leftovers
   cleanup at startup (CASSANDRA-6913)
 * Restrict Windows to parallel repairs (CASSANDRA-6907)
 * (Hadoop) Allow manually specifying start/end tokens in CFIF (CASSANDRA-6436)
 * Fix NPE in MeteredFlusher (CASSANDRA-6820)
 * Fix race processing range scan responses (CASSANDRA-6820)
 * Allow deleting snapshots from dropped keyspaces (CASSANDRA-6821)
 * Add uuid() function (CASSANDRA-6473)
 * Omit tombstones from schema digests (CASSANDRA-6862)
 * Include correct consistencyLevel in LWT timeout (CASSANDRA-6884)
 * Lower chances for losing new SSTables during nodetool refresh and
   ColumnFamilyStore.loadNewSSTables (CASSANDRA-6514)
 * Add support for DELETE ... IF EXISTS to CQL3 (CASSANDRA-5708)
 * Update hadoop_cql3_word_count example (CASSANDRA-6793)
 * Fix handling of RejectedExecution in sync Thrift server (CASSANDRA-6788)
 * Log more information when exceeding tombstone_warn_threshold (CASSANDRA-6865)
 * Fix truncate to not abort due to unreachable fat clients (CASSANDRA-6864)
 * Fix schema concurrency exceptions (CASSANDRA-6841)
 * Fix leaking validator FH in StreamWriter (CASSANDRA-6832)
 * Fix saving triggers to schema (CASSANDRA-6789)
 * Fix trigger mutations when base mutation list is immutable (CASSANDRA-6790)
 * Fix accounting in FileCacheService to allow re-using RAR (CASSANDRA-6838)
 * Fix static counter columns (CASSANDRA-6827)
 * Restore expiring->deleted (cell) compaction optimization (CASSANDRA-6844)
 * Fix CompactionManager.needsCleanup (CASSANDRA-6845)
 * Correctly compare BooleanType values other than 0 and 1 (CASSANDRA-6779)
 * Read message id as string from earlier versions (CASSANDRA-6840)
 * Properly use the Paxos consistency for (non-protocol) batch (CASSANDRA-6837)
 * Add paranoid disk failure option (CASSANDRA-6646)
 * Improve PerRowSecondaryIndex performance (CASSANDRA-6876)
 * Extend triggers to support CAS updates (CASSANDRA-6882)
 * Static columns with IF NOT EXISTS don't always work as expected (CASSANDRA-6873)
 * Fix paging with SELECT DISTINCT (CASSANDRA-6857)
 * Fix UnsupportedOperationException on CAS timeout (CASSANDRA-6923)
 * Improve MeteredFlusher handling of MF-unaffected column families
   (CASSANDRA-6867)
 * Add CqlRecordReader using native pagination (CASSANDRA-6311)
 * Add QueryHandler interface (CASSANDRA-6659)
 * Track liveRatio per-memtable, not per-CF (CASSANDRA-6945)
 * Make sure upgradesstables keeps sstable level (CASSANDRA-6958)
 * Fix LIMIT with static columns (CASSANDRA-6956)
 * Fix clash with CQL column name in thrift validation (CASSANDRA-6892)
 * Fix error with super columns in mixed 1.2-2.0 clusters (CASSANDRA-6966)
 * Fix bad skip of sstables on slice query with composite start/finish (CASSANDRA-6825)
 * Fix unintended update with conditional statement (CASSANDRA-6893)
 * Fix map element access in IF (CASSANDRA-6914)
 * Avoid costly range calculations for range queries on system keyspaces
   (CASSANDRA-6906)
 * Fix SSTable not released if stream session fails (CASSANDRA-6818)
 * Avoid build failure due to ANTLR timeout (CASSANDRA-6991)
 * Queries on compact tables can return more rows that requested (CASSANDRA-7052)
 * USING TIMESTAMP for batches does not work (CASSANDRA-7053)
 * Fix performance regression from CASSANDRA-5614 (CASSANDRA-6949)
 * Ensure that batchlog and hint timeouts do not produce hints (CASSANDRA-7058)
 * Merge groupable mutations in TriggerExecutor#execute() (CASSANDRA-7047)
 * Plug holes in resource release when wiring up StreamSession (CASSANDRA-7073)
 * Re-add parameter columns to tracing session (CASSANDRA-6942)
 * Preserves CQL metadata when updating table from thrift (CASSANDRA-6831)
Merged from 1.2:
 * Fix nodetool display with vnodes (CASSANDRA-7082)
 * Add UNLOGGED, COUNTER options to BATCH documentation (CASSANDRA-6816)
 * add extra SSL cipher suites (CASSANDRA-6613)
 * fix nodetool getsstables for blob PK (CASSANDRA-6803)
 * Fix BatchlogManager#deleteBatch() use of millisecond timestamps
   (CASSANDRA-6822)
 * Continue assassinating even if the endpoint vanishes (CASSANDRA-6787)
 * Schedule schema pulls on change (CASSANDRA-6971)
 * Non-droppable verbs shouldn't be dropped from OTC (CASSANDRA-6980)
 * Shutdown batchlog executor in SS#drain() (CASSANDRA-7025)
 * Fix batchlog to account for CF truncation records (CASSANDRA-6999)
 * Fix CQLSH parsing of functions and BLOB literals (CASSANDRA-7018)
 * Properly load trustore in the native protocol (CASSANDRA-6847)
 * Always clean up references in SerializingCache (CASSANDRA-6994)
 * Don't shut MessagingService down when replacing a node (CASSANDRA-6476)
 * fix npe when doing -Dcassandra.fd_initial_value_ms (CASSANDRA-6751)


2.1.0-beta1
 * Add flush directory distinct from compaction directories (CASSANDRA-6357)
 * Require JNA by default (CASSANDRA-6575)
 * add listsnapshots command to nodetool (CASSANDRA-5742)
 * Introduce AtomicBTreeColumns (CASSANDRA-6271, 6692)
 * Multithreaded commitlog (CASSANDRA-3578)
 * allocate fixed index summary memory pool and resample cold index summaries
   to use less memory (CASSANDRA-5519)
 * Removed multithreaded compaction (CASSANDRA-6142)
 * Parallelize fetching rows for low-cardinality indexes (CASSANDRA-1337)
 * change logging from log4j to logback (CASSANDRA-5883)
 * switch to LZ4 compression for internode communication (CASSANDRA-5887)
 * Stop using Thrift-generated Index* classes internally (CASSANDRA-5971)
 * Remove 1.2 network compatibility code (CASSANDRA-5960)
 * Remove leveled json manifest migration code (CASSANDRA-5996)
 * Remove CFDefinition (CASSANDRA-6253)
 * Use AtomicIntegerFieldUpdater in RefCountedMemory (CASSANDRA-6278)
 * User-defined types for CQL3 (CASSANDRA-5590)
 * Use of o.a.c.metrics in nodetool (CASSANDRA-5871, 6406)
 * Batch read from OTC's queue and cleanup (CASSANDRA-1632)
 * Secondary index support for collections (CASSANDRA-4511, 6383)
 * SSTable metadata(Stats.db) format change (CASSANDRA-6356)
 * Push composites support in the storage engine
   (CASSANDRA-5417, CASSANDRA-6520)
 * Add snapshot space used to cfstats (CASSANDRA-6231)
 * Add cardinality estimator for key count estimation (CASSANDRA-5906)
 * CF id is changed to be non-deterministic. Data dir/key cache are created
   uniquely for CF id (CASSANDRA-5202)
 * New counters implementation (CASSANDRA-6504)
 * Replace UnsortedColumns, EmptyColumns, TreeMapBackedSortedColumns with new
   ArrayBackedSortedColumns (CASSANDRA-6630, CASSANDRA-6662, CASSANDRA-6690)
 * Add option to use row cache with a given amount of rows (CASSANDRA-5357)
 * Avoid repairing already repaired data (CASSANDRA-5351)
 * Reject counter updates with USING TTL/TIMESTAMP (CASSANDRA-6649)
 * Replace index_interval with min/max_index_interval (CASSANDRA-6379)
 * Lift limitation that order by columns must be selected for IN queries (CASSANDRA-4911)


2.0.5
 * Reduce garbage generated by bloom filter lookups (CASSANDRA-6609)
 * Add ks.cf names to tombstone logging (CASSANDRA-6597)
 * Use LOCAL_QUORUM for LWT operations at LOCAL_SERIAL (CASSANDRA-6495)
 * Wait for gossip to settle before accepting client connections (CASSANDRA-4288)
 * Delete unfinished compaction incrementally (CASSANDRA-6086)
 * Allow specifying custom secondary index options in CQL3 (CASSANDRA-6480)
 * Improve replica pinning for cache efficiency in DES (CASSANDRA-6485)
 * Fix LOCAL_SERIAL from thrift (CASSANDRA-6584)
 * Don't special case received counts in CAS timeout exceptions (CASSANDRA-6595)
 * Add support for 2.1 global counter shards (CASSANDRA-6505)
 * Fix NPE when streaming connection is not yet established (CASSANDRA-6210)
 * Avoid rare duplicate read repair triggering (CASSANDRA-6606)
 * Fix paging discardFirst (CASSANDRA-6555)
 * Fix ArrayIndexOutOfBoundsException in 2ndary index query (CASSANDRA-6470)
 * Release sstables upon rebuilding 2i (CASSANDRA-6635)
 * Add AbstractCompactionStrategy.startup() method (CASSANDRA-6637)
 * SSTableScanner may skip rows during cleanup (CASSANDRA-6638)
 * sstables from stalled repair sessions can resurrect deleted data (CASSANDRA-6503)
 * Switch stress to use ITransportFactory (CASSANDRA-6641)
 * Fix IllegalArgumentException during prepare (CASSANDRA-6592)
 * Fix possible loss of 2ndary index entries during compaction (CASSANDRA-6517)
 * Fix direct Memory on architectures that do not support unaligned long access
   (CASSANDRA-6628)
 * Let scrub optionally skip broken counter partitions (CASSANDRA-5930)
Merged from 1.2:
 * fsync compression metadata (CASSANDRA-6531)
 * Validate CF existence on execution for prepared statement (CASSANDRA-6535)
 * Add ability to throttle batchlog replay (CASSANDRA-6550)
 * Fix executing LOCAL_QUORUM with SimpleStrategy (CASSANDRA-6545)
 * Avoid StackOverflow when using large IN queries (CASSANDRA-6567)
 * Nodetool upgradesstables includes secondary indexes (CASSANDRA-6598)
 * Paginate batchlog replay (CASSANDRA-6569)
 * skip blocking on streaming during drain (CASSANDRA-6603)
 * Improve error message when schema doesn't match loaded sstable (CASSANDRA-6262)
 * Add properties to adjust FD initial value and max interval (CASSANDRA-4375)
 * Fix preparing with batch and delete from collection (CASSANDRA-6607)
 * Fix ABSC reverse iterator's remove() method (CASSANDRA-6629)
 * Handle host ID conflicts properly (CASSANDRA-6615)
 * Move handling of migration event source to solve bootstrap race. (CASSANDRA-6648)
 * Make sure compaction throughput value doesn't overflow with int math (CASSANDRA-6647)


2.0.4
 * Allow removing snapshots of no-longer-existing CFs (CASSANDRA-6418)
 * add StorageService.stopDaemon() (CASSANDRA-4268)
 * add IRE for invalid CF supplied to get_count (CASSANDRA-5701)
 * add client encryption support to sstableloader (CASSANDRA-6378)
 * Fix accept() loop for SSL sockets post-shutdown (CASSANDRA-6468)
 * Fix size-tiered compaction in LCS L0 (CASSANDRA-6496)
 * Fix assertion failure in filterColdSSTables (CASSANDRA-6483)
 * Fix row tombstones in larger-than-memory compactions (CASSANDRA-6008)
 * Fix cleanup ClassCastException (CASSANDRA-6462)
 * Reduce gossip memory use by interning VersionedValue strings (CASSANDRA-6410)
 * Allow specifying datacenters to participate in a repair (CASSANDRA-6218)
 * Fix divide-by-zero in PCI (CASSANDRA-6403)
 * Fix setting last compacted key in the wrong level for LCS (CASSANDRA-6284)
 * Add millisecond precision formats to the timestamp parser (CASSANDRA-6395)
 * Expose a total memtable size metric for a CF (CASSANDRA-6391)
 * cqlsh: handle symlinks properly (CASSANDRA-6425)
 * Fix potential infinite loop when paging query with IN (CASSANDRA-6464)
 * Fix assertion error in AbstractQueryPager.discardFirst (CASSANDRA-6447)
 * Fix streaming older SSTable yields unnecessary tombstones (CASSANDRA-6527)
Merged from 1.2:
 * Improved error message on bad properties in DDL queries (CASSANDRA-6453)
 * Randomize batchlog candidates selection (CASSANDRA-6481)
 * Fix thundering herd on endpoint cache invalidation (CASSANDRA-6345, 6485)
 * Improve batchlog write performance with vnodes (CASSANDRA-6488)
 * cqlsh: quote single quotes in strings inside collections (CASSANDRA-6172)
 * Improve gossip performance for typical messages (CASSANDRA-6409)
 * Throw IRE if a prepared statement has more markers than supported
   (CASSANDRA-5598)
 * Expose Thread metrics for the native protocol server (CASSANDRA-6234)
 * Change snapshot response message verb to INTERNAL to avoid dropping it
   (CASSANDRA-6415)
 * Warn when collection read has > 65K elements (CASSANDRA-5428)
 * Fix cache persistence when both row and key cache are enabled
   (CASSANDRA-6413)
 * (Hadoop) add describe_local_ring (CASSANDRA-6268)
 * Fix handling of concurrent directory creation failure (CASSANDRA-6459)
 * Allow executing CREATE statements multiple times (CASSANDRA-6471)
 * Don't send confusing info with timeouts (CASSANDRA-6491)
 * Don't resubmit counter mutation runnables internally (CASSANDRA-6427)
 * Don't drop local mutations without a hint (CASSANDRA-6510)
 * Don't allow null max_hint_window_in_ms (CASSANDRA-6419)
 * Validate SliceRange start and finish lengths (CASSANDRA-6521)


2.0.3
 * Fix FD leak on slice read path (CASSANDRA-6275)
 * Cancel read meter task when closing SSTR (CASSANDRA-6358)
 * free off-heap IndexSummary during bulk (CASSANDRA-6359)
 * Recover from IOException in accept() thread (CASSANDRA-6349)
 * Improve Gossip tolerance of abnormally slow tasks (CASSANDRA-6338)
 * Fix trying to hint timed out counter writes (CASSANDRA-6322)
 * Allow restoring specific columnfamilies from archived CL (CASSANDRA-4809)
 * Avoid flushing compaction_history after each operation (CASSANDRA-6287)
 * Fix repair assertion error when tombstones expire (CASSANDRA-6277)
 * Skip loading corrupt key cache (CASSANDRA-6260)
 * Fixes for compacting larger-than-memory rows (CASSANDRA-6274)
 * Compact hottest sstables first and optionally omit coldest from
   compaction entirely (CASSANDRA-6109)
 * Fix modifying column_metadata from thrift (CASSANDRA-6182)
 * cqlsh: fix LIST USERS output (CASSANDRA-6242)
 * Add IRequestSink interface (CASSANDRA-6248)
 * Update memtable size while flushing (CASSANDRA-6249)
 * Provide hooks around CQL2/CQL3 statement execution (CASSANDRA-6252)
 * Require Permission.SELECT for CAS updates (CASSANDRA-6247)
 * New CQL-aware SSTableWriter (CASSANDRA-5894)
 * Reject CAS operation when the protocol v1 is used (CASSANDRA-6270)
 * Correctly throw error when frame too large (CASSANDRA-5981)
 * Fix serialization bug in PagedRange with 2ndary indexes (CASSANDRA-6299)
 * Fix CQL3 table validation in Thrift (CASSANDRA-6140)
 * Fix bug missing results with IN clauses (CASSANDRA-6327)
 * Fix paging with reversed slices (CASSANDRA-6343)
 * Set minTimestamp correctly to be able to drop expired sstables (CASSANDRA-6337)
 * Support NaN and Infinity as float literals (CASSANDRA-6003)
 * Remove RF from nodetool ring output (CASSANDRA-6289)
 * Fix attempting to flush empty rows (CASSANDRA-6374)
 * Fix potential out of bounds exception when paging (CASSANDRA-6333)
Merged from 1.2:
 * Optimize FD phi calculation (CASSANDRA-6386)
 * Improve initial FD phi estimate when starting up (CASSANDRA-6385)
 * Don't list CQL3 table in CLI describe even if named explicitely
   (CASSANDRA-5750)
 * Invalidate row cache when dropping CF (CASSANDRA-6351)
 * add non-jamm path for cached statements (CASSANDRA-6293)
 * add windows bat files for shell commands (CASSANDRA-6145)
 * Require logging in for Thrift CQL2/3 statement preparation (CASSANDRA-6254)
 * restrict max_num_tokens to 1536 (CASSANDRA-6267)
 * Nodetool gets default JMX port from cassandra-env.sh (CASSANDRA-6273)
 * make calculatePendingRanges asynchronous (CASSANDRA-6244)
 * Remove blocking flushes in gossip thread (CASSANDRA-6297)
 * Fix potential socket leak in connectionpool creation (CASSANDRA-6308)
 * Allow LOCAL_ONE/LOCAL_QUORUM to work with SimpleStrategy (CASSANDRA-6238)
 * cqlsh: handle 'null' as session duration (CASSANDRA-6317)
 * Fix json2sstable handling of range tombstones (CASSANDRA-6316)
 * Fix missing one row in reverse query (CASSANDRA-6330)
 * Fix reading expired row value from row cache (CASSANDRA-6325)
 * Fix AssertionError when doing set element deletion (CASSANDRA-6341)
 * Make CL code for the native protocol match the one in C* 2.0
   (CASSANDRA-6347)
 * Disallow altering CQL3 table from thrift (CASSANDRA-6370)
 * Fix size computation of prepared statement (CASSANDRA-6369)


2.0.2
 * Update FailureDetector to use nanontime (CASSANDRA-4925)
 * Fix FileCacheService regressions (CASSANDRA-6149)
 * Never return WriteTimeout for CL.ANY (CASSANDRA-6132)
 * Fix race conditions in bulk loader (CASSANDRA-6129)
 * Add configurable metrics reporting (CASSANDRA-4430)
 * drop queries exceeding a configurable number of tombstones (CASSANDRA-6117)
 * Track and persist sstable read activity (CASSANDRA-5515)
 * Fixes for speculative retry (CASSANDRA-5932, CASSANDRA-6194)
 * Improve memory usage of metadata min/max column names (CASSANDRA-6077)
 * Fix thrift validation refusing row markers on CQL3 tables (CASSANDRA-6081)
 * Fix insertion of collections with CAS (CASSANDRA-6069)
 * Correctly send metadata on SELECT COUNT (CASSANDRA-6080)
 * Track clients' remote addresses in ClientState (CASSANDRA-6070)
 * Create snapshot dir if it does not exist when migrating
   leveled manifest (CASSANDRA-6093)
 * make sequential nodetool repair the default (CASSANDRA-5950)
 * Add more hooks for compaction strategy implementations (CASSANDRA-6111)
 * Fix potential NPE on composite 2ndary indexes (CASSANDRA-6098)
 * Delete can potentially be skipped in batch (CASSANDRA-6115)
 * Allow alter keyspace on system_traces (CASSANDRA-6016)
 * Disallow empty column names in cql (CASSANDRA-6136)
 * Use Java7 file-handling APIs and fix file moving on Windows (CASSANDRA-5383)
 * Save compaction history to system keyspace (CASSANDRA-5078)
 * Fix NPE if StorageService.getOperationMode() is executed before full startup (CASSANDRA-6166)
 * CQL3: support pre-epoch longs for TimestampType (CASSANDRA-6212)
 * Add reloadtriggers command to nodetool (CASSANDRA-4949)
 * cqlsh: ignore empty 'value alias' in DESCRIBE (CASSANDRA-6139)
 * Fix sstable loader (CASSANDRA-6205)
 * Reject bootstrapping if the node already exists in gossip (CASSANDRA-5571)
 * Fix NPE while loading paxos state (CASSANDRA-6211)
 * cqlsh: add SHOW SESSION <tracing-session> command (CASSANDRA-6228)
Merged from 1.2:
 * (Hadoop) Require CFRR batchSize to be at least 2 (CASSANDRA-6114)
 * Add a warning for small LCS sstable size (CASSANDRA-6191)
 * Add ability to list specific KS/CF combinations in nodetool cfstats (CASSANDRA-4191)
 * Mark CF clean if a mutation raced the drop and got it marked dirty (CASSANDRA-5946)
 * Add a LOCAL_ONE consistency level (CASSANDRA-6202)
 * Limit CQL prepared statement cache by size instead of count (CASSANDRA-6107)
 * Tracing should log write failure rather than raw exceptions (CASSANDRA-6133)
 * lock access to TM.endpointToHostIdMap (CASSANDRA-6103)
 * Allow estimated memtable size to exceed slab allocator size (CASSANDRA-6078)
 * Start MeteredFlusher earlier to prevent OOM during CL replay (CASSANDRA-6087)
 * Avoid sending Truncate command to fat clients (CASSANDRA-6088)
 * Allow where clause conditions to be in parenthesis (CASSANDRA-6037)
 * Do not open non-ssl storage port if encryption option is all (CASSANDRA-3916)
 * Move batchlog replay to its own executor (CASSANDRA-6079)
 * Add tombstone debug threshold and histogram (CASSANDRA-6042, 6057)
 * Enable tcp keepalive on incoming connections (CASSANDRA-4053)
 * Fix fat client schema pull NPE (CASSANDRA-6089)
 * Fix memtable flushing for indexed tables (CASSANDRA-6112)
 * Fix skipping columns with multiple slices (CASSANDRA-6119)
 * Expose connected thrift + native client counts (CASSANDRA-5084)
 * Optimize auth setup (CASSANDRA-6122)
 * Trace index selection (CASSANDRA-6001)
 * Update sstablesPerReadHistogram to use biased sampling (CASSANDRA-6164)
 * Log UnknownColumnfamilyException when closing socket (CASSANDRA-5725)
 * Properly error out on CREATE INDEX for counters table (CASSANDRA-6160)
 * Handle JMX notification failure for repair (CASSANDRA-6097)
 * (Hadoop) Fetch no more than 128 splits in parallel (CASSANDRA-6169)
 * stress: add username/password authentication support (CASSANDRA-6068)
 * Fix indexed queries with row cache enabled on parent table (CASSANDRA-5732)
 * Fix compaction race during columnfamily drop (CASSANDRA-5957)
 * Fix validation of empty column names for compact tables (CASSANDRA-6152)
 * Skip replaying mutations that pass CRC but fail to deserialize (CASSANDRA-6183)
 * Rework token replacement to use replace_address (CASSANDRA-5916)
 * Fix altering column types (CASSANDRA-6185)
 * cqlsh: fix CREATE/ALTER WITH completion (CASSANDRA-6196)
 * add windows bat files for shell commands (CASSANDRA-6145)
 * Fix potential stack overflow during range tombstones insertion (CASSANDRA-6181)
 * (Hadoop) Make LOCAL_ONE the default consistency level (CASSANDRA-6214)


2.0.1
 * Fix bug that could allow reading deleted data temporarily (CASSANDRA-6025)
 * Improve memory use defaults (CASSANDRA-6059)
 * Make ThriftServer more easlly extensible (CASSANDRA-6058)
 * Remove Hadoop dependency from ITransportFactory (CASSANDRA-6062)
 * add file_cache_size_in_mb setting (CASSANDRA-5661)
 * Improve error message when yaml contains invalid properties (CASSANDRA-5958)
 * Improve leveled compaction's ability to find non-overlapping L0 compactions
   to work on concurrently (CASSANDRA-5921)
 * Notify indexer of columns shadowed by range tombstones (CASSANDRA-5614)
 * Log Merkle tree stats (CASSANDRA-2698)
 * Switch from crc32 to adler32 for compressed sstable checksums (CASSANDRA-5862)
 * Improve offheap memcpy performance (CASSANDRA-5884)
 * Use a range aware scanner for cleanup (CASSANDRA-2524)
 * Cleanup doesn't need to inspect sstables that contain only local data
   (CASSANDRA-5722)
 * Add ability for CQL3 to list partition keys (CASSANDRA-4536)
 * Improve native protocol serialization (CASSANDRA-5664)
 * Upgrade Thrift to 0.9.1 (CASSANDRA-5923)
 * Require superuser status for adding triggers (CASSANDRA-5963)
 * Make standalone scrubber handle old and new style leveled manifest
   (CASSANDRA-6005)
 * Fix paxos bugs (CASSANDRA-6012, 6013, 6023)
 * Fix paged ranges with multiple replicas (CASSANDRA-6004)
 * Fix potential AssertionError during tracing (CASSANDRA-6041)
 * Fix NPE in sstablesplit (CASSANDRA-6027)
 * Migrate pre-2.0 key/value/column aliases to system.schema_columns
   (CASSANDRA-6009)
 * Paging filter empty rows too agressively (CASSANDRA-6040)
 * Support variadic parameters for IN clauses (CASSANDRA-4210)
 * cqlsh: return the result of CAS writes (CASSANDRA-5796)
 * Fix validation of IN clauses with 2ndary indexes (CASSANDRA-6050)
 * Support named bind variables in CQL (CASSANDRA-6033)
Merged from 1.2:
 * Allow cache-keys-to-save to be set at runtime (CASSANDRA-5980)
 * Avoid second-guessing out-of-space state (CASSANDRA-5605)
 * Tuning knobs for dealing with large blobs and many CFs (CASSANDRA-5982)
 * (Hadoop) Fix CQLRW for thrift tables (CASSANDRA-6002)
 * Fix possible divide-by-zero in HHOM (CASSANDRA-5990)
 * Allow local batchlog writes for CL.ANY (CASSANDRA-5967)
 * Upgrade metrics-core to version 2.2.0 (CASSANDRA-5947)
 * Fix CqlRecordWriter with composite keys (CASSANDRA-5949)
 * Add snitch, schema version, cluster, partitioner to JMX (CASSANDRA-5881)
 * Allow disabling SlabAllocator (CASSANDRA-5935)
 * Make user-defined compaction JMX blocking (CASSANDRA-4952)
 * Fix streaming does not transfer wrapped range (CASSANDRA-5948)
 * Fix loading index summary containing empty key (CASSANDRA-5965)
 * Correctly handle limits in CompositesSearcher (CASSANDRA-5975)
 * Pig: handle CQL collections (CASSANDRA-5867)
 * Pass the updated cf to the PRSI index() method (CASSANDRA-5999)
 * Allow empty CQL3 batches (as no-op) (CASSANDRA-5994)
 * Support null in CQL3 functions (CASSANDRA-5910)
 * Replace the deprecated MapMaker with CacheLoader (CASSANDRA-6007)
 * Add SSTableDeletingNotification to DataTracker (CASSANDRA-6010)
 * Fix snapshots in use get deleted during snapshot repair (CASSANDRA-6011)
 * Move hints and exception count to o.a.c.metrics (CASSANDRA-6017)
 * Fix memory leak in snapshot repair (CASSANDRA-6047)
 * Fix sstable2sjon for CQL3 tables (CASSANDRA-5852)


2.0.0
 * Fix thrift validation when inserting into CQL3 tables (CASSANDRA-5138)
 * Fix periodic memtable flushing behavior with clean memtables (CASSANDRA-5931)
 * Fix dateOf() function for pre-2.0 timestamp columns (CASSANDRA-5928)
 * Fix SSTable unintentionally loads BF when opened for batch (CASSANDRA-5938)
 * Add stream session progress to JMX (CASSANDRA-4757)
 * Fix NPE during CAS operation (CASSANDRA-5925)
Merged from 1.2:
 * Fix getBloomFilterDiskSpaceUsed for AlwaysPresentFilter (CASSANDRA-5900)
 * Don't announce schema version until we've loaded the changes locally
   (CASSANDRA-5904)
 * Fix to support off heap bloom filters size greater than 2 GB (CASSANDRA-5903)
 * Properly handle parsing huge map and set literals (CASSANDRA-5893)


2.0.0-rc2
 * enable vnodes by default (CASSANDRA-5869)
 * fix CAS contention timeout (CASSANDRA-5830)
 * fix HsHa to respect max frame size (CASSANDRA-4573)
 * Fix (some) 2i on composite components omissions (CASSANDRA-5851)
 * cqlsh: add DESCRIBE FULL SCHEMA variant (CASSANDRA-5880)
Merged from 1.2:
 * Correctly validate sparse composite cells in scrub (CASSANDRA-5855)
 * Add KeyCacheHitRate metric to CF metrics (CASSANDRA-5868)
 * cqlsh: add support for multiline comments (CASSANDRA-5798)
 * Handle CQL3 SELECT duplicate IN restrictions on clustering columns
   (CASSANDRA-5856)


2.0.0-rc1
 * improve DecimalSerializer performance (CASSANDRA-5837)
 * fix potential spurious wakeup in AsyncOneResponse (CASSANDRA-5690)
 * fix schema-related trigger issues (CASSANDRA-5774)
 * Better validation when accessing CQL3 table from thrift (CASSANDRA-5138)
 * Fix assertion error during repair (CASSANDRA-5801)
 * Fix range tombstone bug (CASSANDRA-5805)
 * DC-local CAS (CASSANDRA-5797)
 * Add a native_protocol_version column to the system.local table (CASSANRDA-5819)
 * Use index_interval from cassandra.yaml when upgraded (CASSANDRA-5822)
 * Fix buffer underflow on socket close (CASSANDRA-5792)
Merged from 1.2:
 * Fix reading DeletionTime from 1.1-format sstables (CASSANDRA-5814)
 * cqlsh: add collections support to COPY (CASSANDRA-5698)
 * retry important messages for any IOException (CASSANDRA-5804)
 * Allow empty IN relations in SELECT/UPDATE/DELETE statements (CASSANDRA-5626)
 * cqlsh: fix crashing on Windows due to libedit detection (CASSANDRA-5812)
 * fix bulk-loading compressed sstables (CASSANDRA-5820)
 * (Hadoop) fix quoting in CqlPagingRecordReader and CqlRecordWriter
   (CASSANDRA-5824)
 * update default LCS sstable size to 160MB (CASSANDRA-5727)
 * Allow compacting 2Is via nodetool (CASSANDRA-5670)
 * Hex-encode non-String keys in OPP (CASSANDRA-5793)
 * nodetool history logging (CASSANDRA-5823)
 * (Hadoop) fix support for Thrift tables in CqlPagingRecordReader
   (CASSANDRA-5752)
 * add "all time blocked" to StatusLogger output (CASSANDRA-5825)
 * Future-proof inter-major-version schema migrations (CASSANDRA-5845)
 * (Hadoop) add CqlPagingRecordReader support for ReversedType in Thrift table
   (CASSANDRA-5718)
 * Add -no-snapshot option to scrub (CASSANDRA-5891)
 * Fix to support off heap bloom filters size greater than 2 GB (CASSANDRA-5903)
 * Properly handle parsing huge map and set literals (CASSANDRA-5893)
 * Fix LCS L0 compaction may overlap in L1 (CASSANDRA-5907)
 * New sstablesplit tool to split large sstables offline (CASSANDRA-4766)
 * Fix potential deadlock in native protocol server (CASSANDRA-5926)
 * Disallow incompatible type change in CQL3 (CASSANDRA-5882)
Merged from 1.1:
 * Correctly validate sparse composite cells in scrub (CASSANDRA-5855)


2.0.0-beta2
 * Replace countPendingHints with Hints Created metric (CASSANDRA-5746)
 * Allow nodetool with no args, and with help to run without a server (CASSANDRA-5734)
 * Cleanup AbstractType/TypeSerializer classes (CASSANDRA-5744)
 * Remove unimplemented cli option schema-mwt (CASSANDRA-5754)
 * Support range tombstones in thrift (CASSANDRA-5435)
 * Normalize table-manipulating CQL3 statements' class names (CASSANDRA-5759)
 * cqlsh: add missing table options to DESCRIBE output (CASSANDRA-5749)
 * Fix assertion error during repair (CASSANDRA-5757)
 * Fix bulkloader (CASSANDRA-5542)
 * Add LZ4 compression to the native protocol (CASSANDRA-5765)
 * Fix bugs in the native protocol v2 (CASSANDRA-5770)
 * CAS on 'primary key only' table (CASSANDRA-5715)
 * Support streaming SSTables of old versions (CASSANDRA-5772)
 * Always respect protocol version in native protocol (CASSANDRA-5778)
 * Fix ConcurrentModificationException during streaming (CASSANDRA-5782)
 * Update deletion timestamp in Commit#updatesWithPaxosTime (CASSANDRA-5787)
 * Thrift cas() method crashes if input columns are not sorted (CASSANDRA-5786)
 * Order columns names correctly when querying for CAS (CASSANDRA-5788)
 * Fix streaming retry (CASSANDRA-5775)
Merged from 1.2:
 * if no seeds can be a reached a node won't start in a ring by itself (CASSANDRA-5768)
 * add cassandra.unsafesystem property (CASSANDRA-5704)
 * (Hadoop) quote identifiers in CqlPagingRecordReader (CASSANDRA-5763)
 * Add replace_node functionality for vnodes (CASSANDRA-5337)
 * Add timeout events to query traces (CASSANDRA-5520)
 * Fix serialization of the LEFT gossip value (CASSANDRA-5696)
 * Pig: support for cql3 tables (CASSANDRA-5234)
 * Fix skipping range tombstones with reverse queries (CASSANDRA-5712)
 * Expire entries out of ThriftSessionManager (CASSANDRA-5719)
 * Don't keep ancestor information in memory (CASSANDRA-5342)
 * Expose native protocol server status in nodetool info (CASSANDRA-5735)
 * Fix pathetic performance of range tombstones (CASSANDRA-5677)
 * Fix querying with an empty (impossible) range (CASSANDRA-5573)
 * cqlsh: handle CUSTOM 2i in DESCRIBE output (CASSANDRA-5760)
 * Fix minor bug in Range.intersects(Bound) (CASSANDRA-5771)
 * cqlsh: handle disabled compression in DESCRIBE output (CASSANDRA-5766)
 * Ensure all UP events are notified on the native protocol (CASSANDRA-5769)
 * Fix formatting of sstable2json with multiple -k arguments (CASSANDRA-5781)
 * Don't rely on row marker for queries in general to hide lost markers
   after TTL expires (CASSANDRA-5762)
 * Sort nodetool help output (CASSANDRA-5776)
 * Fix column expiring during 2 phases compaction (CASSANDRA-5799)
 * now() is being rejected in INSERTs when inside collections (CASSANDRA-5795)


2.0.0-beta1
 * Add support for indexing clustered columns (CASSANDRA-5125)
 * Removed on-heap row cache (CASSANDRA-5348)
 * use nanotime consistently for node-local timeouts (CASSANDRA-5581)
 * Avoid unnecessary second pass on name-based queries (CASSANDRA-5577)
 * Experimental triggers (CASSANDRA-1311)
 * JEMalloc support for off-heap allocation (CASSANDRA-3997)
 * Single-pass compaction (CASSANDRA-4180)
 * Removed token range bisection (CASSANDRA-5518)
 * Removed compatibility with pre-1.2.5 sstables and network messages
   (CASSANDRA-5511)
 * removed PBSPredictor (CASSANDRA-5455)
 * CAS support (CASSANDRA-5062, 5441, 5442, 5443, 5619, 5667)
 * Leveled compaction performs size-tiered compactions in L0
   (CASSANDRA-5371, 5439)
 * Add yaml network topology snitch for mixed ec2/other envs (CASSANDRA-5339)
 * Log when a node is down longer than the hint window (CASSANDRA-4554)
 * Optimize tombstone creation for ExpiringColumns (CASSANDRA-4917)
 * Improve LeveledScanner work estimation (CASSANDRA-5250, 5407)
 * Replace compaction lock with runWithCompactionsDisabled (CASSANDRA-3430)
 * Change Message IDs to ints (CASSANDRA-5307)
 * Move sstable level information into the Stats component, removing the
   need for a separate Manifest file (CASSANDRA-4872)
 * avoid serializing to byte[] on commitlog append (CASSANDRA-5199)
 * make index_interval configurable per columnfamily (CASSANDRA-3961, CASSANDRA-5650)
 * add default_time_to_live (CASSANDRA-3974)
 * add memtable_flush_period_in_ms (CASSANDRA-4237)
 * replace supercolumns internally by composites (CASSANDRA-3237, 5123)
 * upgrade thrift to 0.9.0 (CASSANDRA-3719)
 * drop unnecessary keyspace parameter from user-defined compaction API
   (CASSANDRA-5139)
 * more robust solution to incomplete compactions + counters (CASSANDRA-5151)
 * Change order of directory searching for c*.in.sh (CASSANDRA-3983)
 * Add tool to reset SSTable compaction level for LCS (CASSANDRA-5271)
 * Allow custom configuration loader (CASSANDRA-5045)
 * Remove memory emergency pressure valve logic (CASSANDRA-3534)
 * Reduce request latency with eager retry (CASSANDRA-4705)
 * cqlsh: Remove ASSUME command (CASSANDRA-5331)
 * Rebuild BF when loading sstables if bloom_filter_fp_chance
   has changed since compaction (CASSANDRA-5015)
 * remove row-level bloom filters (CASSANDRA-4885)
 * Change Kernel Page Cache skipping into row preheating (disabled by default)
   (CASSANDRA-4937)
 * Improve repair by deciding on a gcBefore before sending
   out TreeRequests (CASSANDRA-4932)
 * Add an official way to disable compactions (CASSANDRA-5074)
 * Reenable ALTER TABLE DROP with new semantics (CASSANDRA-3919)
 * Add binary protocol versioning (CASSANDRA-5436)
 * Swap THshaServer for TThreadedSelectorServer (CASSANDRA-5530)
 * Add alias support to SELECT statement (CASSANDRA-5075)
 * Don't create empty RowMutations in CommitLogReplayer (CASSANDRA-5541)
 * Use range tombstones when dropping cfs/columns from schema (CASSANDRA-5579)
 * cqlsh: drop CQL2/CQL3-beta support (CASSANDRA-5585)
 * Track max/min column names in sstables to be able to optimize slice
   queries (CASSANDRA-5514, CASSANDRA-5595, CASSANDRA-5600)
 * Binary protocol: allow batching already prepared statements (CASSANDRA-4693)
 * Allow preparing timestamp, ttl and limit in CQL3 queries (CASSANDRA-4450)
 * Support native link w/o JNA in Java7 (CASSANDRA-3734)
 * Use SASL authentication in binary protocol v2 (CASSANDRA-5545)
 * Replace Thrift HsHa with LMAX Disruptor based implementation (CASSANDRA-5582)
 * cqlsh: Add row count to SELECT output (CASSANDRA-5636)
 * Include a timestamp with all read commands to determine column expiration
   (CASSANDRA-5149)
 * Streaming 2.0 (CASSANDRA-5286, 5699)
 * Conditional create/drop ks/table/index statements in CQL3 (CASSANDRA-2737)
 * more pre-table creation property validation (CASSANDRA-5693)
 * Redesign repair messages (CASSANDRA-5426)
 * Fix ALTER RENAME post-5125 (CASSANDRA-5702)
 * Disallow renaming a 2ndary indexed column (CASSANDRA-5705)
 * Rename Table to Keyspace (CASSANDRA-5613)
 * Ensure changing column_index_size_in_kb on different nodes don't corrupt the
   sstable (CASSANDRA-5454)
 * Move resultset type information into prepare, not execute (CASSANDRA-5649)
 * Auto paging in binary protocol (CASSANDRA-4415, 5714)
 * Don't tie client side use of AbstractType to JDBC (CASSANDRA-4495)
 * Adds new TimestampType to replace DateType (CASSANDRA-5723, CASSANDRA-5729)
Merged from 1.2:
 * make starting native protocol server idempotent (CASSANDRA-5728)
 * Fix loading key cache when a saved entry is no longer valid (CASSANDRA-5706)
 * Fix serialization of the LEFT gossip value (CASSANDRA-5696)
 * cqlsh: Don't show 'null' in place of empty values (CASSANDRA-5675)
 * Race condition in detecting version on a mixed 1.1/1.2 cluster
   (CASSANDRA-5692)
 * Fix skipping range tombstones with reverse queries (CASSANDRA-5712)
 * Expire entries out of ThriftSessionManager (CASSANRDA-5719)
 * Don't keep ancestor information in memory (CASSANDRA-5342)
 * cqlsh: fix handling of semicolons inside BATCH queries (CASSANDRA-5697)


1.2.6
 * Fix tracing when operation completes before all responses arrive
   (CASSANDRA-5668)
 * Fix cross-DC mutation forwarding (CASSANDRA-5632)
 * Reduce SSTableLoader memory usage (CASSANDRA-5555)
 * Scale hinted_handoff_throttle_in_kb to cluster size (CASSANDRA-5272)
 * (Hadoop) Add CQL3 input/output formats (CASSANDRA-4421, 5622)
 * (Hadoop) Fix InputKeyRange in CFIF (CASSANDRA-5536)
 * Fix dealing with ridiculously large max sstable sizes in LCS (CASSANDRA-5589)
 * Ignore pre-truncate hints (CASSANDRA-4655)
 * Move System.exit on OOM into a separate thread (CASSANDRA-5273)
 * Write row markers when serializing schema (CASSANDRA-5572)
 * Check only SSTables for the requested range when streaming (CASSANDRA-5569)
 * Improve batchlog replay behavior and hint ttl handling (CASSANDRA-5314)
 * Exclude localTimestamp from validation for tombstones (CASSANDRA-5398)
 * cqlsh: add custom prompt support (CASSANDRA-5539)
 * Reuse prepared statements in hot auth queries (CASSANDRA-5594)
 * cqlsh: add vertical output option (see EXPAND) (CASSANDRA-5597)
 * Add a rate limit option to stress (CASSANDRA-5004)
 * have BulkLoader ignore snapshots directories (CASSANDRA-5587)
 * fix SnitchProperties logging context (CASSANDRA-5602)
 * Expose whether jna is enabled and memory is locked via JMX (CASSANDRA-5508)
 * cqlsh: fix COPY FROM with ReversedType (CASSANDRA-5610)
 * Allow creating CUSTOM indexes on collections (CASSANDRA-5615)
 * Evaluate now() function at execution time (CASSANDRA-5616)
 * Expose detailed read repair metrics (CASSANDRA-5618)
 * Correct blob literal + ReversedType parsing (CASSANDRA-5629)
 * Allow GPFS to prefer the internal IP like EC2MRS (CASSANDRA-5630)
 * fix help text for -tspw cassandra-cli (CASSANDRA-5643)
 * don't throw away initial causes exceptions for internode encryption issues
   (CASSANDRA-5644)
 * Fix message spelling errors for cql select statements (CASSANDRA-5647)
 * Suppress custom exceptions thru jmx (CASSANDRA-5652)
 * Update CREATE CUSTOM INDEX syntax (CASSANDRA-5639)
 * Fix PermissionDetails.equals() method (CASSANDRA-5655)
 * Never allow partition key ranges in CQL3 without token() (CASSANDRA-5666)
 * Gossiper incorrectly drops AppState for an upgrading node (CASSANDRA-5660)
 * Connection thrashing during multi-region ec2 during upgrade, due to
   messaging version (CASSANDRA-5669)
 * Avoid over reconnecting in EC2MRS (CASSANDRA-5678)
 * Fix ReadResponseSerializer.serializedSize() for digest reads (CASSANDRA-5476)
 * allow sstable2json on 2i CFs (CASSANDRA-5694)
Merged from 1.1:
 * Remove buggy thrift max message length option (CASSANDRA-5529)
 * Fix NPE in Pig's widerow mode (CASSANDRA-5488)
 * Add split size parameter to Pig and disable split combination (CASSANDRA-5544)


1.2.5
 * make BytesToken.toString only return hex bytes (CASSANDRA-5566)
 * Ensure that submitBackground enqueues at least one task (CASSANDRA-5554)
 * fix 2i updates with identical values and timestamps (CASSANDRA-5540)
 * fix compaction throttling bursty-ness (CASSANDRA-4316)
 * reduce memory consumption of IndexSummary (CASSANDRA-5506)
 * remove per-row column name bloom filters (CASSANDRA-5492)
 * Include fatal errors in trace events (CASSANDRA-5447)
 * Ensure that PerRowSecondaryIndex is notified of row-level deletes
   (CASSANDRA-5445)
 * Allow empty blob literals in CQL3 (CASSANDRA-5452)
 * Fix streaming RangeTombstones at column index boundary (CASSANDRA-5418)
 * Fix preparing statements when current keyspace is not set (CASSANDRA-5468)
 * Fix SemanticVersion.isSupportedBy minor/patch handling (CASSANDRA-5496)
 * Don't provide oldCfId for post-1.1 system cfs (CASSANDRA-5490)
 * Fix primary range ignores replication strategy (CASSANDRA-5424)
 * Fix shutdown of binary protocol server (CASSANDRA-5507)
 * Fix repair -snapshot not working (CASSANDRA-5512)
 * Set isRunning flag later in binary protocol server (CASSANDRA-5467)
 * Fix use of CQL3 functions with descending clustering order (CASSANDRA-5472)
 * Disallow renaming columns one at a time for thrift table in CQL3
   (CASSANDRA-5531)
 * cqlsh: add CLUSTERING ORDER BY support to DESCRIBE (CASSANDRA-5528)
 * Add custom secondary index support to CQL3 (CASSANDRA-5484)
 * Fix repair hanging silently on unexpected error (CASSANDRA-5229)
 * Fix Ec2Snitch regression introduced by CASSANDRA-5171 (CASSANDRA-5432)
 * Add nodetool enablebackup/disablebackup (CASSANDRA-5556)
 * cqlsh: fix DESCRIBE after case insensitive USE (CASSANDRA-5567)
Merged from 1.1
 * Add retry mechanism to OTC for non-droppable_verbs (CASSANDRA-5393)
 * Use allocator information to improve memtable memory usage estimate
   (CASSANDRA-5497)
 * Fix trying to load deleted row into row cache on startup (CASSANDRA-4463)
 * fsync leveled manifest to avoid corruption (CASSANDRA-5535)
 * Fix Bound intersection computation (CASSANDRA-5551)
 * sstablescrub now respects max memory size in cassandra.in.sh (CASSANDRA-5562)


1.2.4
 * Ensure that PerRowSecondaryIndex updates see the most recent values
   (CASSANDRA-5397)
 * avoid duplicate index entries ind PrecompactedRow and
   ParallelCompactionIterable (CASSANDRA-5395)
 * remove the index entry on oldColumn when new column is a tombstone
   (CASSANDRA-5395)
 * Change default stream throughput from 400 to 200 mbps (CASSANDRA-5036)
 * Gossiper logs DOWN for symmetry with UP (CASSANDRA-5187)
 * Fix mixing prepared statements between keyspaces (CASSANDRA-5352)
 * Fix consistency level during bootstrap - strike 3 (CASSANDRA-5354)
 * Fix transposed arguments in AlreadyExistsException (CASSANDRA-5362)
 * Improve asynchronous hint delivery (CASSANDRA-5179)
 * Fix Guava dependency version (12.0 -> 13.0.1) for Maven (CASSANDRA-5364)
 * Validate that provided CQL3 collection value are < 64K (CASSANDRA-5355)
 * Make upgradeSSTable skip current version sstables by default (CASSANDRA-5366)
 * Optimize min/max timestamp collection (CASSANDRA-5373)
 * Invalid streamId in cql binary protocol when using invalid CL
   (CASSANDRA-5164)
 * Fix validation for IN where clauses with collections (CASSANDRA-5376)
 * Copy resultSet on count query to avoid ConcurrentModificationException
   (CASSANDRA-5382)
 * Correctly typecheck in CQL3 even with ReversedType (CASSANDRA-5386)
 * Fix streaming compressed files when using encryption (CASSANDRA-5391)
 * cassandra-all 1.2.0 pom missing netty dependency (CASSANDRA-5392)
 * Fix writetime/ttl functions on null values (CASSANDRA-5341)
 * Fix NPE during cql3 select with token() (CASSANDRA-5404)
 * IndexHelper.skipBloomFilters won't skip non-SHA filters (CASSANDRA-5385)
 * cqlsh: Print maps ordered by key, sort sets (CASSANDRA-5413)
 * Add null syntax support in CQL3 for inserts (CASSANDRA-3783)
 * Allow unauthenticated set_keyspace() calls (CASSANDRA-5423)
 * Fix potential incremental backups race (CASSANDRA-5410)
 * Fix prepared BATCH statements with batch-level timestamps (CASSANDRA-5415)
 * Allow overriding superuser setup delay (CASSANDRA-5430)
 * cassandra-shuffle with JMX usernames and passwords (CASSANDRA-5431)
Merged from 1.1:
 * cli: Quote ks and cf names in schema output when needed (CASSANDRA-5052)
 * Fix bad default for min/max timestamp in SSTableMetadata (CASSANDRA-5372)
 * Fix cf name extraction from manifest in Directories.migrateFile()
   (CASSANDRA-5242)
 * Support pluggable internode authentication (CASSANDRA-5401)


1.2.3
 * add check for sstable overlap within a level on startup (CASSANDRA-5327)
 * replace ipv6 colons in jmx object names (CASSANDRA-5298, 5328)
 * Avoid allocating SSTableBoundedScanner during repair when the range does
   not intersect the sstable (CASSANDRA-5249)
 * Don't lowercase property map keys (this breaks NTS) (CASSANDRA-5292)
 * Fix composite comparator with super columns (CASSANDRA-5287)
 * Fix insufficient validation of UPDATE queries against counter cfs
   (CASSANDRA-5300)
 * Fix PropertyFileSnitch default DC/Rack behavior (CASSANDRA-5285)
 * Handle null values when executing prepared statement (CASSANDRA-5081)
 * Add netty to pom dependencies (CASSANDRA-5181)
 * Include type arguments in Thrift CQLPreparedResult (CASSANDRA-5311)
 * Fix compaction not removing columns when bf_fp_ratio is 1 (CASSANDRA-5182)
 * cli: Warn about missing CQL3 tables in schema descriptions (CASSANDRA-5309)
 * Re-enable unknown option in replication/compaction strategies option for
   backward compatibility (CASSANDRA-4795)
 * Add binary protocol support to stress (CASSANDRA-4993)
 * cqlsh: Fix COPY FROM value quoting and null handling (CASSANDRA-5305)
 * Fix repair -pr for vnodes (CASSANDRA-5329)
 * Relax CL for auth queries for non-default users (CASSANDRA-5310)
 * Fix AssertionError during repair (CASSANDRA-5245)
 * Don't announce migrations to pre-1.2 nodes (CASSANDRA-5334)
Merged from 1.1:
 * Update offline scrub for 1.0 -> 1.1 directory structure (CASSANDRA-5195)
 * add tmp flag to Descriptor hashcode (CASSANDRA-4021)
 * fix logging of "Found table data in data directories" when only system tables
   are present (CASSANDRA-5289)
 * cli: Add JMX authentication support (CASSANDRA-5080)
 * nodetool: ability to repair specific range (CASSANDRA-5280)
 * Fix possible assertion triggered in SliceFromReadCommand (CASSANDRA-5284)
 * cqlsh: Add inet type support on Windows (ipv4-only) (CASSANDRA-4801)
 * Fix race when initializing ColumnFamilyStore (CASSANDRA-5350)
 * Add UseTLAB JVM flag (CASSANDRA-5361)


1.2.2
 * fix potential for multiple concurrent compactions of the same sstables
   (CASSANDRA-5256)
 * avoid no-op caching of byte[] on commitlog append (CASSANDRA-5199)
 * fix symlinks under data dir not working (CASSANDRA-5185)
 * fix bug in compact storage metadata handling (CASSANDRA-5189)
 * Validate login for USE queries (CASSANDRA-5207)
 * cli: remove default username and password (CASSANDRA-5208)
 * configure populate_io_cache_on_flush per-CF (CASSANDRA-4694)
 * allow configuration of internode socket buffer (CASSANDRA-3378)
 * Make sstable directory picking blacklist-aware again (CASSANDRA-5193)
 * Correctly expire gossip states for edge cases (CASSANDRA-5216)
 * Improve handling of directory creation failures (CASSANDRA-5196)
 * Expose secondary indicies to the rest of nodetool (CASSANDRA-4464)
 * Binary protocol: avoid sending notification for 0.0.0.0 (CASSANDRA-5227)
 * add UseCondCardMark XX jvm settings on jdk 1.7 (CASSANDRA-4366)
 * CQL3 refactor to allow conversion function (CASSANDRA-5226)
 * Fix drop of sstables in some circumstance (CASSANDRA-5232)
 * Implement caching of authorization results (CASSANDRA-4295)
 * Add support for LZ4 compression (CASSANDRA-5038)
 * Fix missing columns in wide rows queries (CASSANDRA-5225)
 * Simplify auth setup and make system_auth ks alterable (CASSANDRA-5112)
 * Stop compactions from hanging during bootstrap (CASSANDRA-5244)
 * fix compressed streaming sending extra chunk (CASSANDRA-5105)
 * Add CQL3-based implementations of IAuthenticator and IAuthorizer
   (CASSANDRA-4898)
 * Fix timestamp-based tomstone removal logic (CASSANDRA-5248)
 * cli: Add JMX authentication support (CASSANDRA-5080)
 * Fix forceFlush behavior (CASSANDRA-5241)
 * cqlsh: Add username autocompletion (CASSANDRA-5231)
 * Fix CQL3 composite partition key error (CASSANDRA-5240)
 * Allow IN clause on last clustering key (CASSANDRA-5230)
Merged from 1.1:
 * fix start key/end token validation for wide row iteration (CASSANDRA-5168)
 * add ConfigHelper support for Thrift frame and max message sizes (CASSANDRA-5188)
 * fix nodetool repair not fail on node down (CASSANDRA-5203)
 * always collect tombstone hints (CASSANDRA-5068)
 * Fix error when sourcing file in cqlsh (CASSANDRA-5235)


1.2.1
 * stream undelivered hints on decommission (CASSANDRA-5128)
 * GossipingPropertyFileSnitch loads saved dc/rack info if needed (CASSANDRA-5133)
 * drain should flush system CFs too (CASSANDRA-4446)
 * add inter_dc_tcp_nodelay setting (CASSANDRA-5148)
 * re-allow wrapping ranges for start_token/end_token range pairitspwng (CASSANDRA-5106)
 * fix validation compaction of empty rows (CASSANDRA-5136)
 * nodetool methods to enable/disable hint storage/delivery (CASSANDRA-4750)
 * disallow bloom filter false positive chance of 0 (CASSANDRA-5013)
 * add threadpool size adjustment methods to JMXEnabledThreadPoolExecutor and
   CompactionManagerMBean (CASSANDRA-5044)
 * fix hinting for dropped local writes (CASSANDRA-4753)
 * off-heap cache doesn't need mutable column container (CASSANDRA-5057)
 * apply disk_failure_policy to bad disks on initial directory creation
   (CASSANDRA-4847)
 * Optimize name-based queries to use ArrayBackedSortedColumns (CASSANDRA-5043)
 * Fall back to old manifest if most recent is unparseable (CASSANDRA-5041)
 * pool [Compressed]RandomAccessReader objects on the partitioned read path
   (CASSANDRA-4942)
 * Add debug logging to list filenames processed by Directories.migrateFile
   method (CASSANDRA-4939)
 * Expose black-listed directories via JMX (CASSANDRA-4848)
 * Log compaction merge counts (CASSANDRA-4894)
 * Minimize byte array allocation by AbstractData{Input,Output} (CASSANDRA-5090)
 * Add SSL support for the binary protocol (CASSANDRA-5031)
 * Allow non-schema system ks modification for shuffle to work (CASSANDRA-5097)
 * cqlsh: Add default limit to SELECT statements (CASSANDRA-4972)
 * cqlsh: fix DESCRIBE for 1.1 cfs in CQL3 (CASSANDRA-5101)
 * Correctly gossip with nodes >= 1.1.7 (CASSANDRA-5102)
 * Ensure CL guarantees on digest mismatch (CASSANDRA-5113)
 * Validate correctly selects on composite partition key (CASSANDRA-5122)
 * Fix exception when adding collection (CASSANDRA-5117)
 * Handle states for non-vnode clusters correctly (CASSANDRA-5127)
 * Refuse unrecognized replication and compaction strategy options (CASSANDRA-4795)
 * Pick the correct value validator in sstable2json for cql3 tables (CASSANDRA-5134)
 * Validate login for describe_keyspace, describe_keyspaces and set_keyspace
   (CASSANDRA-5144)
 * Fix inserting empty maps (CASSANDRA-5141)
 * Don't remove tokens from System table for node we know (CASSANDRA-5121)
 * fix streaming progress report for compresed files (CASSANDRA-5130)
 * Coverage analysis for low-CL queries (CASSANDRA-4858)
 * Stop interpreting dates as valid timeUUID value (CASSANDRA-4936)
 * Adds E notation for floating point numbers (CASSANDRA-4927)
 * Detect (and warn) unintentional use of the cql2 thrift methods when cql3 was
   intended (CASSANDRA-5172)
 * cli: Quote ks and cf names in schema output when needed (CASSANDRA-5052)
 * Fix cf name extraction from manifest in Directories.migrateFile() (CASSANDRA-5242)
 * Replace mistaken usage of commons-logging with slf4j (CASSANDRA-5464)
 * Ensure Jackson dependency matches lib (CASSANDRA-5126)
 * Expose droppable tombstone ratio stats over JMX (CASSANDRA-5159)
Merged from 1.1:
 * Simplify CompressedRandomAccessReader to work around JDK FD bug (CASSANDRA-5088)
 * Improve handling a changing target throttle rate mid-compaction (CASSANDRA-5087)
 * Pig: correctly decode row keys in widerow mode (CASSANDRA-5098)
 * nodetool repair command now prints progress (CASSANDRA-4767)
 * fix user defined compaction to run against 1.1 data directory (CASSANDRA-5118)
 * Fix CQL3 BATCH authorization caching (CASSANDRA-5145)
 * fix get_count returns incorrect value with TTL (CASSANDRA-5099)
 * better handling for mid-compaction failure (CASSANDRA-5137)
 * convert default marshallers list to map for better readability (CASSANDRA-5109)
 * fix ConcurrentModificationException in getBootstrapSource (CASSANDRA-5170)
 * fix sstable maxtimestamp for row deletes and pre-1.1.1 sstables (CASSANDRA-5153)
 * Fix thread growth on node removal (CASSANDRA-5175)
 * Make Ec2Region's datacenter name configurable (CASSANDRA-5155)


1.2.0
 * Disallow counters in collections (CASSANDRA-5082)
 * cqlsh: add unit tests (CASSANDRA-3920)
 * fix default bloom_filter_fp_chance for LeveledCompactionStrategy (CASSANDRA-5093)
Merged from 1.1:
 * add validation for get_range_slices with start_key and end_token (CASSANDRA-5089)


1.2.0-rc2
 * fix nodetool ownership display with vnodes (CASSANDRA-5065)
 * cqlsh: add DESCRIBE KEYSPACES command (CASSANDRA-5060)
 * Fix potential infinite loop when reloading CFS (CASSANDRA-5064)
 * Fix SimpleAuthorizer example (CASSANDRA-5072)
 * cqlsh: force CL.ONE for tracing and system.schema* queries (CASSANDRA-5070)
 * Includes cassandra-shuffle in the debian package (CASSANDRA-5058)
Merged from 1.1:
 * fix multithreaded compaction deadlock (CASSANDRA-4492)
 * fix temporarily missing schema after upgrade from pre-1.1.5 (CASSANDRA-5061)
 * Fix ALTER TABLE overriding compression options with defaults
   (CASSANDRA-4996, 5066)
 * fix specifying and altering crc_check_chance (CASSANDRA-5053)
 * fix Murmur3Partitioner ownership% calculation (CASSANDRA-5076)
 * Don't expire columns sooner than they should in 2ndary indexes (CASSANDRA-5079)


1.2-rc1
 * rename rpc_timeout settings to request_timeout (CASSANDRA-5027)
 * add BF with 0.1 FP to LCS by default (CASSANDRA-5029)
 * Fix preparing insert queries (CASSANDRA-5016)
 * Fix preparing queries with counter increment (CASSANDRA-5022)
 * Fix preparing updates with collections (CASSANDRA-5017)
 * Don't generate UUID based on other node address (CASSANDRA-5002)
 * Fix message when trying to alter a clustering key type (CASSANDRA-5012)
 * Update IAuthenticator to match the new IAuthorizer (CASSANDRA-5003)
 * Fix inserting only a key in CQL3 (CASSANDRA-5040)
 * Fix CQL3 token() function when used with strings (CASSANDRA-5050)
Merged from 1.1:
 * reduce log spam from invalid counter shards (CASSANDRA-5026)
 * Improve schema propagation performance (CASSANDRA-5025)
 * Fix for IndexHelper.IndexFor throws OOB Exception (CASSANDRA-5030)
 * cqlsh: make it possible to describe thrift CFs (CASSANDRA-4827)
 * cqlsh: fix timestamp formatting on some platforms (CASSANDRA-5046)


1.2-beta3
 * make consistency level configurable in cqlsh (CASSANDRA-4829)
 * fix cqlsh rendering of blob fields (CASSANDRA-4970)
 * fix cqlsh DESCRIBE command (CASSANDRA-4913)
 * save truncation position in system table (CASSANDRA-4906)
 * Move CompressionMetadata off-heap (CASSANDRA-4937)
 * allow CLI to GET cql3 columnfamily data (CASSANDRA-4924)
 * Fix rare race condition in getExpireTimeForEndpoint (CASSANDRA-4402)
 * acquire references to overlapping sstables during compaction so bloom filter
   doesn't get free'd prematurely (CASSANDRA-4934)
 * Don't share slice query filter in CQL3 SelectStatement (CASSANDRA-4928)
 * Separate tracing from Log4J (CASSANDRA-4861)
 * Exclude gcable tombstones from merkle-tree computation (CASSANDRA-4905)
 * Better printing of AbstractBounds for tracing (CASSANDRA-4931)
 * Optimize mostRecentTombstone check in CC.collectAllData (CASSANDRA-4883)
 * Change stream session ID to UUID to avoid collision from same node (CASSANDRA-4813)
 * Use Stats.db when bulk loading if present (CASSANDRA-4957)
 * Skip repair on system_trace and keyspaces with RF=1 (CASSANDRA-4956)
 * (cql3) Remove arbitrary SELECT limit (CASSANDRA-4918)
 * Correctly handle prepared operation on collections (CASSANDRA-4945)
 * Fix CQL3 LIMIT (CASSANDRA-4877)
 * Fix Stress for CQL3 (CASSANDRA-4979)
 * Remove cassandra specific exceptions from JMX interface (CASSANDRA-4893)
 * (CQL3) Force using ALLOW FILTERING on potentially inefficient queries (CASSANDRA-4915)
 * (cql3) Fix adding column when the table has collections (CASSANDRA-4982)
 * (cql3) Fix allowing collections with compact storage (CASSANDRA-4990)
 * (cql3) Refuse ttl/writetime function on collections (CASSANDRA-4992)
 * Replace IAuthority with new IAuthorizer (CASSANDRA-4874)
 * clqsh: fix KEY pseudocolumn escaping when describing Thrift tables
   in CQL3 mode (CASSANDRA-4955)
 * add basic authentication support for Pig CassandraStorage (CASSANDRA-3042)
 * fix CQL2 ALTER TABLE compaction_strategy_class altering (CASSANDRA-4965)
Merged from 1.1:
 * Fall back to old describe_splits if d_s_ex is not available (CASSANDRA-4803)
 * Improve error reporting when streaming ranges fail (CASSANDRA-5009)
 * Fix cqlsh timestamp formatting of timezone info (CASSANDRA-4746)
 * Fix assertion failure with leveled compaction (CASSANDRA-4799)
 * Check for null end_token in get_range_slice (CASSANDRA-4804)
 * Remove all remnants of removed nodes (CASSANDRA-4840)
 * Add aut-reloading of the log4j file in debian package (CASSANDRA-4855)
 * Fix estimated row cache entry size (CASSANDRA-4860)
 * reset getRangeSlice filter after finishing a row for get_paged_slice
   (CASSANDRA-4919)
 * expunge row cache post-truncate (CASSANDRA-4940)
 * Allow static CF definition with compact storage (CASSANDRA-4910)
 * Fix endless loop/compaction of schema_* CFs due to broken timestamps (CASSANDRA-4880)
 * Fix 'wrong class type' assertion in CounterColumn (CASSANDRA-4976)


1.2-beta2
 * fp rate of 1.0 disables BF entirely; LCS defaults to 1.0 (CASSANDRA-4876)
 * off-heap bloom filters for row keys (CASSANDRA_4865)
 * add extension point for sstable components (CASSANDRA-4049)
 * improve tracing output (CASSANDRA-4852, 4862)
 * make TRACE verb droppable (CASSANDRA-4672)
 * fix BulkLoader recognition of CQL3 columnfamilies (CASSANDRA-4755)
 * Sort commitlog segments for replay by id instead of mtime (CASSANDRA-4793)
 * Make hint delivery asynchronous (CASSANDRA-4761)
 * Pluggable Thrift transport factories for CLI and cqlsh (CASSANDRA-4609, 4610)
 * cassandra-cli: allow Double value type to be inserted to a column (CASSANDRA-4661)
 * Add ability to use custom TServerFactory implementations (CASSANDRA-4608)
 * optimize batchlog flushing to skip successful batches (CASSANDRA-4667)
 * include metadata for system keyspace itself in schema tables (CASSANDRA-4416)
 * add check to PropertyFileSnitch to verify presence of location for
   local node (CASSANDRA-4728)
 * add PBSPredictor consistency modeler (CASSANDRA-4261)
 * remove vestiges of Thrift unframed mode (CASSANDRA-4729)
 * optimize single-row PK lookups (CASSANDRA-4710)
 * adjust blockFor calculation to account for pending ranges due to node
   movement (CASSANDRA-833)
 * Change CQL version to 3.0.0 and stop accepting 3.0.0-beta1 (CASSANDRA-4649)
 * (CQL3) Make prepared statement global instead of per connection
   (CASSANDRA-4449)
 * Fix scrubbing of CQL3 created tables (CASSANDRA-4685)
 * (CQL3) Fix validation when using counter and regular columns in the same
   table (CASSANDRA-4706)
 * Fix bug starting Cassandra with simple authentication (CASSANDRA-4648)
 * Add support for batchlog in CQL3 (CASSANDRA-4545, 4738)
 * Add support for multiple column family outputs in CFOF (CASSANDRA-4208)
 * Support repairing only the local DC nodes (CASSANDRA-4747)
 * Use rpc_address for binary protocol and change default port (CASSANDRA-4751)
 * Fix use of collections in prepared statements (CASSANDRA-4739)
 * Store more information into peers table (CASSANDRA-4351, 4814)
 * Configurable bucket size for size tiered compaction (CASSANDRA-4704)
 * Run leveled compaction in parallel (CASSANDRA-4310)
 * Fix potential NPE during CFS reload (CASSANDRA-4786)
 * Composite indexes may miss results (CASSANDRA-4796)
 * Move consistency level to the protocol level (CASSANDRA-4734, 4824)
 * Fix Subcolumn slice ends not respected (CASSANDRA-4826)
 * Fix Assertion error in cql3 select (CASSANDRA-4783)
 * Fix list prepend logic (CQL3) (CASSANDRA-4835)
 * Add booleans as literals in CQL3 (CASSANDRA-4776)
 * Allow renaming PK columns in CQL3 (CASSANDRA-4822)
 * Fix binary protocol NEW_NODE event (CASSANDRA-4679)
 * Fix potential infinite loop in tombstone compaction (CASSANDRA-4781)
 * Remove system tables accounting from schema (CASSANDRA-4850)
 * (cql3) Force provided columns in clustering key order in
   'CLUSTERING ORDER BY' (CASSANDRA-4881)
 * Fix composite index bug (CASSANDRA-4884)
 * Fix short read protection for CQL3 (CASSANDRA-4882)
 * Add tracing support to the binary protocol (CASSANDRA-4699)
 * (cql3) Don't allow prepared marker inside collections (CASSANDRA-4890)
 * Re-allow order by on non-selected columns (CASSANDRA-4645)
 * Bug when composite index is created in a table having collections (CASSANDRA-4909)
 * log index scan subject in CompositesSearcher (CASSANDRA-4904)
Merged from 1.1:
 * add get[Row|Key]CacheEntries to CacheServiceMBean (CASSANDRA-4859)
 * fix get_paged_slice to wrap to next row correctly (CASSANDRA-4816)
 * fix indexing empty column values (CASSANDRA-4832)
 * allow JdbcDate to compose null Date objects (CASSANDRA-4830)
 * fix possible stackoverflow when compacting 1000s of sstables
   (CASSANDRA-4765)
 * fix wrong leveled compaction progress calculation (CASSANDRA-4807)
 * add a close() method to CRAR to prevent leaking file descriptors (CASSANDRA-4820)
 * fix potential infinite loop in get_count (CASSANDRA-4833)
 * fix compositeType.{get/from}String methods (CASSANDRA-4842)
 * (CQL) fix CREATE COLUMNFAMILY permissions check (CASSANDRA-4864)
 * Fix DynamicCompositeType same type comparison (CASSANDRA-4711)
 * Fix duplicate SSTable reference when stream session failed (CASSANDRA-3306)
 * Allow static CF definition with compact storage (CASSANDRA-4910)
 * Fix endless loop/compaction of schema_* CFs due to broken timestamps (CASSANDRA-4880)
 * Fix 'wrong class type' assertion in CounterColumn (CASSANDRA-4976)


1.2-beta1
 * add atomic_batch_mutate (CASSANDRA-4542, -4635)
 * increase default max_hint_window_in_ms to 3h (CASSANDRA-4632)
 * include message initiation time to replicas so they can more
   accurately drop timed-out requests (CASSANDRA-2858)
 * fix clientutil.jar dependencies (CASSANDRA-4566)
 * optimize WriteResponse (CASSANDRA-4548)
 * new metrics (CASSANDRA-4009)
 * redesign KEYS indexes to avoid read-before-write (CASSANDRA-2897)
 * debug tracing (CASSANDRA-1123)
 * parallelize row cache loading (CASSANDRA-4282)
 * Make compaction, flush JBOD-aware (CASSANDRA-4292)
 * run local range scans on the read stage (CASSANDRA-3687)
 * clean up ioexceptions (CASSANDRA-2116)
 * add disk_failure_policy (CASSANDRA-2118)
 * Introduce new json format with row level deletion (CASSANDRA-4054)
 * remove redundant "name" column from schema_keyspaces (CASSANDRA-4433)
 * improve "nodetool ring" handling of multi-dc clusters (CASSANDRA-3047)
 * update NTS calculateNaturalEndpoints to be O(N log N) (CASSANDRA-3881)
 * split up rpc timeout by operation type (CASSANDRA-2819)
 * rewrite key cache save/load to use only sequential i/o (CASSANDRA-3762)
 * update MS protocol with a version handshake + broadcast address id
   (CASSANDRA-4311)
 * multithreaded hint replay (CASSANDRA-4189)
 * add inter-node message compression (CASSANDRA-3127)
 * remove COPP (CASSANDRA-2479)
 * Track tombstone expiration and compact when tombstone content is
   higher than a configurable threshold, default 20% (CASSANDRA-3442, 4234)
 * update MurmurHash to version 3 (CASSANDRA-2975)
 * (CLI) track elapsed time for `delete' operation (CASSANDRA-4060)
 * (CLI) jline version is bumped to 1.0 to properly  support
   'delete' key function (CASSANDRA-4132)
 * Save IndexSummary into new SSTable 'Summary' component (CASSANDRA-2392, 4289)
 * Add support for range tombstones (CASSANDRA-3708)
 * Improve MessagingService efficiency (CASSANDRA-3617)
 * Avoid ID conflicts from concurrent schema changes (CASSANDRA-3794)
 * Set thrift HSHA server thread limit to unlimited by default (CASSANDRA-4277)
 * Avoids double serialization of CF id in RowMutation messages
   (CASSANDRA-4293)
 * stream compressed sstables directly with java nio (CASSANDRA-4297)
 * Support multiple ranges in SliceQueryFilter (CASSANDRA-3885)
 * Add column metadata to system column families (CASSANDRA-4018)
 * (cql3) Always use composite types by default (CASSANDRA-4329)
 * (cql3) Add support for set, map and list (CASSANDRA-3647)
 * Validate date type correctly (CASSANDRA-4441)
 * (cql3) Allow definitions with only a PK (CASSANDRA-4361)
 * (cql3) Add support for row key composites (CASSANDRA-4179)
 * improve DynamicEndpointSnitch by using reservoir sampling (CASSANDRA-4038)
 * (cql3) Add support for 2ndary indexes (CASSANDRA-3680)
 * (cql3) fix defining more than one PK to be invalid (CASSANDRA-4477)
 * remove schema agreement checking from all external APIs (Thrift, CQL and CQL3) (CASSANDRA-4487)
 * add Murmur3Partitioner and make it default for new installations (CASSANDRA-3772, 4621)
 * (cql3) update pseudo-map syntax to use map syntax (CASSANDRA-4497)
 * Finer grained exceptions hierarchy and provides error code with exceptions (CASSANDRA-3979)
 * Adds events push to binary protocol (CASSANDRA-4480)
 * Rewrite nodetool help (CASSANDRA-2293)
 * Make CQL3 the default for CQL (CASSANDRA-4640)
 * update stress tool to be able to use CQL3 (CASSANDRA-4406)
 * Accept all thrift update on CQL3 cf but don't expose their metadata (CASSANDRA-4377)
 * Replace Throttle with Guava's RateLimiter for HintedHandOff (CASSANDRA-4541)
 * fix counter add/get using CQL2 and CQL3 in stress tool (CASSANDRA-4633)
 * Add sstable count per level to cfstats (CASSANDRA-4537)
 * (cql3) Add ALTER KEYSPACE statement (CASSANDRA-4611)
 * (cql3) Allow defining default consistency levels (CASSANDRA-4448)
 * (cql3) Fix queries using LIMIT missing results (CASSANDRA-4579)
 * fix cross-version gossip messaging (CASSANDRA-4576)
 * added inet data type (CASSANDRA-4627)


1.1.6
 * Wait for writes on synchronous read digest mismatch (CASSANDRA-4792)
 * fix commitlog replay for nanotime-infected sstables (CASSANDRA-4782)
 * preflight check ttl for maximum of 20 years (CASSANDRA-4771)
 * (Pig) fix widerow input with single column rows (CASSANDRA-4789)
 * Fix HH to compact with correct gcBefore, which avoids wiping out
   undelivered hints (CASSANDRA-4772)
 * LCS will merge up to 32 L0 sstables as intended (CASSANDRA-4778)
 * NTS will default unconfigured DC replicas to zero (CASSANDRA-4675)
 * use default consistency level in counter validation if none is
   explicitly provide (CASSANDRA-4700)
 * Improve IAuthority interface by introducing fine-grained
   access permissions and grant/revoke commands (CASSANDRA-4490, 4644)
 * fix assumption error in CLI when updating/describing keyspace
   (CASSANDRA-4322)
 * Adds offline sstablescrub to debian packaging (CASSANDRA-4642)
 * Automatic fixing of overlapping leveled sstables (CASSANDRA-4644)
 * fix error when using ORDER BY with extended selections (CASSANDRA-4689)
 * (CQL3) Fix validation for IN queries for non-PK cols (CASSANDRA-4709)
 * fix re-created keyspace disappering after 1.1.5 upgrade
   (CASSANDRA-4698, 4752)
 * (CLI) display elapsed time in 2 fraction digits (CASSANDRA-3460)
 * add authentication support to sstableloader (CASSANDRA-4712)
 * Fix CQL3 'is reversed' logic (CASSANDRA-4716, 4759)
 * (CQL3) Don't return ReversedType in result set metadata (CASSANDRA-4717)
 * Backport adding AlterKeyspace statement (CASSANDRA-4611)
 * (CQL3) Correcty accept upper-case data types (CASSANDRA-4770)
 * Add binary protocol events for schema changes (CASSANDRA-4684)
Merged from 1.0:
 * Switch from NBHM to CHM in MessagingService's callback map, which
   prevents OOM in long-running instances (CASSANDRA-4708)


1.1.5
 * add SecondaryIndex.reload API (CASSANDRA-4581)
 * use millis + atomicint for commitlog segment creation instead of
   nanotime, which has issues under some hypervisors (CASSANDRA-4601)
 * fix FD leak in slice queries (CASSANDRA-4571)
 * avoid recursion in leveled compaction (CASSANDRA-4587)
 * increase stack size under Java7 to 180K
 * Log(info) schema changes (CASSANDRA-4547)
 * Change nodetool setcachecapcity to manipulate global caches (CASSANDRA-4563)
 * (cql3) fix setting compaction strategy (CASSANDRA-4597)
 * fix broken system.schema_* timestamps on system startup (CASSANDRA-4561)
 * fix wrong skip of cache saving (CASSANDRA-4533)
 * Avoid NPE when lost+found is in data dir (CASSANDRA-4572)
 * Respect five-minute flush moratorium after initial CL replay (CASSANDRA-4474)
 * Adds ntp as recommended in debian packaging (CASSANDRA-4606)
 * Configurable transport in CF Record{Reader|Writer} (CASSANDRA-4558)
 * (cql3) fix potential NPE with both equal and unequal restriction (CASSANDRA-4532)
 * (cql3) improves ORDER BY validation (CASSANDRA-4624)
 * Fix potential deadlock during counter writes (CASSANDRA-4578)
 * Fix cql error with ORDER BY when using IN (CASSANDRA-4612)
Merged from 1.0:
 * increase Xss to 160k to accomodate latest 1.6 JVMs (CASSANDRA-4602)
 * fix toString of hint destination tokens (CASSANDRA-4568)
 * Fix multiple values for CurrentLocal NodeID (CASSANDRA-4626)


1.1.4
 * fix offline scrub to catch >= out of order rows (CASSANDRA-4411)
 * fix cassandra-env.sh on RHEL and other non-dash-based systems
   (CASSANDRA-4494)
Merged from 1.0:
 * (Hadoop) fix setting key length for old-style mapred api (CASSANDRA-4534)
 * (Hadoop) fix iterating through a resultset consisting entirely
   of tombstoned rows (CASSANDRA-4466)


1.1.3
 * (cqlsh) add COPY TO (CASSANDRA-4434)
 * munmap commitlog segments before rename (CASSANDRA-4337)
 * (JMX) rename getRangeKeySample to sampleKeyRange to avoid returning
   multi-MB results as an attribute (CASSANDRA-4452)
 * flush based on data size, not throughput; overwritten columns no
   longer artificially inflate liveRatio (CASSANDRA-4399)
 * update default commitlog segment size to 32MB and total commitlog
   size to 32/1024 MB for 32/64 bit JVMs, respectively (CASSANDRA-4422)
 * avoid using global partitioner to estimate ranges in index sstables
   (CASSANDRA-4403)
 * restore pre-CASSANDRA-3862 approach to removing expired tombstones
   from row cache during compaction (CASSANDRA-4364)
 * (stress) support for CQL prepared statements (CASSANDRA-3633)
 * Correctly catch exception when Snappy cannot be loaded (CASSANDRA-4400)
 * (cql3) Support ORDER BY when IN condition is given in WHERE clause (CASSANDRA-4327)
 * (cql3) delete "component_index" column on DROP TABLE call (CASSANDRA-4420)
 * change nanoTime() to currentTimeInMillis() in schema related code (CASSANDRA-4432)
 * add a token generation tool (CASSANDRA-3709)
 * Fix LCS bug with sstable containing only 1 row (CASSANDRA-4411)
 * fix "Can't Modify Index Name" problem on CF update (CASSANDRA-4439)
 * Fix assertion error in getOverlappingSSTables during repair (CASSANDRA-4456)
 * fix nodetool's setcompactionthreshold command (CASSANDRA-4455)
 * Ensure compacted files are never used, to avoid counter overcount (CASSANDRA-4436)
Merged from 1.0:
 * Push the validation of secondary index values to the SecondaryIndexManager (CASSANDRA-4240)
 * allow dropping columns shadowed by not-yet-expired supercolumn or row
   tombstones in PrecompactedRow (CASSANDRA-4396)


1.1.2
 * Fix cleanup not deleting index entries (CASSANDRA-4379)
 * Use correct partitioner when saving + loading caches (CASSANDRA-4331)
 * Check schema before trying to export sstable (CASSANDRA-2760)
 * Raise a meaningful exception instead of NPE when PFS encounters
   an unconfigured node + no default (CASSANDRA-4349)
 * fix bug in sstable blacklisting with LCS (CASSANDRA-4343)
 * LCS no longer promotes tiny sstables out of L0 (CASSANDRA-4341)
 * skip tombstones during hint replay (CASSANDRA-4320)
 * fix NPE in compactionstats (CASSANDRA-4318)
 * enforce 1m min keycache for auto (CASSANDRA-4306)
 * Have DeletedColumn.isMFD always return true (CASSANDRA-4307)
 * (cql3) exeption message for ORDER BY constraints said primary filter can be
    an IN clause, which is misleading (CASSANDRA-4319)
 * (cql3) Reject (not yet supported) creation of 2ndardy indexes on tables with
   composite primary keys (CASSANDRA-4328)
 * Set JVM stack size to 160k for java 7 (CASSANDRA-4275)
 * cqlsh: add COPY command to load data from CSV flat files (CASSANDRA-4012)
 * CFMetaData.fromThrift to throw ConfigurationException upon error (CASSANDRA-4353)
 * Use CF comparator to sort indexed columns in SecondaryIndexManager
   (CASSANDRA-4365)
 * add strategy_options to the KSMetaData.toString() output (CASSANDRA-4248)
 * (cql3) fix range queries containing unqueried results (CASSANDRA-4372)
 * (cql3) allow updating column_alias types (CASSANDRA-4041)
 * (cql3) Fix deletion bug (CASSANDRA-4193)
 * Fix computation of overlapping sstable for leveled compaction (CASSANDRA-4321)
 * Improve scrub and allow to run it offline (CASSANDRA-4321)
 * Fix assertionError in StorageService.bulkLoad (CASSANDRA-4368)
 * (cqlsh) add option to authenticate to a keyspace at startup (CASSANDRA-4108)
 * (cqlsh) fix ASSUME functionality (CASSANDRA-4352)
 * Fix ColumnFamilyRecordReader to not return progress > 100% (CASSANDRA-3942)
Merged from 1.0:
 * Set gc_grace on index CF to 0 (CASSANDRA-4314)


1.1.1
 * add populate_io_cache_on_flush option (CASSANDRA-2635)
 * allow larger cache capacities than 2GB (CASSANDRA-4150)
 * add getsstables command to nodetool (CASSANDRA-4199)
 * apply parent CF compaction settings to secondary index CFs (CASSANDRA-4280)
 * preserve commitlog size cap when recycling segments at startup
   (CASSANDRA-4201)
 * (Hadoop) fix split generation regression (CASSANDRA-4259)
 * ignore min/max compactions settings in LCS, while preserving
   behavior that min=max=0 disables autocompaction (CASSANDRA-4233)
 * log number of rows read from saved cache (CASSANDRA-4249)
 * calculate exact size required for cleanup operations (CASSANDRA-1404)
 * avoid blocking additional writes during flush when the commitlog
   gets behind temporarily (CASSANDRA-1991)
 * enable caching on index CFs based on data CF cache setting (CASSANDRA-4197)
 * warn on invalid replication strategy creation options (CASSANDRA-4046)
 * remove [Freeable]Memory finalizers (CASSANDRA-4222)
 * include tombstone size in ColumnFamily.size, which can prevent OOM
   during sudden mass delete operations by yielding a nonzero liveRatio
   (CASSANDRA-3741)
 * Open 1 sstableScanner per level for leveled compaction (CASSANDRA-4142)
 * Optimize reads when row deletion timestamps allow us to restrict
   the set of sstables we check (CASSANDRA-4116)
 * add support for commitlog archiving and point-in-time recovery
   (CASSANDRA-3690)
 * avoid generating redundant compaction tasks during streaming
   (CASSANDRA-4174)
 * add -cf option to nodetool snapshot, and takeColumnFamilySnapshot to
   StorageService mbean (CASSANDRA-556)
 * optimize cleanup to drop entire sstables where possible (CASSANDRA-4079)
 * optimize truncate when autosnapshot is disabled (CASSANDRA-4153)
 * update caches to use byte[] keys to reduce memory overhead (CASSANDRA-3966)
 * add column limit to cli (CASSANDRA-3012, 4098)
 * clean up and optimize DataOutputBuffer, used by CQL compression and
   CompositeType (CASSANDRA-4072)
 * optimize commitlog checksumming (CASSANDRA-3610)
 * identify and blacklist corrupted SSTables from future compactions
   (CASSANDRA-2261)
 * Move CfDef and KsDef validation out of thrift (CASSANDRA-4037)
 * Expose API to repair a user provided range (CASSANDRA-3912)
 * Add way to force the cassandra-cli to refresh its schema (CASSANDRA-4052)
 * Avoid having replicate on write tasks stacking up at CL.ONE (CASSANDRA-2889)
 * (cql3) Backwards compatibility for composite comparators in non-cql3-aware
   clients (CASSANDRA-4093)
 * (cql3) Fix order by for reversed queries (CASSANDRA-4160)
 * (cql3) Add ReversedType support (CASSANDRA-4004)
 * (cql3) Add timeuuid type (CASSANDRA-4194)
 * (cql3) Minor fixes (CASSANDRA-4185)
 * (cql3) Fix prepared statement in BATCH (CASSANDRA-4202)
 * (cql3) Reduce the list of reserved keywords (CASSANDRA-4186)
 * (cql3) Move max/min compaction thresholds to compaction strategy options
   (CASSANDRA-4187)
 * Fix exception during move when localhost is the only source (CASSANDRA-4200)
 * (cql3) Allow paging through non-ordered partitioner results (CASSANDRA-3771)
 * (cql3) Fix drop index (CASSANDRA-4192)
 * (cql3) Don't return range ghosts anymore (CASSANDRA-3982)
 * fix re-creating Keyspaces/ColumnFamilies with the same name as dropped
   ones (CASSANDRA-4219)
 * fix SecondaryIndex LeveledManifest save upon snapshot (CASSANDRA-4230)
 * fix missing arrayOffset in FBUtilities.hash (CASSANDRA-4250)
 * (cql3) Add name of parameters in CqlResultSet (CASSANDRA-4242)
 * (cql3) Correctly validate order by queries (CASSANDRA-4246)
 * rename stress to cassandra-stress for saner packaging (CASSANDRA-4256)
 * Fix exception on colum metadata with non-string comparator (CASSANDRA-4269)
 * Check for unknown/invalid compression options (CASSANDRA-4266)
 * (cql3) Adds simple access to column timestamp and ttl (CASSANDRA-4217)
 * (cql3) Fix range queries with secondary indexes (CASSANDRA-4257)
 * Better error messages from improper input in cli (CASSANDRA-3865)
 * Try to stop all compaction upon Keyspace or ColumnFamily drop (CASSANDRA-4221)
 * (cql3) Allow keyspace properties to contain hyphens (CASSANDRA-4278)
 * (cql3) Correctly validate keyspace access in create table (CASSANDRA-4296)
 * Avoid deadlock in migration stage (CASSANDRA-3882)
 * Take supercolumn names and deletion info into account in memtable throughput
   (CASSANDRA-4264)
 * Add back backward compatibility for old style replication factor (CASSANDRA-4294)
 * Preserve compatibility with pre-1.1 index queries (CASSANDRA-4262)
Merged from 1.0:
 * Fix super columns bug where cache is not updated (CASSANDRA-4190)
 * fix maxTimestamp to include row tombstones (CASSANDRA-4116)
 * (CLI) properly handle quotes in create/update keyspace commands (CASSANDRA-4129)
 * Avoids possible deadlock during bootstrap (CASSANDRA-4159)
 * fix stress tool that hangs forever on timeout or error (CASSANDRA-4128)
 * stress tool to return appropriate exit code on failure (CASSANDRA-4188)
 * fix compaction NPE when out of disk space and assertions disabled
   (CASSANDRA-3985)
 * synchronize LCS getEstimatedTasks to avoid CME (CASSANDRA-4255)
 * ensure unique streaming session id's (CASSANDRA-4223)
 * kick off background compaction when min/max thresholds change
   (CASSANDRA-4279)
 * improve ability of STCS.getBuckets to deal with 100s of 1000s of
   sstables, such as when convertinb back from LCS (CASSANDRA-4287)
 * Oversize integer in CQL throws NumberFormatException (CASSANDRA-4291)
 * fix 1.0.x node join to mixed version cluster, other nodes >= 1.1 (CASSANDRA-4195)
 * Fix LCS splitting sstable base on uncompressed size (CASSANDRA-4419)
 * Push the validation of secondary index values to the SecondaryIndexManager (CASSANDRA-4240)
 * Don't purge columns during upgradesstables (CASSANDRA-4462)
 * Make cqlsh work with piping (CASSANDRA-4113)
 * Validate arguments for nodetool decommission (CASSANDRA-4061)
 * Report thrift status in nodetool info (CASSANDRA-4010)


1.1.0-final
 * average a reduced liveRatio estimate with the previous one (CASSANDRA-4065)
 * Allow KS and CF names up to 48 characters (CASSANDRA-4157)
 * fix stress build (CASSANDRA-4140)
 * add time remaining estimate to nodetool compactionstats (CASSANDRA-4167)
 * (cql) fix NPE in cql3 ALTER TABLE (CASSANDRA-4163)
 * (cql) Add support for CL.TWO and CL.THREE in CQL (CASSANDRA-4156)
 * (cql) Fix type in CQL3 ALTER TABLE preventing update (CASSANDRA-4170)
 * (cql) Throw invalid exception from CQL3 on obsolete options (CASSANDRA-4171)
 * (cqlsh) fix recognizing uppercase SELECT keyword (CASSANDRA-4161)
 * Pig: wide row support (CASSANDRA-3909)
Merged from 1.0:
 * avoid streaming empty files with bulk loader if sstablewriter errors out
   (CASSANDRA-3946)


1.1-rc1
 * Include stress tool in binary builds (CASSANDRA-4103)
 * (Hadoop) fix wide row iteration when last row read was deleted
   (CASSANDRA-4154)
 * fix read_repair_chance to really default to 0.1 in the cli (CASSANDRA-4114)
 * Adds caching and bloomFilterFpChange to CQL options (CASSANDRA-4042)
 * Adds posibility to autoconfigure size of the KeyCache (CASSANDRA-4087)
 * fix KEYS index from skipping results (CASSANDRA-3996)
 * Remove sliced_buffer_size_in_kb dead option (CASSANDRA-4076)
 * make loadNewSStable preserve sstable version (CASSANDRA-4077)
 * Respect 1.0 cache settings as much as possible when upgrading
   (CASSANDRA-4088)
 * relax path length requirement for sstable files when upgrading on
   non-Windows platforms (CASSANDRA-4110)
 * fix terminination of the stress.java when errors were encountered
   (CASSANDRA-4128)
 * Move CfDef and KsDef validation out of thrift (CASSANDRA-4037)
 * Fix get_paged_slice (CASSANDRA-4136)
 * CQL3: Support slice with exclusive start and stop (CASSANDRA-3785)
Merged from 1.0:
 * support PropertyFileSnitch in bulk loader (CASSANDRA-4145)
 * add auto_snapshot option allowing disabling snapshot before drop/truncate
   (CASSANDRA-3710)
 * allow short snitch names (CASSANDRA-4130)


1.1-beta2
 * rename loaded sstables to avoid conflicts with local snapshots
   (CASSANDRA-3967)
 * start hint replay as soon as FD notifies that the target is back up
   (CASSANDRA-3958)
 * avoid unproductive deserializing of cached rows during compaction
   (CASSANDRA-3921)
 * fix concurrency issues with CQL keyspace creation (CASSANDRA-3903)
 * Show Effective Owership via Nodetool ring <keyspace> (CASSANDRA-3412)
 * Update ORDER BY syntax for CQL3 (CASSANDRA-3925)
 * Fix BulkRecordWriter to not throw NPE if reducer gets no map data from Hadoop (CASSANDRA-3944)
 * Fix bug with counters in super columns (CASSANDRA-3821)
 * Remove deprecated merge_shard_chance (CASSANDRA-3940)
 * add a convenient way to reset a node's schema (CASSANDRA-2963)
 * fix for intermittent SchemaDisagreementException (CASSANDRA-3884)
 * CLI `list <CF>` to limit number of columns and their order (CASSANDRA-3012)
 * ignore deprecated KsDef/CfDef/ColumnDef fields in native schema (CASSANDRA-3963)
 * CLI to report when unsupported column_metadata pair was given (CASSANDRA-3959)
 * reincarnate removed and deprecated KsDef/CfDef attributes (CASSANDRA-3953)
 * Fix race between writes and read for cache (CASSANDRA-3862)
 * perform static initialization of StorageProxy on start-up (CASSANDRA-3797)
 * support trickling fsync() on writes (CASSANDRA-3950)
 * expose counters for unavailable/timeout exceptions given to thrift clients (CASSANDRA-3671)
 * avoid quadratic startup time in LeveledManifest (CASSANDRA-3952)
 * Add type information to new schema_ columnfamilies and remove thrift
   serialization for schema (CASSANDRA-3792)
 * add missing column validator options to the CLI help (CASSANDRA-3926)
 * skip reading saved key cache if CF's caching strategy is NONE or ROWS_ONLY (CASSANDRA-3954)
 * Unify migration code (CASSANDRA-4017)
Merged from 1.0:
 * cqlsh: guess correct version of Python for Arch Linux (CASSANDRA-4090)
 * (CLI) properly handle quotes in create/update keyspace commands (CASSANDRA-4129)
 * Avoids possible deadlock during bootstrap (CASSANDRA-4159)
 * fix stress tool that hangs forever on timeout or error (CASSANDRA-4128)
 * Fix super columns bug where cache is not updated (CASSANDRA-4190)
 * stress tool to return appropriate exit code on failure (CASSANDRA-4188)


1.0.9
 * improve index sampling performance (CASSANDRA-4023)
 * always compact away deleted hints immediately after handoff (CASSANDRA-3955)
 * delete hints from dropped ColumnFamilies on handoff instead of
   erroring out (CASSANDRA-3975)
 * add CompositeType ref to the CLI doc for create/update column family (CASSANDRA-3980)
 * Pig: support Counter ColumnFamilies (CASSANDRA-3973)
 * Pig: Composite column support (CASSANDRA-3684)
 * Avoid NPE during repair when a keyspace has no CFs (CASSANDRA-3988)
 * Fix division-by-zero error on get_slice (CASSANDRA-4000)
 * don't change manifest level for cleanup, scrub, and upgradesstables
   operations under LeveledCompactionStrategy (CASSANDRA-3989, 4112)
 * fix race leading to super columns assertion failure (CASSANDRA-3957)
 * fix NPE on invalid CQL delete command (CASSANDRA-3755)
 * allow custom types in CLI's assume command (CASSANDRA-4081)
 * fix totalBytes count for parallel compactions (CASSANDRA-3758)
 * fix intermittent NPE in get_slice (CASSANDRA-4095)
 * remove unnecessary asserts in native code interfaces (CASSANDRA-4096)
 * Validate blank keys in CQL to avoid assertion errors (CASSANDRA-3612)
 * cqlsh: fix bad decoding of some column names (CASSANDRA-4003)
 * cqlsh: fix incorrect padding with unicode chars (CASSANDRA-4033)
 * Fix EC2 snitch incorrectly reporting region (CASSANDRA-4026)
 * Shut down thrift during decommission (CASSANDRA-4086)
 * Expose nodetool cfhistograms for 2ndary indexes (CASSANDRA-4063)
Merged from 0.8:
 * Fix ConcurrentModificationException in gossiper (CASSANDRA-4019)


1.1-beta1
 * (cqlsh)
   + add SOURCE and CAPTURE commands, and --file option (CASSANDRA-3479)
   + add ALTER COLUMNFAMILY WITH (CASSANDRA-3523)
   + bundle Python dependencies with Cassandra (CASSANDRA-3507)
   + added to Debian package (CASSANDRA-3458)
   + display byte data instead of erroring out on decode failure
     (CASSANDRA-3874)
 * add nodetool rebuild_index (CASSANDRA-3583)
 * add nodetool rangekeysample (CASSANDRA-2917)
 * Fix streaming too much data during move operations (CASSANDRA-3639)
 * Nodetool and CLI connect to localhost by default (CASSANDRA-3568)
 * Reduce memory used by primary index sample (CASSANDRA-3743)
 * (Hadoop) separate input/output configurations (CASSANDRA-3197, 3765)
 * avoid returning internal Cassandra classes over JMX (CASSANDRA-2805)
 * add row-level isolation via SnapTree (CASSANDRA-2893)
 * Optimize key count estimation when opening sstable on startup
   (CASSANDRA-2988)
 * multi-dc replication optimization supporting CL > ONE (CASSANDRA-3577)
 * add command to stop compactions (CASSANDRA-1740, 3566, 3582)
 * multithreaded streaming (CASSANDRA-3494)
 * removed in-tree redhat spec (CASSANDRA-3567)
 * "defragment" rows for name-based queries under STCS, again (CASSANDRA-2503)
 * Recycle commitlog segments for improved performance
   (CASSANDRA-3411, 3543, 3557, 3615)
 * update size-tiered compaction to prioritize small tiers (CASSANDRA-2407)
 * add message expiration logic to OutboundTcpConnection (CASSANDRA-3005)
 * off-heap cache to use sun.misc.Unsafe instead of JNA (CASSANDRA-3271)
 * EACH_QUORUM is only supported for writes (CASSANDRA-3272)
 * replace compactionlock use in schema migration by checking CFS.isValid
   (CASSANDRA-3116)
 * recognize that "SELECT first ... *" isn't really "SELECT *" (CASSANDRA-3445)
 * Use faster bytes comparison (CASSANDRA-3434)
 * Bulk loader is no longer a fat client, (HADOOP) bulk load output format
   (CASSANDRA-3045)
 * (Hadoop) add support for KeyRange.filter
 * remove assumption that keys and token are in bijection
   (CASSANDRA-1034, 3574, 3604)
 * always remove endpoints from delevery queue in HH (CASSANDRA-3546)
 * fix race between cf flush and its 2ndary indexes flush (CASSANDRA-3547)
 * fix potential race in AES when a repair fails (CASSANDRA-3548)
 * Remove columns shadowed by a deleted container even when we cannot purge
   (CASSANDRA-3538)
 * Improve memtable slice iteration performance (CASSANDRA-3545)
 * more efficient allocation of small bloom filters (CASSANDRA-3618)
 * Use separate writer thread in SSTableSimpleUnsortedWriter (CASSANDRA-3619)
 * fsync the directory after new sstable or commitlog segment are created (CASSANDRA-3250)
 * fix minor issues reported by FindBugs (CASSANDRA-3658)
 * global key/row caches (CASSANDRA-3143, 3849)
 * optimize memtable iteration during range scan (CASSANDRA-3638)
 * introduce 'crc_check_chance' in CompressionParameters to support
   a checksum percentage checking chance similarly to read-repair (CASSANDRA-3611)
 * a way to deactivate global key/row cache on per-CF basis (CASSANDRA-3667)
 * fix LeveledCompactionStrategy broken because of generation pre-allocation
   in LeveledManifest (CASSANDRA-3691)
 * finer-grained control over data directories (CASSANDRA-2749)
 * Fix ClassCastException during hinted handoff (CASSANDRA-3694)
 * Upgrade Thrift to 0.7 (CASSANDRA-3213)
 * Make stress.java insert operation to use microseconds (CASSANDRA-3725)
 * Allows (internally) doing a range query with a limit of columns instead of
   rows (CASSANDRA-3742)
 * Allow rangeSlice queries to be start/end inclusive/exclusive (CASSANDRA-3749)
 * Fix BulkLoader to support new SSTable layout and add stream
   throttling to prevent an NPE when there is no yaml config (CASSANDRA-3752)
 * Allow concurrent schema migrations (CASSANDRA-1391, 3832)
 * Add SnapshotCommand to trigger snapshot on remote node (CASSANDRA-3721)
 * Make CFMetaData conversions to/from thrift/native schema inverses
   (CASSANDRA_3559)
 * Add initial code for CQL 3.0-beta (CASSANDRA-2474, 3781, 3753)
 * Add wide row support for ColumnFamilyInputFormat (CASSANDRA-3264)
 * Allow extending CompositeType comparator (CASSANDRA-3657)
 * Avoids over-paging during get_count (CASSANDRA-3798)
 * Add new command to rebuild a node without (repair) merkle tree calculations
   (CASSANDRA-3483, 3922)
 * respect not only row cache capacity but caching mode when
   trying to read data (CASSANDRA-3812)
 * fix system tests (CASSANDRA-3827)
 * CQL support for altering row key type in ALTER TABLE (CASSANDRA-3781)
 * turn compression on by default (CASSANDRA-3871)
 * make hexToBytes refuse invalid input (CASSANDRA-2851)
 * Make secondary indexes CF inherit compression and compaction from their
   parent CF (CASSANDRA-3877)
 * Finish cleanup up tombstone purge code (CASSANDRA-3872)
 * Avoid NPE on aboarted stream-out sessions (CASSANDRA-3904)
 * BulkRecordWriter throws NPE for counter columns (CASSANDRA-3906)
 * Support compression using BulkWriter (CASSANDRA-3907)


1.0.8
 * fix race between cleanup and flush on secondary index CFSes (CASSANDRA-3712)
 * avoid including non-queried nodes in rangeslice read repair
   (CASSANDRA-3843)
 * Only snapshot CF being compacted for snapshot_before_compaction
   (CASSANDRA-3803)
 * Log active compactions in StatusLogger (CASSANDRA-3703)
 * Compute more accurate compaction score per level (CASSANDRA-3790)
 * Return InvalidRequest when using a keyspace that doesn't exist
   (CASSANDRA-3764)
 * disallow user modification of System keyspace (CASSANDRA-3738)
 * allow using sstable2json on secondary index data (CASSANDRA-3738)
 * (cqlsh) add DESCRIBE COLUMNFAMILIES (CASSANDRA-3586)
 * (cqlsh) format blobs correctly and use colors to improve output
   readability (CASSANDRA-3726)
 * synchronize BiMap of bootstrapping tokens (CASSANDRA-3417)
 * show index options in CLI (CASSANDRA-3809)
 * add optional socket timeout for streaming (CASSANDRA-3838)
 * fix truncate not to leave behind non-CFS backed secondary indexes
   (CASSANDRA-3844)
 * make CLI `show schema` to use output stream directly instead
   of StringBuilder (CASSANDRA-3842)
 * remove the wait on hint future during write (CASSANDRA-3870)
 * (cqlsh) ignore missing CfDef opts (CASSANDRA-3933)
 * (cqlsh) look for cqlshlib relative to realpath (CASSANDRA-3767)
 * Fix short read protection (CASSANDRA-3934)
 * Make sure infered and actual schema match (CASSANDRA-3371)
 * Fix NPE during HH delivery (CASSANDRA-3677)
 * Don't put boostrapping node in 'hibernate' status (CASSANDRA-3737)
 * Fix double quotes in windows bat files (CASSANDRA-3744)
 * Fix bad validator lookup (CASSANDRA-3789)
 * Fix soft reset in EC2MultiRegionSnitch (CASSANDRA-3835)
 * Don't leave zombie connections with THSHA thrift server (CASSANDRA-3867)
 * (cqlsh) fix deserialization of data (CASSANDRA-3874)
 * Fix removetoken force causing an inconsistent state (CASSANDRA-3876)
 * Fix ahndling of some types with Pig (CASSANDRA-3886)
 * Don't allow to drop the system keyspace (CASSANDRA-3759)
 * Make Pig deletes disabled by default and configurable (CASSANDRA-3628)
Merged from 0.8:
 * (Pig) fix CassandraStorage to use correct comparator in Super ColumnFamily
   case (CASSANDRA-3251)
 * fix thread safety issues in commitlog replay, primarily affecting
   systems with many (100s) of CF definitions (CASSANDRA-3751)
 * Fix relevant tombstone ignored with super columns (CASSANDRA-3875)


1.0.7
 * fix regression in HH page size calculation (CASSANDRA-3624)
 * retry failed stream on IOException (CASSANDRA-3686)
 * allow configuring bloom_filter_fp_chance (CASSANDRA-3497)
 * attempt hint delivery every ten minutes, or when failure detector
   notifies us that a node is back up, whichever comes first.  hint
   handoff throttle delay default changed to 1ms, from 50 (CASSANDRA-3554)
 * add nodetool setstreamthroughput (CASSANDRA-3571)
 * fix assertion when dropping a columnfamily with no sstables (CASSANDRA-3614)
 * more efficient allocation of small bloom filters (CASSANDRA-3618)
 * CLibrary.createHardLinkWithExec() to check for errors (CASSANDRA-3101)
 * Avoid creating empty and non cleaned writer during compaction (CASSANDRA-3616)
 * stop thrift service in shutdown hook so we can quiesce MessagingService
   (CASSANDRA-3335)
 * (CQL) compaction_strategy_options and compression_parameters for
   CREATE COLUMNFAMILY statement (CASSANDRA-3374)
 * Reset min/max compaction threshold when creating size tiered compaction
   strategy (CASSANDRA-3666)
 * Don't ignore IOException during compaction (CASSANDRA-3655)
 * Fix assertion error for CF with gc_grace=0 (CASSANDRA-3579)
 * Shutdown ParallelCompaction reducer executor after use (CASSANDRA-3711)
 * Avoid < 0 value for pending tasks in leveled compaction (CASSANDRA-3693)
 * (Hadoop) Support TimeUUID in Pig CassandraStorage (CASSANDRA-3327)
 * Check schema is ready before continuing boostrapping (CASSANDRA-3629)
 * Catch overflows during parsing of chunk_length_kb (CASSANDRA-3644)
 * Improve stream protocol mismatch errors (CASSANDRA-3652)
 * Avoid multiple thread doing HH to the same target (CASSANDRA-3681)
 * Add JMX property for rp_timeout_in_ms (CASSANDRA-2940)
 * Allow DynamicCompositeType to compare component of different types
   (CASSANDRA-3625)
 * Flush non-cfs backed secondary indexes (CASSANDRA-3659)
 * Secondary Indexes should report memory consumption (CASSANDRA-3155)
 * fix for SelectStatement start/end key are not set correctly
   when a key alias is involved (CASSANDRA-3700)
 * fix CLI `show schema` command insert of an extra comma in
   column_metadata (CASSANDRA-3714)
Merged from 0.8:
 * avoid logging (harmless) exception when GC takes < 1ms (CASSANDRA-3656)
 * prevent new nodes from thinking down nodes are up forever (CASSANDRA-3626)
 * use correct list of replicas for LOCAL_QUORUM reads when read repair
   is disabled (CASSANDRA-3696)
 * block on flush before compacting hints (may prevent OOM) (CASSANDRA-3733)


1.0.6
 * (CQL) fix cqlsh support for replicate_on_write (CASSANDRA-3596)
 * fix adding to leveled manifest after streaming (CASSANDRA-3536)
 * filter out unavailable cipher suites when using encryption (CASSANDRA-3178)
 * (HADOOP) add old-style api support for CFIF and CFRR (CASSANDRA-2799)
 * Support TimeUUIDType column names in Stress.java tool (CASSANDRA-3541)
 * (CQL) INSERT/UPDATE/DELETE/TRUNCATE commands should allow CF names to
   be qualified by keyspace (CASSANDRA-3419)
 * always remove endpoints from delevery queue in HH (CASSANDRA-3546)
 * fix race between cf flush and its 2ndary indexes flush (CASSANDRA-3547)
 * fix potential race in AES when a repair fails (CASSANDRA-3548)
 * fix default value validation usage in CLI SET command (CASSANDRA-3553)
 * Optimize componentsFor method for compaction and startup time
   (CASSANDRA-3532)
 * (CQL) Proper ColumnFamily metadata validation on CREATE COLUMNFAMILY
   (CASSANDRA-3565)
 * fix compression "chunk_length_kb" option to set correct kb value for
   thrift/avro (CASSANDRA-3558)
 * fix missing response during range slice repair (CASSANDRA-3551)
 * 'describe ring' moved from CLI to nodetool and available through JMX (CASSANDRA-3220)
 * add back partitioner to sstable metadata (CASSANDRA-3540)
 * fix NPE in get_count for counters (CASSANDRA-3601)
Merged from 0.8:
 * remove invalid assertion that table was opened before dropping it
   (CASSANDRA-3580)
 * range and index scans now only send requests to enough replicas to
   satisfy requested CL + RR (CASSANDRA-3598)
 * use cannonical host for local node in nodetool info (CASSANDRA-3556)
 * remove nonlocal DC write optimization since it only worked with
   CL.ONE or CL.LOCAL_QUORUM (CASSANDRA-3577, 3585)
 * detect misuses of CounterColumnType (CASSANDRA-3422)
 * turn off string interning in json2sstable, take 2 (CASSANDRA-2189)
 * validate compression parameters on add/update of the ColumnFamily
   (CASSANDRA-3573)
 * Check for 0.0.0.0 is incorrect in CFIF (CASSANDRA-3584)
 * Increase vm.max_map_count in debian packaging (CASSANDRA-3563)
 * gossiper will never add itself to saved endpoints (CASSANDRA-3485)


1.0.5
 * revert CASSANDRA-3407 (see CASSANDRA-3540)
 * fix assertion error while forwarding writes to local nodes (CASSANDRA-3539)


1.0.4
 * fix self-hinting of timed out read repair updates and make hinted handoff
   less prone to OOMing a coordinator (CASSANDRA-3440)
 * expose bloom filter sizes via JMX (CASSANDRA-3495)
 * enforce RP tokens 0..2**127 (CASSANDRA-3501)
 * canonicalize paths exposed through JMX (CASSANDRA-3504)
 * fix "liveSize" stat when sstables are removed (CASSANDRA-3496)
 * add bloom filter FP rates to nodetool cfstats (CASSANDRA-3347)
 * record partitioner in sstable metadata component (CASSANDRA-3407)
 * add new upgradesstables nodetool command (CASSANDRA-3406)
 * skip --debug requirement to see common exceptions in CLI (CASSANDRA-3508)
 * fix incorrect query results due to invalid max timestamp (CASSANDRA-3510)
 * make sstableloader recognize compressed sstables (CASSANDRA-3521)
 * avoids race in OutboundTcpConnection in multi-DC setups (CASSANDRA-3530)
 * use SETLOCAL in cassandra.bat (CASSANDRA-3506)
 * fix ConcurrentModificationException in Table.all() (CASSANDRA-3529)
Merged from 0.8:
 * fix concurrence issue in the FailureDetector (CASSANDRA-3519)
 * fix array out of bounds error in counter shard removal (CASSANDRA-3514)
 * avoid dropping tombstones when they might still be needed to shadow
   data in a different sstable (CASSANDRA-2786)


1.0.3
 * revert name-based query defragmentation aka CASSANDRA-2503 (CASSANDRA-3491)
 * fix invalidate-related test failures (CASSANDRA-3437)
 * add next-gen cqlsh to bin/ (CASSANDRA-3188, 3131, 3493)
 * (CQL) fix handling of rows with no columns (CASSANDRA-3424, 3473)
 * fix querying supercolumns by name returning only a subset of
   subcolumns or old subcolumn versions (CASSANDRA-3446)
 * automatically compute sha1 sum for uncompressed data files (CASSANDRA-3456)
 * fix reading metadata/statistics component for version < h (CASSANDRA-3474)
 * add sstable forward-compatibility (CASSANDRA-3478)
 * report compression ratio in CFSMBean (CASSANDRA-3393)
 * fix incorrect size exception during streaming of counters (CASSANDRA-3481)
 * (CQL) fix for counter decrement syntax (CASSANDRA-3418)
 * Fix race introduced by CASSANDRA-2503 (CASSANDRA-3482)
 * Fix incomplete deletion of delivered hints (CASSANDRA-3466)
 * Avoid rescheduling compactions when no compaction was executed
   (CASSANDRA-3484)
 * fix handling of the chunk_length_kb compression options (CASSANDRA-3492)
Merged from 0.8:
 * fix updating CF row_cache_provider (CASSANDRA-3414)
 * CFMetaData.convertToThrift method to set RowCacheProvider (CASSANDRA-3405)
 * acquire compactionlock during truncate (CASSANDRA-3399)
 * fix displaying cfdef entries for super columnfamilies (CASSANDRA-3415)
 * Make counter shard merging thread safe (CASSANDRA-3178)
 * Revert CASSANDRA-2855
 * Fix bug preventing the use of efficient cross-DC writes (CASSANDRA-3472)
 * `describe ring` command for CLI (CASSANDRA-3220)
 * (Hadoop) skip empty rows when entire row is requested, redux (CASSANDRA-2855)


1.0.2
 * "defragment" rows for name-based queries under STCS (CASSANDRA-2503)
 * Add timing information to cassandra-cli GET/SET/LIST queries (CASSANDRA-3326)
 * Only create one CompressionMetadata object per sstable (CASSANDRA-3427)
 * cleanup usage of StorageService.setMode() (CASSANDRA-3388)
 * Avoid large array allocation for compressed chunk offsets (CASSANDRA-3432)
 * fix DecimalType bytebuffer marshalling (CASSANDRA-3421)
 * fix bug that caused first column in per row indexes to be ignored
   (CASSANDRA-3441)
 * add JMX call to clean (failed) repair sessions (CASSANDRA-3316)
 * fix sstableloader reference acquisition bug (CASSANDRA-3438)
 * fix estimated row size regression (CASSANDRA-3451)
 * make sure we don't return more columns than asked (CASSANDRA-3303, 3395)
Merged from 0.8:
 * acquire compactionlock during truncate (CASSANDRA-3399)
 * fix displaying cfdef entries for super columnfamilies (CASSANDRA-3415)


1.0.1
 * acquire references during index build to prevent delete problems
   on Windows (CASSANDRA-3314)
 * describe_ring should include datacenter/topology information (CASSANDRA-2882)
 * Thrift sockets are not properly buffered (CASSANDRA-3261)
 * performance improvement for bytebufferutil compare function (CASSANDRA-3286)
 * add system.versions ColumnFamily (CASSANDRA-3140)
 * reduce network copies (CASSANDRA-3333, 3373)
 * limit nodetool to 32MB of heap (CASSANDRA-3124)
 * (CQL) update parser to accept "timestamp" instead of "date" (CASSANDRA-3149)
 * Fix CLI `show schema` to include "compression_options" (CASSANDRA-3368)
 * Snapshot to include manifest under LeveledCompactionStrategy (CASSANDRA-3359)
 * (CQL) SELECT query should allow CF name to be qualified by keyspace (CASSANDRA-3130)
 * (CQL) Fix internal application error specifying 'using consistency ...'
   in lower case (CASSANDRA-3366)
 * fix Deflate compression when compression actually makes the data bigger
   (CASSANDRA-3370)
 * optimize UUIDGen to avoid lock contention on InetAddress.getLocalHost
   (CASSANDRA-3387)
 * tolerate index being dropped mid-mutation (CASSANDRA-3334, 3313)
 * CompactionManager is now responsible for checking for new candidates
   post-task execution, enabling more consistent leveled compaction
   (CASSANDRA-3391)
 * Cache HSHA threads (CASSANDRA-3372)
 * use CF/KS names as snapshot prefix for drop + truncate operations
   (CASSANDRA-2997)
 * Break bloom filters up to avoid heap fragmentation (CASSANDRA-2466)
 * fix cassandra hanging on jsvc stop (CASSANDRA-3302)
 * Avoid leveled compaction getting blocked on errors (CASSANDRA-3408)
 * Make reloading the compaction strategy safe (CASSANDRA-3409)
 * ignore 0.8 hints even if compaction begins before we try to purge
   them (CASSANDRA-3385)
 * remove procrun (bin\daemon) from Cassandra source tree and
   artifacts (CASSANDRA-3331)
 * make cassandra compile under JDK7 (CASSANDRA-3275)
 * remove dependency of clientutil.jar to FBUtilities (CASSANDRA-3299)
 * avoid truncation errors by using long math on long values (CASSANDRA-3364)
 * avoid clock drift on some Windows machine (CASSANDRA-3375)
 * display cache provider in cli 'describe keyspace' command (CASSANDRA-3384)
 * fix incomplete topology information in describe_ring (CASSANDRA-3403)
 * expire dead gossip states based on time (CASSANDRA-2961)
 * improve CompactionTask extensibility (CASSANDRA-3330)
 * Allow one leveled compaction task to kick off another (CASSANDRA-3363)
 * allow encryption only between datacenters (CASSANDRA-2802)
Merged from 0.8:
 * fix truncate allowing data to be replayed post-restart (CASSANDRA-3297)
 * make iwriter final in IndexWriter to avoid NPE (CASSANDRA-2863)
 * (CQL) update grammar to require key clause in DELETE statement
   (CASSANDRA-3349)
 * (CQL) allow numeric keyspace names in USE statement (CASSANDRA-3350)
 * (Hadoop) skip empty rows when slicing the entire row (CASSANDRA-2855)
 * Fix handling of tombstone by SSTableExport/Import (CASSANDRA-3357)
 * fix ColumnIndexer to use long offsets (CASSANDRA-3358)
 * Improved CLI exceptions (CASSANDRA-3312)
 * Fix handling of tombstone by SSTableExport/Import (CASSANDRA-3357)
 * Only count compaction as active (for throttling) when they have
   successfully acquired the compaction lock (CASSANDRA-3344)
 * Display CLI version string on startup (CASSANDRA-3196)
 * (Hadoop) make CFIF try rpc_address or fallback to listen_address
   (CASSANDRA-3214)
 * (Hadoop) accept comma delimited lists of initial thrift connections
   (CASSANDRA-3185)
 * ColumnFamily min_compaction_threshold should be >= 2 (CASSANDRA-3342)
 * (Pig) add 0.8+ types and key validation type in schema (CASSANDRA-3280)
 * Fix completely removing column metadata using CLI (CASSANDRA-3126)
 * CLI `describe cluster;` output should be on separate lines for separate versions
   (CASSANDRA-3170)
 * fix changing durable_writes keyspace option during CF creation
   (CASSANDRA-3292)
 * avoid locking on update when no indexes are involved (CASSANDRA-3386)
 * fix assertionError during repair with ordered partitioners (CASSANDRA-3369)
 * correctly serialize key_validation_class for avro (CASSANDRA-3391)
 * don't expire counter tombstone after streaming (CASSANDRA-3394)
 * prevent nodes that failed to join from hanging around forever
   (CASSANDRA-3351)
 * remove incorrect optimization from slice read path (CASSANDRA-3390)
 * Fix race in AntiEntropyService (CASSANDRA-3400)


1.0.0-final
 * close scrubbed sstable fd before deleting it (CASSANDRA-3318)
 * fix bug preventing obsolete commitlog segments from being removed
   (CASSANDRA-3269)
 * tolerate whitespace in seed CDL (CASSANDRA-3263)
 * Change default heap thresholds to max(min(1/2 ram, 1G), min(1/4 ram, 8GB))
   (CASSANDRA-3295)
 * Fix broken CompressedRandomAccessReaderTest (CASSANDRA-3298)
 * (CQL) fix type information returned for wildcard queries (CASSANDRA-3311)
 * add estimated tasks to LeveledCompactionStrategy (CASSANDRA-3322)
 * avoid including compaction cache-warming in keycache stats (CASSANDRA-3325)
 * run compaction and hinted handoff threads at MIN_PRIORITY (CASSANDRA-3308)
 * default hsha thrift server to cpu core count in rpc pool (CASSANDRA-3329)
 * add bin\daemon to binary tarball for Windows service (CASSANDRA-3331)
 * Fix places where uncompressed size of sstables was use in place of the
   compressed one (CASSANDRA-3338)
 * Fix hsha thrift server (CASSANDRA-3346)
 * Make sure repair only stream needed sstables (CASSANDRA-3345)


1.0.0-rc2
 * Log a meaningful warning when a node receives a message for a repair session
   that doesn't exist anymore (CASSANDRA-3256)
 * test for NUMA policy support as well as numactl presence (CASSANDRA-3245)
 * Fix FD leak when internode encryption is enabled (CASSANDRA-3257)
 * Remove incorrect assertion in mergeIterator (CASSANDRA-3260)
 * FBUtilities.hexToBytes(String) to throw NumberFormatException when string
   contains non-hex characters (CASSANDRA-3231)
 * Keep SimpleSnitch proximity ordering unchanged from what the Strategy
   generates, as intended (CASSANDRA-3262)
 * remove Scrub from compactionstats when finished (CASSANDRA-3255)
 * fix counter entry in jdbc TypesMap (CASSANDRA-3268)
 * fix full queue scenario for ParallelCompactionIterator (CASSANDRA-3270)
 * fix bootstrap process (CASSANDRA-3285)
 * don't try delivering hints if when there isn't any (CASSANDRA-3176)
 * CLI documentation change for ColumnFamily `compression_options` (CASSANDRA-3282)
 * ignore any CF ids sent by client for adding CF/KS (CASSANDRA-3288)
 * remove obsolete hints on first startup (CASSANDRA-3291)
 * use correct ISortedColumns for time-optimized reads (CASSANDRA-3289)
 * Evict gossip state immediately when a token is taken over by a new IP
   (CASSANDRA-3259)


1.0.0-rc1
 * Update CQL to generate microsecond timestamps by default (CASSANDRA-3227)
 * Fix counting CFMetadata towards Memtable liveRatio (CASSANDRA-3023)
 * Kill server on wrapped OOME such as from FileChannel.map (CASSANDRA-3201)
 * remove unnecessary copy when adding to row cache (CASSANDRA-3223)
 * Log message when a full repair operation completes (CASSANDRA-3207)
 * Fix streamOutSession keeping sstables references forever if the remote end
   dies (CASSANDRA-3216)
 * Remove dynamic_snitch boolean from example configuration (defaulting to
   true) and set default badness threshold to 0.1 (CASSANDRA-3229)
 * Base choice of random or "balanced" token on bootstrap on whether
   schema definitions were found (CASSANDRA-3219)
 * Fixes for LeveledCompactionStrategy score computation, prioritization,
   scheduling, and performance (CASSANDRA-3224, 3234)
 * parallelize sstable open at server startup (CASSANDRA-2988)
 * fix handling of exceptions writing to OutboundTcpConnection (CASSANDRA-3235)
 * Allow using quotes in "USE <keyspace>;" CLI command (CASSANDRA-3208)
 * Don't allow any cache loading exceptions to halt startup (CASSANDRA-3218)
 * Fix sstableloader --ignores option (CASSANDRA-3247)
 * File descriptor limit increased in packaging (CASSANDRA-3206)
 * Fix deadlock in commit log during flush (CASSANDRA-3253)


1.0.0-beta1
 * removed binarymemtable (CASSANDRA-2692)
 * add commitlog_total_space_in_mb to prevent fragmented logs (CASSANDRA-2427)
 * removed commitlog_rotation_threshold_in_mb configuration (CASSANDRA-2771)
 * make AbstractBounds.normalize de-overlapp overlapping ranges (CASSANDRA-2641)
 * replace CollatingIterator, ReducingIterator with MergeIterator
   (CASSANDRA-2062)
 * Fixed the ability to set compaction strategy in cli using create column
   family command (CASSANDRA-2778)
 * clean up tmp files after failed compaction (CASSANDRA-2468)
 * restrict repair streaming to specific columnfamilies (CASSANDRA-2280)
 * don't bother persisting columns shadowed by a row tombstone (CASSANDRA-2589)
 * reset CF and SC deletion times after gc_grace (CASSANDRA-2317)
 * optimize away seek when compacting wide rows (CASSANDRA-2879)
 * single-pass streaming (CASSANDRA-2677, 2906, 2916, 3003)
 * use reference counting for deleting sstables instead of relying on GC
   (CASSANDRA-2521, 3179)
 * store hints as serialized mutations instead of pointers to data row
   (CASSANDRA-2045)
 * store hints in the coordinator node instead of in the closest replica
   (CASSANDRA-2914)
 * add row_cache_keys_to_save CF option (CASSANDRA-1966)
 * check column family validity in nodetool repair (CASSANDRA-2933)
 * use lazy initialization instead of class initialization in NodeId
   (CASSANDRA-2953)
 * add paging to get_count (CASSANDRA-2894)
 * fix "short reads" in [multi]get (CASSANDRA-2643, 3157, 3192)
 * add optional compression for sstables (CASSANDRA-47, 2994, 3001, 3128)
 * add scheduler JMX metrics (CASSANDRA-2962)
 * add block level checksum for compressed data (CASSANDRA-1717)
 * make column family backed column map pluggable and introduce unsynchronized
   ArrayList backed one to speedup reads (CASSANDRA-2843, 3165, 3205)
 * refactoring of the secondary index api (CASSANDRA-2982)
 * make CL > ONE reads wait for digest reconciliation before returning
   (CASSANDRA-2494)
 * fix missing logging for some exceptions (CASSANDRA-2061)
 * refactor and optimize ColumnFamilyStore.files(...) and Descriptor.fromFilename(String)
   and few other places responsible for work with SSTable files (CASSANDRA-3040)
 * Stop reading from sstables once we know we have the most recent columns,
   for query-by-name requests (CASSANDRA-2498)
 * Add query-by-column mode to stress.java (CASSANDRA-3064)
 * Add "install" command to cassandra.bat (CASSANDRA-292)
 * clean up KSMetadata, CFMetadata from unnecessary
   Thrift<->Avro conversion methods (CASSANDRA-3032)
 * Add timeouts to client request schedulers (CASSANDRA-3079, 3096)
 * Cli to use hashes rather than array of hashes for strategy options (CASSANDRA-3081)
 * LeveledCompactionStrategy (CASSANDRA-1608, 3085, 3110, 3087, 3145, 3154, 3182)
 * Improvements of the CLI `describe` command (CASSANDRA-2630)
 * reduce window where dropped CF sstables may not be deleted (CASSANDRA-2942)
 * Expose gossip/FD info to JMX (CASSANDRA-2806)
 * Fix streaming over SSL when compressed SSTable involved (CASSANDRA-3051)
 * Add support for pluggable secondary index implementations (CASSANDRA-3078)
 * remove compaction_thread_priority setting (CASSANDRA-3104)
 * generate hints for replicas that timeout, not just replicas that are known
   to be down before starting (CASSANDRA-2034)
 * Add throttling for internode streaming (CASSANDRA-3080)
 * make the repair of a range repair all replica (CASSANDRA-2610, 3194)
 * expose the ability to repair the first range (as returned by the
   partitioner) of a node (CASSANDRA-2606)
 * Streams Compression (CASSANDRA-3015)
 * add ability to use multiple threads during a single compaction
   (CASSANDRA-2901)
 * make AbstractBounds.normalize support overlapping ranges (CASSANDRA-2641)
 * fix of the CQL count() behavior (CASSANDRA-3068)
 * use TreeMap backed column families for the SSTable simple writers
   (CASSANDRA-3148)
 * fix inconsistency of the CLI syntax when {} should be used instead of [{}]
   (CASSANDRA-3119)
 * rename CQL type names to match expected SQL behavior (CASSANDRA-3149, 3031)
 * Arena-based allocation for memtables (CASSANDRA-2252, 3162, 3163, 3168)
 * Default RR chance to 0.1 (CASSANDRA-3169)
 * Add RowLevel support to secondary index API (CASSANDRA-3147)
 * Make SerializingCacheProvider the default if JNA is available (CASSANDRA-3183)
 * Fix backwards compatibilty for CQL memtable properties (CASSANDRA-3190)
 * Add five-minute delay before starting compactions on a restarted server
   (CASSANDRA-3181)
 * Reduce copies done for intra-host messages (CASSANDRA-1788, 3144)
 * support of compaction strategy option for stress.java (CASSANDRA-3204)
 * make memtable throughput and column count thresholds no-ops (CASSANDRA-2449)
 * Return schema information along with the resultSet in CQL (CASSANDRA-2734)
 * Add new DecimalType (CASSANDRA-2883)
 * Fix assertion error in RowRepairResolver (CASSANDRA-3156)
 * Reduce unnecessary high buffer sizes (CASSANDRA-3171)
 * Pluggable compaction strategy (CASSANDRA-1610)
 * Add new broadcast_address config option (CASSANDRA-2491)


0.8.7
 * Kill server on wrapped OOME such as from FileChannel.map (CASSANDRA-3201)
 * Allow using quotes in "USE <keyspace>;" CLI command (CASSANDRA-3208)
 * Log message when a full repair operation completes (CASSANDRA-3207)
 * Don't allow any cache loading exceptions to halt startup (CASSANDRA-3218)
 * Fix sstableloader --ignores option (CASSANDRA-3247)
 * File descriptor limit increased in packaging (CASSANDRA-3206)
 * Log a meaningfull warning when a node receive a message for a repair session
   that doesn't exist anymore (CASSANDRA-3256)
 * Fix FD leak when internode encryption is enabled (CASSANDRA-3257)
 * FBUtilities.hexToBytes(String) to throw NumberFormatException when string
   contains non-hex characters (CASSANDRA-3231)
 * Keep SimpleSnitch proximity ordering unchanged from what the Strategy
   generates, as intended (CASSANDRA-3262)
 * remove Scrub from compactionstats when finished (CASSANDRA-3255)
 * Fix tool .bat files when CASSANDRA_HOME contains spaces (CASSANDRA-3258)
 * Force flush of status table when removing/updating token (CASSANDRA-3243)
 * Evict gossip state immediately when a token is taken over by a new IP (CASSANDRA-3259)
 * Fix bug where the failure detector can take too long to mark a host
   down (CASSANDRA-3273)
 * (Hadoop) allow wrapping ranges in queries (CASSANDRA-3137)
 * (Hadoop) check all interfaces for a match with split location
   before falling back to random replica (CASSANDRA-3211)
 * (Hadoop) Make Pig storage handle implements LoadMetadata (CASSANDRA-2777)
 * (Hadoop) Fix exception during PIG 'dump' (CASSANDRA-2810)
 * Fix stress COUNTER_GET option (CASSANDRA-3301)
 * Fix missing fields in CLI `show schema` output (CASSANDRA-3304)
 * Nodetool no longer leaks threads and closes JMX connections (CASSANDRA-3309)
 * fix truncate allowing data to be replayed post-restart (CASSANDRA-3297)
 * Move SimpleAuthority and SimpleAuthenticator to examples (CASSANDRA-2922)
 * Fix handling of tombstone by SSTableExport/Import (CASSANDRA-3357)
 * Fix transposition in cfHistograms (CASSANDRA-3222)
 * Allow using number as DC name when creating keyspace in CQL (CASSANDRA-3239)
 * Force flush of system table after updating/removing a token (CASSANDRA-3243)


0.8.6
 * revert CASSANDRA-2388
 * change TokenRange.endpoints back to listen/broadcast address to match
   pre-1777 behavior, and add TokenRange.rpc_endpoints instead (CASSANDRA-3187)
 * avoid trying to watch cassandra-topology.properties when loaded from jar
   (CASSANDRA-3138)
 * prevent users from creating keyspaces with LocalStrategy replication
   (CASSANDRA-3139)
 * fix CLI `show schema;` to output correct keyspace definition statement
   (CASSANDRA-3129)
 * CustomTThreadPoolServer to log TTransportException at DEBUG level
   (CASSANDRA-3142)
 * allow topology sort to work with non-unique rack names between
   datacenters (CASSANDRA-3152)
 * Improve caching of same-version Messages on digest and repair paths
   (CASSANDRA-3158)
 * Randomize choice of first replica for counter increment (CASSANDRA-2890)
 * Fix using read_repair_chance instead of merge_shard_change (CASSANDRA-3202)
 * Avoid streaming data to nodes that already have it, on move as well as
   decommission (CASSANDRA-3041)
 * Fix divide by zero error in GCInspector (CASSANDRA-3164)
 * allow quoting of the ColumnFamily name in CLI `create column family`
   statement (CASSANDRA-3195)
 * Fix rolling upgrade from 0.7 to 0.8 problem (CASSANDRA-3166)
 * Accomodate missing encryption_options in IncomingTcpConnection.stream
   (CASSANDRA-3212)


0.8.5
 * fix NPE when encryption_options is unspecified (CASSANDRA-3007)
 * include column name in validation failure exceptions (CASSANDRA-2849)
 * make sure truncate clears out the commitlog so replay won't re-
   populate with truncated data (CASSANDRA-2950)
 * fix NPE when debug logging is enabled and dropped CF is present
   in a commitlog segment (CASSANDRA-3021)
 * fix cassandra.bat when CASSANDRA_HOME contains spaces (CASSANDRA-2952)
 * fix to SSTableSimpleUnsortedWriter bufferSize calculation (CASSANDRA-3027)
 * make cleanup and normal compaction able to skip empty rows
   (rows containing nothing but expired tombstones) (CASSANDRA-3039)
 * work around native memory leak in com.sun.management.GarbageCollectorMXBean
   (CASSANDRA-2868)
 * validate that column names in column_metadata are not equal to key_alias
   on create/update of the ColumnFamily and CQL 'ALTER' statement (CASSANDRA-3036)
 * return an InvalidRequestException if an indexed column is assigned
   a value larger than 64KB (CASSANDRA-3057)
 * fix of numeric-only and string column names handling in CLI "drop index"
   (CASSANDRA-3054)
 * prune index scan resultset back to original request for lazy
   resultset expansion case (CASSANDRA-2964)
 * (Hadoop) fail jobs when Cassandra node has failed but TaskTracker
   has not (CASSANDRA-2388)
 * fix dynamic snitch ignoring nodes when read_repair_chance is zero
   (CASSANDRA-2662)
 * avoid retaining references to dropped CFS objects in
   CompactionManager.estimatedCompactions (CASSANDRA-2708)
 * expose rpc timeouts per host in MessagingServiceMBean (CASSANDRA-2941)
 * avoid including cwd in classpath for deb and rpm packages (CASSANDRA-2881)
 * remove gossip state when a new IP takes over a token (CASSANDRA-3071)
 * allow sstable2json to work on index sstable files (CASSANDRA-3059)
 * always hint counters (CASSANDRA-3099)
 * fix log4j initialization in EmbeddedCassandraService (CASSANDRA-2857)
 * remove gossip state when a new IP takes over a token (CASSANDRA-3071)
 * work around native memory leak in com.sun.management.GarbageCollectorMXBean
    (CASSANDRA-2868)
 * fix UnavailableException with writes at CL.EACH_QUORM (CASSANDRA-3084)
 * fix parsing of the Keyspace and ColumnFamily names in numeric
   and string representations in CLI (CASSANDRA-3075)
 * fix corner cases in Range.differenceToFetch (CASSANDRA-3084)
 * fix ip address String representation in the ring cache (CASSANDRA-3044)
 * fix ring cache compatibility when mixing pre-0.8.4 nodes with post-
   in the same cluster (CASSANDRA-3023)
 * make repair report failure when a node participating dies (instead of
   hanging forever) (CASSANDRA-2433)
 * fix handling of the empty byte buffer by ReversedType (CASSANDRA-3111)
 * Add validation that Keyspace names are case-insensitively unique (CASSANDRA-3066)
 * catch invalid key_validation_class before instantiating UpdateColumnFamily (CASSANDRA-3102)
 * make Range and Bounds objects client-safe (CASSANDRA-3108)
 * optionally skip log4j configuration (CASSANDRA-3061)
 * bundle sstableloader with the debian package (CASSANDRA-3113)
 * don't try to build secondary indexes when there is none (CASSANDRA-3123)
 * improve SSTableSimpleUnsortedWriter speed for large rows (CASSANDRA-3122)
 * handle keyspace arguments correctly in nodetool snapshot (CASSANDRA-3038)
 * Fix SSTableImportTest on windows (CASSANDRA-3043)
 * expose compactionThroughputMbPerSec through JMX (CASSANDRA-3117)
 * log keyspace and CF of large rows being compacted


0.8.4
 * change TokenRing.endpoints to be a list of rpc addresses instead of
   listen/broadcast addresses (CASSANDRA-1777)
 * include files-to-be-streamed in StreamInSession.getSources (CASSANDRA-2972)
 * use JAVA env var in cassandra-env.sh (CASSANDRA-2785, 2992)
 * avoid doing read for no-op replicate-on-write at CL=1 (CASSANDRA-2892)
 * refuse counter write for CL.ANY (CASSANDRA-2990)
 * switch back to only logging recent dropped messages (CASSANDRA-3004)
 * always deserialize RowMutation for counters (CASSANDRA-3006)
 * ignore saved replication_factor strategy_option for NTS (CASSANDRA-3011)
 * make sure pre-truncate CL segments are discarded (CASSANDRA-2950)


0.8.3
 * add ability to drop local reads/writes that are going to timeout
   (CASSANDRA-2943)
 * revamp token removal process, keep gossip states for 3 days (CASSANDRA-2496)
 * don't accept extra args for 0-arg nodetool commands (CASSANDRA-2740)
 * log unavailableexception details at debug level (CASSANDRA-2856)
 * expose data_dir though jmx (CASSANDRA-2770)
 * don't include tmp files as sstable when create cfs (CASSANDRA-2929)
 * log Java classpath on startup (CASSANDRA-2895)
 * keep gossipped version in sync with actual on migration coordinator
   (CASSANDRA-2946)
 * use lazy initialization instead of class initialization in NodeId
   (CASSANDRA-2953)
 * check column family validity in nodetool repair (CASSANDRA-2933)
 * speedup bytes to hex conversions dramatically (CASSANDRA-2850)
 * Flush memtables on shutdown when durable writes are disabled
   (CASSANDRA-2958)
 * improved POSIX compatibility of start scripts (CASsANDRA-2965)
 * add counter support to Hadoop InputFormat (CASSANDRA-2981)
 * fix bug where dirty commitlog segments were removed (and avoid keeping
   segments with no post-flush activity permanently dirty) (CASSANDRA-2829)
 * fix throwing exception with batch mutation of counter super columns
   (CASSANDRA-2949)
 * ignore system tables during repair (CASSANDRA-2979)
 * throw exception when NTS is given replication_factor as an option
   (CASSANDRA-2960)
 * fix assertion error during compaction of counter CFs (CASSANDRA-2968)
 * avoid trying to create index names, when no index exists (CASSANDRA-2867)
 * don't sample the system table when choosing a bootstrap token
   (CASSANDRA-2825)
 * gossiper notifies of local state changes (CASSANDRA-2948)
 * add asynchronous and half-sync/half-async (hsha) thrift servers
   (CASSANDRA-1405)
 * fix potential use of free'd native memory in SerializingCache
   (CASSANDRA-2951)
 * prune index scan resultset back to original request for lazy
   resultset expansion case (CASSANDRA-2964)
 * (Hadoop) fail jobs when Cassandra node has failed but TaskTracker
    has not (CASSANDRA-2388)


0.8.2
 * CQL:
   - include only one row per unique key for IN queries (CASSANDRA-2717)
   - respect client timestamp on full row deletions (CASSANDRA-2912)
 * improve thread-safety in StreamOutSession (CASSANDRA-2792)
 * allow deleting a row and updating indexed columns in it in the
   same mutation (CASSANDRA-2773)
 * Expose number of threads blocked on submitting memtable to flush
   in JMX (CASSANDRA-2817)
 * add ability to return "endpoints" to nodetool (CASSANDRA-2776)
 * Add support for multiple (comma-delimited) coordinator addresses
   to ColumnFamilyInputFormat (CASSANDRA-2807)
 * fix potential NPE while scheduling read repair for range slice
   (CASSANDRA-2823)
 * Fix race in SystemTable.getCurrentLocalNodeId (CASSANDRA-2824)
 * Correctly set default for replicate_on_write (CASSANDRA-2835)
 * improve nodetool compactionstats formatting (CASSANDRA-2844)
 * fix index-building status display (CASSANDRA-2853)
 * fix CLI perpetuating obsolete KsDef.replication_factor (CASSANDRA-2846)
 * improve cli treatment of multiline comments (CASSANDRA-2852)
 * handle row tombstones correctly in EchoedRow (CASSANDRA-2786)
 * add MessagingService.get[Recently]DroppedMessages and
   StorageService.getExceptionCount (CASSANDRA-2804)
 * fix possibility of spurious UnavailableException for LOCAL_QUORUM
   reads with dynamic snitch + read repair disabled (CASSANDRA-2870)
 * add ant-optional as dependence for the debian package (CASSANDRA-2164)
 * add option to specify limit for get_slice in the CLI (CASSANDRA-2646)
 * decrease HH page size (CASSANDRA-2832)
 * reset cli keyspace after dropping the current one (CASSANDRA-2763)
 * add KeyRange option to Hadoop inputformat (CASSANDRA-1125)
 * fix protocol versioning (CASSANDRA-2818, 2860)
 * support spaces in path to log4j configuration (CASSANDRA-2383)
 * avoid including inferred types in CF update (CASSANDRA-2809)
 * fix JMX bulkload call (CASSANDRA-2908)
 * fix updating KS with durable_writes=false (CASSANDRA-2907)
 * add simplified facade to SSTableWriter for bulk loading use
   (CASSANDRA-2911)
 * fix re-using index CF sstable names after drop/recreate (CASSANDRA-2872)
 * prepend CF to default index names (CASSANDRA-2903)
 * fix hint replay (CASSANDRA-2928)
 * Properly synchronize repair's merkle tree computation (CASSANDRA-2816)


0.8.1
 * CQL:
   - support for insert, delete in BATCH (CASSANDRA-2537)
   - support for IN to SELECT, UPDATE (CASSANDRA-2553)
   - timestamp support for INSERT, UPDATE, and BATCH (CASSANDRA-2555)
   - TTL support (CASSANDRA-2476)
   - counter support (CASSANDRA-2473)
   - ALTER COLUMNFAMILY (CASSANDRA-1709)
   - DROP INDEX (CASSANDRA-2617)
   - add SCHEMA/TABLE as aliases for KS/CF (CASSANDRA-2743)
   - server handles wait-for-schema-agreement (CASSANDRA-2756)
   - key alias support (CASSANDRA-2480)
 * add support for comparator parameters and a generic ReverseType
   (CASSANDRA-2355)
 * add CompositeType and DynamicCompositeType (CASSANDRA-2231)
 * optimize batches containing multiple updates to the same row
   (CASSANDRA-2583)
 * adjust hinted handoff page size to avoid OOM with large columns
   (CASSANDRA-2652)
 * mark BRAF buffer invalid post-flush so we don't re-flush partial
   buffers again, especially on CL writes (CASSANDRA-2660)
 * add DROP INDEX support to CLI (CASSANDRA-2616)
 * don't perform HH to client-mode [storageproxy] nodes (CASSANDRA-2668)
 * Improve forceDeserialize/getCompactedRow encapsulation (CASSANDRA-2659)
 * Don't write CounterUpdateColumn to disk in tests (CASSANDRA-2650)
 * Add sstable bulk loading utility (CASSANDRA-1278)
 * avoid replaying hints to dropped columnfamilies (CASSANDRA-2685)
 * add placeholders for missing rows in range query pseudo-RR (CASSANDRA-2680)
 * remove no-op HHOM.renameHints (CASSANDRA-2693)
 * clone super columns to avoid modifying them during flush (CASSANDRA-2675)
 * allow writes to bypass the commitlog for certain keyspaces (CASSANDRA-2683)
 * avoid NPE when bypassing commitlog during memtable flush (CASSANDRA-2781)
 * Added support for making bootstrap retry if nodes flap (CASSANDRA-2644)
 * Added statusthrift to nodetool to report if thrift server is running (CASSANDRA-2722)
 * Fixed rows being cached if they do not exist (CASSANDRA-2723)
 * Support passing tableName and cfName to RowCacheProviders (CASSANDRA-2702)
 * close scrub file handles (CASSANDRA-2669)
 * throttle migration replay (CASSANDRA-2714)
 * optimize column serializer creation (CASSANDRA-2716)
 * Added support for making bootstrap retry if nodes flap (CASSANDRA-2644)
 * Added statusthrift to nodetool to report if thrift server is running
   (CASSANDRA-2722)
 * Fixed rows being cached if they do not exist (CASSANDRA-2723)
 * fix truncate/compaction race (CASSANDRA-2673)
 * workaround large resultsets causing large allocation retention
   by nio sockets (CASSANDRA-2654)
 * fix nodetool ring use with Ec2Snitch (CASSANDRA-2733)
 * fix removing columns and subcolumns that are supressed by a row or
   supercolumn tombstone during replica resolution (CASSANDRA-2590)
 * support sstable2json against snapshot sstables (CASSANDRA-2386)
 * remove active-pull schema requests (CASSANDRA-2715)
 * avoid marking entire list of sstables as actively being compacted
   in multithreaded compaction (CASSANDRA-2765)
 * seek back after deserializing a row to update cache with (CASSANDRA-2752)
 * avoid skipping rows in scrub for counter column family (CASSANDRA-2759)
 * fix ConcurrentModificationException in repair when dealing with 0.7 node
   (CASSANDRA-2767)
 * use threadsafe collections for StreamInSession (CASSANDRA-2766)
 * avoid infinite loop when creating merkle tree (CASSANDRA-2758)
 * avoids unmarking compacting sstable prematurely in cleanup (CASSANDRA-2769)
 * fix NPE when the commit log is bypassed (CASSANDRA-2718)
 * don't throw an exception in SS.isRPCServerRunning (CASSANDRA-2721)
 * make stress.jar executable (CASSANDRA-2744)
 * add daemon mode to java stress (CASSANDRA-2267)
 * expose the DC and rack of a node through JMX and nodetool ring (CASSANDRA-2531)
 * fix cache mbean getSize (CASSANDRA-2781)
 * Add Date, Float, Double, and Boolean types (CASSANDRA-2530)
 * Add startup flag to renew counter node id (CASSANDRA-2788)
 * add jamm agent to cassandra.bat (CASSANDRA-2787)
 * fix repair hanging if a neighbor has nothing to send (CASSANDRA-2797)
 * purge tombstone even if row is in only one sstable (CASSANDRA-2801)
 * Fix wrong purge of deleted cf during compaction (CASSANDRA-2786)
 * fix race that could result in Hadoop writer failing to throw an
   exception encountered after close() (CASSANDRA-2755)
 * fix scan wrongly throwing assertion error (CASSANDRA-2653)
 * Always use even distribution for merkle tree with RandomPartitionner
   (CASSANDRA-2841)
 * fix describeOwnership for OPP (CASSANDRA-2800)
 * ensure that string tokens do not contain commas (CASSANDRA-2762)


0.8.0-final
 * fix CQL grammar warning and cqlsh regression from CASSANDRA-2622
 * add ant generate-cql-html target (CASSANDRA-2526)
 * update CQL consistency levels (CASSANDRA-2566)
 * debian packaging fixes (CASSANDRA-2481, 2647)
 * fix UUIDType, IntegerType for direct buffers (CASSANDRA-2682, 2684)
 * switch to native Thrift for Hadoop map/reduce (CASSANDRA-2667)
 * fix StackOverflowError when building from eclipse (CASSANDRA-2687)
 * only provide replication_factor to strategy_options "help" for
   SimpleStrategy, OldNetworkTopologyStrategy (CASSANDRA-2678, 2713)
 * fix exception adding validators to non-string columns (CASSANDRA-2696)
 * avoid instantiating DatabaseDescriptor in JDBC (CASSANDRA-2694)
 * fix potential stack overflow during compaction (CASSANDRA-2626)
 * clone super columns to avoid modifying them during flush (CASSANDRA-2675)
 * reset underlying iterator in EchoedRow constructor (CASSANDRA-2653)


0.8.0-rc1
 * faster flushes and compaction from fixing excessively pessimistic
   rebuffering in BRAF (CASSANDRA-2581)
 * fix returning null column values in the python cql driver (CASSANDRA-2593)
 * fix merkle tree splitting exiting early (CASSANDRA-2605)
 * snapshot_before_compaction directory name fix (CASSANDRA-2598)
 * Disable compaction throttling during bootstrap (CASSANDRA-2612)
 * fix CQL treatment of > and < operators in range slices (CASSANDRA-2592)
 * fix potential double-application of counter updates on commitlog replay
   by moving replay position from header to sstable metadata (CASSANDRA-2419)
 * JDBC CQL driver exposes getColumn for access to timestamp
 * JDBC ResultSetMetadata properties added to AbstractType
 * r/m clustertool (CASSANDRA-2607)
 * add support for presenting row key as a column in CQL result sets
   (CASSANDRA-2622)
 * Don't allow {LOCAL|EACH}_QUORUM unless strategy is NTS (CASSANDRA-2627)
 * validate keyspace strategy_options during CQL create (CASSANDRA-2624)
 * fix empty Result with secondary index when limit=1 (CASSANDRA-2628)
 * Fix regression where bootstrapping a node with no schema fails
   (CASSANDRA-2625)
 * Allow removing LocationInfo sstables (CASSANDRA-2632)
 * avoid attempting to replay mutations from dropped keyspaces (CASSANDRA-2631)
 * avoid using cached position of a key when GT is requested (CASSANDRA-2633)
 * fix counting bloom filter true positives (CASSANDRA-2637)
 * initialize local ep state prior to gossip startup if needed (CASSANDRA-2638)
 * fix counter increment lost after restart (CASSANDRA-2642)
 * add quote-escaping via backslash to CLI (CASSANDRA-2623)
 * fix pig example script (CASSANDRA-2487)
 * fix dynamic snitch race in adding latencies (CASSANDRA-2618)
 * Start/stop cassandra after more important services such as mdadm in
   debian packaging (CASSANDRA-2481)


0.8.0-beta2
 * fix NPE compacting index CFs (CASSANDRA-2528)
 * Remove checking all column families on startup for compaction candidates
   (CASSANDRA-2444)
 * validate CQL create keyspace options (CASSANDRA-2525)
 * fix nodetool setcompactionthroughput (CASSANDRA-2550)
 * move	gossip heartbeat back to its own thread (CASSANDRA-2554)
 * validate cql TRUNCATE columnfamily before truncating (CASSANDRA-2570)
 * fix batch_mutate for mixed standard-counter mutations (CASSANDRA-2457)
 * disallow making schema changes to system keyspace (CASSANDRA-2563)
 * fix sending mutation messages multiple times (CASSANDRA-2557)
 * fix incorrect use of NBHM.size in ReadCallback that could cause
   reads to time out even when responses were received (CASSANDRA-2552)
 * trigger read repair correctly for LOCAL_QUORUM reads (CASSANDRA-2556)
 * Allow configuring the number of compaction thread (CASSANDRA-2558)
 * forceUserDefinedCompaction will attempt to compact what it is given
   even if the pessimistic estimate is that there is not enough disk space;
   automatic compactions will only compact 2 or more sstables (CASSANDRA-2575)
 * refuse to apply migrations with older timestamps than the current
   schema (CASSANDRA-2536)
 * remove unframed Thrift transport option
 * include indexes in snapshots (CASSANDRA-2596)
 * improve ignoring of obsolete mutations in index maintenance (CASSANDRA-2401)
 * recognize attempt to drop just the index while leaving the column
   definition alone (CASSANDRA-2619)


0.8.0-beta1
 * remove Avro RPC support (CASSANDRA-926)
 * support for columns that act as incr/decr counters
   (CASSANDRA-1072, 1937, 1944, 1936, 2101, 2093, 2288, 2105, 2384, 2236, 2342,
   2454)
 * CQL (CASSANDRA-1703, 1704, 1705, 1706, 1707, 1708, 1710, 1711, 1940,
   2124, 2302, 2277, 2493)
 * avoid double RowMutation serialization on write path (CASSANDRA-1800)
 * make NetworkTopologyStrategy the default (CASSANDRA-1960)
 * configurable internode encryption (CASSANDRA-1567, 2152)
 * human readable column names in sstable2json output (CASSANDRA-1933)
 * change default JMX port to 7199 (CASSANDRA-2027)
 * backwards compatible internal messaging (CASSANDRA-1015)
 * atomic switch of memtables and sstables (CASSANDRA-2284)
 * add pluggable SeedProvider (CASSANDRA-1669)
 * Fix clustertool to not throw exception when calling get_endpoints (CASSANDRA-2437)
 * upgrade to thrift 0.6 (CASSANDRA-2412)
 * repair works on a token range instead of full ring (CASSANDRA-2324)
 * purge tombstones from row cache (CASSANDRA-2305)
 * push replication_factor into strategy_options (CASSANDRA-1263)
 * give snapshots the same name on each node (CASSANDRA-1791)
 * remove "nodetool loadbalance" (CASSANDRA-2448)
 * multithreaded compaction (CASSANDRA-2191)
 * compaction throttling (CASSANDRA-2156)
 * add key type information and alias (CASSANDRA-2311, 2396)
 * cli no longer divides read_repair_chance by 100 (CASSANDRA-2458)
 * made CompactionInfo.getTaskType return an enum (CASSANDRA-2482)
 * add a server-wide cap on measured memtable memory usage and aggressively
   flush to keep under that threshold (CASSANDRA-2006)
 * add unified UUIDType (CASSANDRA-2233)
 * add off-heap row cache support (CASSANDRA-1969)


0.7.5
 * improvements/fixes to PIG driver (CASSANDRA-1618, CASSANDRA-2387,
   CASSANDRA-2465, CASSANDRA-2484)
 * validate index names (CASSANDRA-1761)
 * reduce contention on Table.flusherLock (CASSANDRA-1954)
 * try harder to detect failures during streaming, cleaning up temporary
   files more reliably (CASSANDRA-2088)
 * shut down server for OOM on a Thrift thread (CASSANDRA-2269)
 * fix tombstone handling in repair and sstable2json (CASSANDRA-2279)
 * preserve version when streaming data from old sstables (CASSANDRA-2283)
 * don't start repair if a neighboring node is marked as dead (CASSANDRA-2290)
 * purge tombstones from row cache (CASSANDRA-2305)
 * Avoid seeking when sstable2json exports the entire file (CASSANDRA-2318)
 * clear Built flag in system table when dropping an index (CASSANDRA-2320)
 * don't allow arbitrary argument for stress.java (CASSANDRA-2323)
 * validate values for index predicates in get_indexed_slice (CASSANDRA-2328)
 * queue secondary indexes for flush before the parent (CASSANDRA-2330)
 * allow job configuration to set the CL used in Hadoop jobs (CASSANDRA-2331)
 * add memtable_flush_queue_size defaulting to 4 (CASSANDRA-2333)
 * Allow overriding of initial_token, storage_port and rpc_port from system
   properties (CASSANDRA-2343)
 * fix comparator used for non-indexed secondary expressions in index scan
   (CASSANDRA-2347)
 * ensure size calculation and write phase of large-row compaction use
   the same threshold for TTL expiration (CASSANDRA-2349)
 * fix race when iterating CFs during add/drop (CASSANDRA-2350)
 * add ConsistencyLevel command to CLI (CASSANDRA-2354)
 * allow negative numbers in the cli (CASSANDRA-2358)
 * hard code serialVersionUID for tokens class (CASSANDRA-2361)
 * fix potential infinite loop in ByteBufferUtil.inputStream (CASSANDRA-2365)
 * fix encoding bugs in HintedHandoffManager, SystemTable when default
   charset is not UTF8 (CASSANDRA-2367)
 * avoids having removed node reappearing in Gossip (CASSANDRA-2371)
 * fix incorrect truncation of long to int when reading columns via block
   index (CASSANDRA-2376)
 * fix NPE during stream session (CASSANDRA-2377)
 * fix race condition that could leave orphaned data files when dropping CF or
   KS (CASSANDRA-2381)
 * fsync statistics component on write (CASSANDRA-2382)
 * fix duplicate results from CFS.scan (CASSANDRA-2406)
 * add IntegerType to CLI help (CASSANDRA-2414)
 * avoid caching token-only decoratedkeys (CASSANDRA-2416)
 * convert mmap assertion to if/throw so scrub can catch it (CASSANDRA-2417)
 * don't overwrite gc log (CASSANDR-2418)
 * invalidate row cache for streamed row to avoid inconsitencies
   (CASSANDRA-2420)
 * avoid copies in range/index scans (CASSANDRA-2425)
 * make sure we don't wipe data during cleanup if the node has not join
   the ring (CASSANDRA-2428)
 * Try harder to close files after compaction (CASSANDRA-2431)
 * re-set bootstrapped flag after move finishes (CASSANDRA-2435)
 * display validation_class in CLI 'describe keyspace' (CASSANDRA-2442)
 * make cleanup compactions cleanup the row cache (CASSANDRA-2451)
 * add column fields validation to scrub (CASSANDRA-2460)
 * use 64KB flush buffer instead of in_memory_compaction_limit (CASSANDRA-2463)
 * fix backslash substitutions in CLI (CASSANDRA-2492)
 * disable cache saving for system CFS (CASSANDRA-2502)
 * fixes for verifying destination availability under hinted conditions
   so UE can be thrown intead of timing out (CASSANDRA-2514)
 * fix update of validation class in column metadata (CASSANDRA-2512)
 * support LOCAL_QUORUM, EACH_QUORUM CLs outside of NTS (CASSANDRA-2516)
 * preserve version when streaming data from old sstables (CASSANDRA-2283)
 * fix backslash substitutions in CLI (CASSANDRA-2492)
 * count a row deletion as one operation towards memtable threshold
   (CASSANDRA-2519)
 * support LOCAL_QUORUM, EACH_QUORUM CLs outside of NTS (CASSANDRA-2516)


0.7.4
 * add nodetool join command (CASSANDRA-2160)
 * fix secondary indexes on pre-existing or streamed data (CASSANDRA-2244)
 * initialize endpoint in gossiper earlier (CASSANDRA-2228)
 * add ability to write to Cassandra from Pig (CASSANDRA-1828)
 * add rpc_[min|max]_threads (CASSANDRA-2176)
 * add CL.TWO, CL.THREE (CASSANDRA-2013)
 * avoid exporting an un-requested row in sstable2json, when exporting
   a key that does not exist (CASSANDRA-2168)
 * add incremental_backups option (CASSANDRA-1872)
 * add configurable row limit to Pig loadfunc (CASSANDRA-2276)
 * validate column values in batches as well as single-Column inserts
   (CASSANDRA-2259)
 * move sample schema from cassandra.yaml to schema-sample.txt,
   a cli scripts (CASSANDRA-2007)
 * avoid writing empty rows when scrubbing tombstoned rows (CASSANDRA-2296)
 * fix assertion error in range and index scans for CL < ALL
   (CASSANDRA-2282)
 * fix commitlog replay when flush position refers to data that didn't
   get synced before server died (CASSANDRA-2285)
 * fix fd leak in sstable2json with non-mmap'd i/o (CASSANDRA-2304)
 * reduce memory use during streaming of multiple sstables (CASSANDRA-2301)
 * purge tombstoned rows from cache after GCGraceSeconds (CASSANDRA-2305)
 * allow zero replicas in a NTS datacenter (CASSANDRA-1924)
 * make range queries respect snitch for local replicas (CASSANDRA-2286)
 * fix HH delivery when column index is larger than 2GB (CASSANDRA-2297)
 * make 2ary indexes use parent CF flush thresholds during initial build
   (CASSANDRA-2294)
 * update memtable_throughput to be a long (CASSANDRA-2158)


0.7.3
 * Keep endpoint state until aVeryLongTime (CASSANDRA-2115)
 * lower-latency read repair (CASSANDRA-2069)
 * add hinted_handoff_throttle_delay_in_ms option (CASSANDRA-2161)
 * fixes for cache save/load (CASSANDRA-2172, -2174)
 * Handle whole-row deletions in CFOutputFormat (CASSANDRA-2014)
 * Make memtable_flush_writers flush in parallel (CASSANDRA-2178)
 * Add compaction_preheat_key_cache option (CASSANDRA-2175)
 * refactor stress.py to have only one copy of the format string
   used for creating row keys (CASSANDRA-2108)
 * validate index names for \w+ (CASSANDRA-2196)
 * Fix Cassandra cli to respect timeout if schema does not settle
   (CASSANDRA-2187)
 * fix for compaction and cleanup writing old-format data into new-version
   sstable (CASSANDRA-2211, -2216)
 * add nodetool scrub (CASSANDRA-2217, -2240)
 * fix sstable2json large-row pagination (CASSANDRA-2188)
 * fix EOFing on requests for the last bytes in a file (CASSANDRA-2213)
 * fix BufferedRandomAccessFile bugs (CASSANDRA-2218, -2241)
 * check for memtable flush_after_mins exceeded every 10s (CASSANDRA-2183)
 * fix cache saving on Windows (CASSANDRA-2207)
 * add validateSchemaAgreement call + synchronization to schema
   modification operations (CASSANDRA-2222)
 * fix for reversed slice queries on large rows (CASSANDRA-2212)
 * fat clients were writing local data (CASSANDRA-2223)
 * set DEFAULT_MEMTABLE_LIFETIME_IN_MINS to 24h
 * improve detection and cleanup of partially-written sstables
   (CASSANDRA-2206)
 * fix supercolumn de/serialization when subcolumn comparator is different
   from supercolumn's (CASSANDRA-2104)
 * fix starting up on Windows when CASSANDRA_HOME contains whitespace
   (CASSANDRA-2237)
 * add [get|set][row|key]cacheSavePeriod to JMX (CASSANDRA-2100)
 * fix Hadoop ColumnFamilyOutputFormat dropping of mutations
   when batch fills up (CASSANDRA-2255)
 * move file deletions off of scheduledtasks executor (CASSANDRA-2253)


0.7.2
 * copy DecoratedKey.key when inserting into caches to avoid retaining
   a reference to the underlying buffer (CASSANDRA-2102)
 * format subcolumn names with subcomparator (CASSANDRA-2136)
 * fix column bloom filter deserialization (CASSANDRA-2165)


0.7.1
 * refactor MessageDigest creation code. (CASSANDRA-2107)
 * buffer network stack to avoid inefficient small TCP messages while avoiding
   the nagle/delayed ack problem (CASSANDRA-1896)
 * check log4j configuration for changes every 10s (CASSANDRA-1525, 1907)
 * more-efficient cross-DC replication (CASSANDRA-1530, -2051, -2138)
 * avoid polluting page cache with commitlog or sstable writes
   and seq scan operations (CASSANDRA-1470)
 * add RMI authentication options to nodetool (CASSANDRA-1921)
 * make snitches configurable at runtime (CASSANDRA-1374)
 * retry hadoop split requests on connection failure (CASSANDRA-1927)
 * implement describeOwnership for BOP, COPP (CASSANDRA-1928)
 * make read repair behave as expected for ConsistencyLevel > ONE
   (CASSANDRA-982, 2038)
 * distributed test harness (CASSANDRA-1859, 1964)
 * reduce flush lock contention (CASSANDRA-1930)
 * optimize supercolumn deserialization (CASSANDRA-1891)
 * fix CFMetaData.apply to only compare objects of the same class
   (CASSANDRA-1962)
 * allow specifying specific SSTables to compact from JMX (CASSANDRA-1963)
 * fix race condition in MessagingService.targets (CASSANDRA-1959, 2094, 2081)
 * refuse to open sstables from a future version (CASSANDRA-1935)
 * zero-copy reads (CASSANDRA-1714)
 * fix copy bounds for word Text in wordcount demo (CASSANDRA-1993)
 * fixes for contrib/javautils (CASSANDRA-1979)
 * check more frequently for memtable expiration (CASSANDRA-2000)
 * fix writing SSTable column count statistics (CASSANDRA-1976)
 * fix streaming of multiple CFs during bootstrap (CASSANDRA-1992)
 * explicitly set JVM GC new generation size with -Xmn (CASSANDRA-1968)
 * add short options for CLI flags (CASSANDRA-1565)
 * make keyspace argument to "describe keyspace" in CLI optional
   when authenticated to keyspace already (CASSANDRA-2029)
 * added option to specify -Dcassandra.join_ring=false on startup
   to allow "warm spare" nodes or performing JMX maintenance before
   joining the ring (CASSANDRA-526)
 * log migrations at INFO (CASSANDRA-2028)
 * add CLI verbose option in file mode (CASSANDRA-2030)
 * add single-line "--" comments to CLI (CASSANDRA-2032)
 * message serialization tests (CASSANDRA-1923)
 * switch from ivy to maven-ant-tasks (CASSANDRA-2017)
 * CLI attempts to block for new schema to propagate (CASSANDRA-2044)
 * fix potential overflow in nodetool cfstats (CASSANDRA-2057)
 * add JVM shutdownhook to sync commitlog (CASSANDRA-1919)
 * allow nodes to be up without being part of  normal traffic (CASSANDRA-1951)
 * fix CLI "show keyspaces" with null options on NTS (CASSANDRA-2049)
 * fix possible ByteBuffer race conditions (CASSANDRA-2066)
 * reduce garbage generated by MessagingService to prevent load spikes
   (CASSANDRA-2058)
 * fix math in RandomPartitioner.describeOwnership (CASSANDRA-2071)
 * fix deletion of sstable non-data components (CASSANDRA-2059)
 * avoid blocking gossip while deleting handoff hints (CASSANDRA-2073)
 * ignore messages from newer versions, keep track of nodes in gossip
   regardless of version (CASSANDRA-1970)
 * cache writing moved to CompactionManager to reduce i/o contention and
   updated to use non-cache-polluting writes (CASSANDRA-2053)
 * page through large rows when exporting to JSON (CASSANDRA-2041)
 * add flush_largest_memtables_at and reduce_cache_sizes_at options
   (CASSANDRA-2142)
 * add cli 'describe cluster' command (CASSANDRA-2127)
 * add cli support for setting username/password at 'connect' command
   (CASSANDRA-2111)
 * add -D option to Stress.java to allow reading hosts from a file
   (CASSANDRA-2149)
 * bound hints CF throughput between 32M and 256M (CASSANDRA-2148)
 * continue starting when invalid saved cache entries are encountered
   (CASSANDRA-2076)
 * add max_hint_window_in_ms option (CASSANDRA-1459)


0.7.0-final
 * fix offsets to ByteBuffer.get (CASSANDRA-1939)


0.7.0-rc4
 * fix cli crash after backgrounding (CASSANDRA-1875)
 * count timeouts in storageproxy latencies, and include latency
   histograms in StorageProxyMBean (CASSANDRA-1893)
 * fix CLI get recognition of supercolumns (CASSANDRA-1899)
 * enable keepalive on intra-cluster sockets (CASSANDRA-1766)
 * count timeouts towards dynamicsnitch latencies (CASSANDRA-1905)
 * Expose index-building status in JMX + cli schema description
   (CASSANDRA-1871)
 * allow [LOCAL|EACH]_QUORUM to be used with non-NetworkTopology
   replication Strategies
 * increased amount of index locks for faster commitlog replay
 * collect secondary index tombstones immediately (CASSANDRA-1914)
 * revert commitlog changes from #1780 (CASSANDRA-1917)
 * change RandomPartitioner min token to -1 to avoid collision w/
   tokens on actual nodes (CASSANDRA-1901)
 * examine the right nibble when validating TimeUUID (CASSANDRA-1910)
 * include secondary indexes in cleanup (CASSANDRA-1916)
 * CFS.scrubDataDirectories should also cleanup invalid secondary indexes
   (CASSANDRA-1904)
 * ability to disable/enable gossip on nodes to force them down
   (CASSANDRA-1108)


0.7.0-rc3
 * expose getNaturalEndpoints in StorageServiceMBean taking byte[]
   key; RMI cannot serialize ByteBuffer (CASSANDRA-1833)
 * infer org.apache.cassandra.locator for replication strategy classes
   when not otherwise specified
 * validation that generates less garbage (CASSANDRA-1814)
 * add TTL support to CLI (CASSANDRA-1838)
 * cli defaults to bytestype for subcomparator when creating
   column families (CASSANDRA-1835)
 * unregister index MBeans when index is dropped (CASSANDRA-1843)
 * make ByteBufferUtil.clone thread-safe (CASSANDRA-1847)
 * change exception for read requests during bootstrap from
   InvalidRequest to Unavailable (CASSANDRA-1862)
 * respect row-level tombstones post-flush in range scans
   (CASSANDRA-1837)
 * ReadResponseResolver check digests against each other (CASSANDRA-1830)
 * return InvalidRequest when remove of subcolumn without supercolumn
   is requested (CASSANDRA-1866)
 * flush before repair (CASSANDRA-1748)
 * SSTableExport validates key order (CASSANDRA-1884)
 * large row support for SSTableExport (CASSANDRA-1867)
 * Re-cache hot keys post-compaction without hitting disk (CASSANDRA-1878)
 * manage read repair in coordinator instead of data source, to
   provide latency information to dynamic snitch (CASSANDRA-1873)


0.7.0-rc2
 * fix live-column-count of slice ranges including tombstoned supercolumn
   with live subcolumn (CASSANDRA-1591)
 * rename o.a.c.internal.AntientropyStage -> AntiEntropyStage,
   o.a.c.request.Request_responseStage -> RequestResponseStage,
   o.a.c.internal.Internal_responseStage -> InternalResponseStage
 * add AbstractType.fromString (CASSANDRA-1767)
 * require index_type to be present when specifying index_name
   on ColumnDef (CASSANDRA-1759)
 * fix add/remove index bugs in CFMetadata (CASSANDRA-1768)
 * rebuild Strategy during system_update_keyspace (CASSANDRA-1762)
 * cli updates prompt to ... in continuation lines (CASSANDRA-1770)
 * support multiple Mutations per key in hadoop ColumnFamilyOutputFormat
   (CASSANDRA-1774)
 * improvements to Debian init script (CASSANDRA-1772)
 * use local classloader to check for version.properties (CASSANDRA-1778)
 * Validate that column names in column_metadata are valid for the
   defined comparator, and decode properly in cli (CASSANDRA-1773)
 * use cross-platform newlines in cli (CASSANDRA-1786)
 * add ExpiringColumn support to sstable import/export (CASSANDRA-1754)
 * add flush for each append to periodic commitlog mode; added
   periodic_without_flush option to disable this (CASSANDRA-1780)
 * close file handle used for post-flush truncate (CASSANDRA-1790)
 * various code cleanup (CASSANDRA-1793, -1794, -1795)
 * fix range queries against wrapped range (CASSANDRA-1781)
 * fix consistencylevel calculations for NetworkTopologyStrategy
   (CASSANDRA-1804)
 * cli support index type enum names (CASSANDRA-1810)
 * improved validation of column_metadata (CASSANDRA-1813)
 * reads at ConsistencyLevel > 1 throw UnavailableException
   immediately if insufficient live nodes exist (CASSANDRA-1803)
 * copy bytebuffers for local writes to avoid retaining the entire
   Thrift frame (CASSANDRA-1801)
 * fix NPE adding index to column w/o prior metadata (CASSANDRA-1764)
 * reduce fat client timeout (CASSANDRA-1730)
 * fix botched merge of CASSANDRA-1316


0.7.0-rc1
 * fix compaction and flush races with schema updates (CASSANDRA-1715)
 * add clustertool, config-converter, sstablekeys, and schematool
   Windows .bat files (CASSANDRA-1723)
 * reject range queries received during bootstrap (CASSANDRA-1739)
 * fix wrapping-range queries on non-minimum token (CASSANDRA-1700)
 * add nodetool cfhistogram (CASSANDRA-1698)
 * limit repaired ranges to what the nodes have in common (CASSANDRA-1674)
 * index scan treats missing columns as not matching secondary
   expressions (CASSANDRA-1745)
 * Fix misuse of DataOutputBuffer.getData in AntiEntropyService
   (CASSANDRA-1729)
 * detect and warn when obsolete version of JNA is present (CASSANDRA-1760)
 * reduce fat client timeout (CASSANDRA-1730)
 * cleanup smallest CFs first to increase free temp space for larger ones
   (CASSANDRA-1811)
 * Update windows .bat files to work outside of main Cassandra
   directory (CASSANDRA-1713)
 * fix read repair regression from 0.6.7 (CASSANDRA-1727)
 * more-efficient read repair (CASSANDRA-1719)
 * fix hinted handoff replay (CASSANDRA-1656)
 * log type of dropped messages (CASSANDRA-1677)
 * upgrade to SLF4J 1.6.1
 * fix ByteBuffer bug in ExpiringColumn.updateDigest (CASSANDRA-1679)
 * fix IntegerType.getString (CASSANDRA-1681)
 * make -Djava.net.preferIPv4Stack=true the default (CASSANDRA-628)
 * add INTERNAL_RESPONSE verb to differentiate from responses related
   to client requests (CASSANDRA-1685)
 * log tpstats when dropping messages (CASSANDRA-1660)
 * include unreachable nodes in describeSchemaVersions (CASSANDRA-1678)
 * Avoid dropping messages off the client request path (CASSANDRA-1676)
 * fix jna errno reporting (CASSANDRA-1694)
 * add friendlier error for UnknownHostException on startup (CASSANDRA-1697)
 * include jna dependency in RPM package (CASSANDRA-1690)
 * add --skip-keys option to stress.py (CASSANDRA-1696)
 * improve cli handling of non-string keys and column names
   (CASSANDRA-1701, -1693)
 * r/m extra subcomparator line in cli keyspaces output (CASSANDRA-1712)
 * add read repair chance to cli "show keyspaces"
 * upgrade to ConcurrentLinkedHashMap 1.1 (CASSANDRA-975)
 * fix index scan routing (CASSANDRA-1722)
 * fix tombstoning of supercolumns in range queries (CASSANDRA-1734)
 * clear endpoint cache after updating keyspace metadata (CASSANDRA-1741)
 * fix wrapping-range queries on non-minimum token (CASSANDRA-1700)
 * truncate includes secondary indexes (CASSANDRA-1747)
 * retain reference to PendingFile sstables (CASSANDRA-1749)
 * fix sstableimport regression (CASSANDRA-1753)
 * fix for bootstrap when no non-system tables are defined (CASSANDRA-1732)
 * handle replica unavailability in index scan (CASSANDRA-1755)
 * fix service initialization order deadlock (CASSANDRA-1756)
 * multi-line cli commands (CASSANDRA-1742)
 * fix race between snapshot and compaction (CASSANDRA-1736)
 * add listEndpointsPendingHints, deleteHintsForEndpoint JMX methods
   (CASSANDRA-1551)


0.7.0-beta3
 * add strategy options to describe_keyspace output (CASSANDRA-1560)
 * log warning when using randomly generated token (CASSANDRA-1552)
 * re-organize JMX into .db, .net, .internal, .request (CASSANDRA-1217)
 * allow nodes to change IPs between restarts (CASSANDRA-1518)
 * remember ring state between restarts by default (CASSANDRA-1518)
 * flush index built flag so we can read it before log replay (CASSANDRA-1541)
 * lock row cache updates to prevent race condition (CASSANDRA-1293)
 * remove assertion causing rare (and harmless) error messages in
   commitlog (CASSANDRA-1330)
 * fix moving nodes with no keyspaces defined (CASSANDRA-1574)
 * fix unbootstrap when no data is present in a transfer range (CASSANDRA-1573)
 * take advantage of AVRO-495 to simplify our avro IDL (CASSANDRA-1436)
 * extend authorization hierarchy to column family (CASSANDRA-1554)
 * deletion support in secondary indexes (CASSANDRA-1571)
 * meaningful error message for invalid replication strategy class
   (CASSANDRA-1566)
 * allow keyspace creation with RF > N (CASSANDRA-1428)
 * improve cli error handling (CASSANDRA-1580)
 * add cache save/load ability (CASSANDRA-1417, 1606, 1647)
 * add StorageService.getDrainProgress (CASSANDRA-1588)
 * Disallow bootstrap to an in-use token (CASSANDRA-1561)
 * Allow dynamic secondary index creation and destruction (CASSANDRA-1532)
 * log auto-guessed memtable thresholds (CASSANDRA-1595)
 * add ColumnDef support to cli (CASSANDRA-1583)
 * reduce index sample time by 75% (CASSANDRA-1572)
 * add cli support for column, strategy metadata (CASSANDRA-1578, 1612)
 * add cli support for schema modification (CASSANDRA-1584)
 * delete temp files on failed compactions (CASSANDRA-1596)
 * avoid blocking for dead nodes during removetoken (CASSANDRA-1605)
 * remove ConsistencyLevel.ZERO (CASSANDRA-1607)
 * expose in-progress compaction type in jmx (CASSANDRA-1586)
 * removed IClock & related classes from internals (CASSANDRA-1502)
 * fix removing tokens from SystemTable on decommission and removetoken
   (CASSANDRA-1609)
 * include CF metadata in cli 'show keyspaces' (CASSANDRA-1613)
 * switch from Properties to HashMap in PropertyFileSnitch to
   avoid synchronization bottleneck (CASSANDRA-1481)
 * PropertyFileSnitch configuration file renamed to
   cassandra-topology.properties
 * add cli support for get_range_slices (CASSANDRA-1088, CASSANDRA-1619)
 * Make memtable flush thresholds per-CF instead of global
   (CASSANDRA-1007, 1637)
 * add cli support for binary data without CfDef hints (CASSANDRA-1603)
 * fix building SSTable statistics post-stream (CASSANDRA-1620)
 * fix potential infinite loop in 2ary index queries (CASSANDRA-1623)
 * allow creating NTS keyspaces with no replicas configured (CASSANDRA-1626)
 * add jmx histogram of sstables accessed per read (CASSANDRA-1624)
 * remove system_rename_column_family and system_rename_keyspace from the
   client API until races can be fixed (CASSANDRA-1630, CASSANDRA-1585)
 * add cli sanity tests (CASSANDRA-1582)
 * update GC settings in cassandra.bat (CASSANDRA-1636)
 * cli support for index queries (CASSANDRA-1635)
 * cli support for updating schema memtable settings (CASSANDRA-1634)
 * cli --file option (CASSANDRA-1616)
 * reduce automatically chosen memtable sizes by 50% (CASSANDRA-1641)
 * move endpoint cache from snitch to strategy (CASSANDRA-1643)
 * fix commitlog recovery deleting the newly-created segment as well as
   the old ones (CASSANDRA-1644)
 * upgrade to Thrift 0.5 (CASSANDRA-1367)
 * renamed CL.DCQUORUM to LOCAL_QUORUM and DCQUORUMSYNC to EACH_QUORUM
 * cli truncate support (CASSANDRA-1653)
 * update GC settings in cassandra.bat (CASSANDRA-1636)
 * avoid logging when a node's ip/token is gossipped back to it (CASSANDRA-1666)


0.7-beta2
 * always use UTF-8 for hint keys (CASSANDRA-1439)
 * remove cassandra.yaml dependency from Hadoop and Pig (CASSADRA-1322)
 * expose CfDef metadata in describe_keyspaces (CASSANDRA-1363)
 * restore use of mmap_index_only option (CASSANDRA-1241)
 * dropping a keyspace with no column families generated an error
   (CASSANDRA-1378)
 * rename RackAwareStrategy to OldNetworkTopologyStrategy, RackUnawareStrategy
   to SimpleStrategy, DatacenterShardStrategy to NetworkTopologyStrategy,
   AbstractRackAwareSnitch to AbstractNetworkTopologySnitch (CASSANDRA-1392)
 * merge StorageProxy.mutate, mutateBlocking (CASSANDRA-1396)
 * faster UUIDType, LongType comparisons (CASSANDRA-1386, 1393)
 * fix setting read_repair_chance from CLI addColumnFamily (CASSANDRA-1399)
 * fix updates to indexed columns (CASSANDRA-1373)
 * fix race condition leaving to FileNotFoundException (CASSANDRA-1382)
 * fix sharded lock hash on index write path (CASSANDRA-1402)
 * add support for GT/E, LT/E in subordinate index clauses (CASSANDRA-1401)
 * cfId counter got out of sync when CFs were added (CASSANDRA-1403)
 * less chatty schema updates (CASSANDRA-1389)
 * rename column family mbeans. 'type' will now include either
   'IndexColumnFamilies' or 'ColumnFamilies' depending on the CFS type.
   (CASSANDRA-1385)
 * disallow invalid keyspace and column family names. This includes name that
   matches a '^\w+' regex. (CASSANDRA-1377)
 * use JNA, if present, to take snapshots (CASSANDRA-1371)
 * truncate hints if starting 0.7 for the first time (CASSANDRA-1414)
 * fix FD leak in single-row slicepredicate queries (CASSANDRA-1416)
 * allow index expressions against columns that are not part of the
   SlicePredicate (CASSANDRA-1410)
 * config-converter properly handles snitches and framed support
   (CASSANDRA-1420)
 * remove keyspace argument from multiget_count (CASSANDRA-1422)
 * allow specifying cassandra.yaml location as (local or remote) URL
   (CASSANDRA-1126)
 * fix using DynamicEndpointSnitch with NetworkTopologyStrategy
   (CASSANDRA-1429)
 * Add CfDef.default_validation_class (CASSANDRA-891)
 * fix EstimatedHistogram.max (CASSANDRA-1413)
 * quorum read optimization (CASSANDRA-1622)
 * handle zero-length (or missing) rows during HH paging (CASSANDRA-1432)
 * include secondary indexes during schema migrations (CASSANDRA-1406)
 * fix commitlog header race during schema change (CASSANDRA-1435)
 * fix ColumnFamilyStoreMBeanIterator to use new type name (CASSANDRA-1433)
 * correct filename generated by xml->yaml converter (CASSANDRA-1419)
 * add CMSInitiatingOccupancyFraction=75 and UseCMSInitiatingOccupancyOnly
   to default JVM options
 * decrease jvm heap for cassandra-cli (CASSANDRA-1446)
 * ability to modify keyspaces and column family definitions on a live cluster
   (CASSANDRA-1285)
 * support for Hadoop Streaming [non-jvm map/reduce via stdin/out]
   (CASSANDRA-1368)
 * Move persistent sstable stats from the system table to an sstable component
   (CASSANDRA-1430)
 * remove failed bootstrap attempt from pending ranges when gossip times
   it out after 1h (CASSANDRA-1463)
 * eager-create tcp connections to other cluster members (CASSANDRA-1465)
 * enumerate stages and derive stage from message type instead of
   transmitting separately (CASSANDRA-1465)
 * apply reversed flag during collation from different data sources
   (CASSANDRA-1450)
 * make failure to remove commitlog segment non-fatal (CASSANDRA-1348)
 * correct ordering of drain operations so CL.recover is no longer
   necessary (CASSANDRA-1408)
 * removed keyspace from describe_splits method (CASSANDRA-1425)
 * rename check_schema_agreement to describe_schema_versions
   (CASSANDRA-1478)
 * fix QUORUM calculation for RF > 3 (CASSANDRA-1487)
 * remove tombstones during non-major compactions when bloom filter
   verifies that row does not exist in other sstables (CASSANDRA-1074)
 * nodes that coordinated a loadbalance in the past could not be seen by
   newly added nodes (CASSANDRA-1467)
 * exposed endpoint states (gossip details) via jmx (CASSANDRA-1467)
 * ensure that compacted sstables are not included when new readers are
   instantiated (CASSANDRA-1477)
 * by default, calculate heap size and memtable thresholds at runtime (CASSANDRA-1469)
 * fix races dealing with adding/dropping keyspaces and column families in
   rapid succession (CASSANDRA-1477)
 * clean up of Streaming system (CASSANDRA-1503, 1504, 1506)
 * add options to configure Thrift socket keepalive and buffer sizes (CASSANDRA-1426)
 * make contrib CassandraServiceDataCleaner recursive (CASSANDRA-1509)
 * min, max compaction threshold are configurable and persistent
   per-ColumnFamily (CASSANDRA-1468)
 * fix replaying the last mutation in a commitlog unnecessarily
   (CASSANDRA-1512)
 * invoke getDefaultUncaughtExceptionHandler from DTPE with the original
   exception rather than the ExecutionException wrapper (CASSANDRA-1226)
 * remove Clock from the Thrift (and Avro) API (CASSANDRA-1501)
 * Close intra-node sockets when connection is broken (CASSANDRA-1528)
 * RPM packaging spec file (CASSANDRA-786)
 * weighted request scheduler (CASSANDRA-1485)
 * treat expired columns as deleted (CASSANDRA-1539)
 * make IndexInterval configurable (CASSANDRA-1488)
 * add describe_snitch to Thrift API (CASSANDRA-1490)
 * MD5 authenticator compares plain text submitted password with MD5'd
   saved property, instead of vice versa (CASSANDRA-1447)
 * JMX MessagingService pending and completed counts (CASSANDRA-1533)
 * fix race condition processing repair responses (CASSANDRA-1511)
 * make repair blocking (CASSANDRA-1511)
 * create EndpointSnitchInfo and MBean to expose rack and DC (CASSANDRA-1491)
 * added option to contrib/word_count to output results back to Cassandra
   (CASSANDRA-1342)
 * rewrite Hadoop ColumnFamilyRecordWriter to pool connections, retry to
   multiple Cassandra nodes, and smooth impact on the Cassandra cluster
   by using smaller batch sizes (CASSANDRA-1434)
 * fix setting gc_grace_seconds via CLI (CASSANDRA-1549)
 * support TTL'd index values (CASSANDRA-1536)
 * make removetoken work like decommission (CASSANDRA-1216)
 * make cli comparator-aware and improve quote rules (CASSANDRA-1523,-1524)
 * make nodetool compact and cleanup blocking (CASSANDRA-1449)
 * add memtable, cache information to GCInspector logs (CASSANDRA-1558)
 * enable/disable HintedHandoff via JMX (CASSANDRA-1550)
 * Ignore stray files in the commit log directory (CASSANDRA-1547)
 * Disallow bootstrap to an in-use token (CASSANDRA-1561)


0.7-beta1
 * sstable versioning (CASSANDRA-389)
 * switched to slf4j logging (CASSANDRA-625)
 * add (optional) expiration time for column (CASSANDRA-699)
 * access levels for authentication/authorization (CASSANDRA-900)
 * add ReadRepairChance to CF definition (CASSANDRA-930)
 * fix heisenbug in system tests, especially common on OS X (CASSANDRA-944)
 * convert to byte[] keys internally and all public APIs (CASSANDRA-767)
 * ability to alter schema definitions on a live cluster (CASSANDRA-44)
 * renamed configuration file to cassandra.xml, and log4j.properties to
   log4j-server.properties, which must now be loaded from
   the classpath (which is how our scripts in bin/ have always done it)
   (CASSANDRA-971)
 * change get_count to require a SlicePredicate. create multi_get_count
   (CASSANDRA-744)
 * re-organized endpointsnitch implementations and added SimpleSnitch
   (CASSANDRA-994)
 * Added preload_row_cache option (CASSANDRA-946)
 * add CRC to commitlog header (CASSANDRA-999)
 * removed deprecated batch_insert and get_range_slice methods (CASSANDRA-1065)
 * add truncate thrift method (CASSANDRA-531)
 * http mini-interface using mx4j (CASSANDRA-1068)
 * optimize away copy of sliced row on memtable read path (CASSANDRA-1046)
 * replace constant-size 2GB mmaped segments and special casing for index
   entries spanning segment boundaries, with SegmentedFile that computes
   segments that always contain entire entries/rows (CASSANDRA-1117)
 * avoid reading large rows into memory during compaction (CASSANDRA-16)
 * added hadoop OutputFormat (CASSANDRA-1101)
 * efficient Streaming (no more anticompaction) (CASSANDRA-579)
 * split commitlog header into separate file and add size checksum to
   mutations (CASSANDRA-1179)
 * avoid allocating a new byte[] for each mutation on replay (CASSANDRA-1219)
 * revise HH schema to be per-endpoint (CASSANDRA-1142)
 * add joining/leaving status to nodetool ring (CASSANDRA-1115)
 * allow multiple repair sessions per node (CASSANDRA-1190)
 * optimize away MessagingService for local range queries (CASSANDRA-1261)
 * make framed transport the default so malformed requests can't OOM the
   server (CASSANDRA-475)
 * significantly faster reads from row cache (CASSANDRA-1267)
 * take advantage of row cache during range queries (CASSANDRA-1302)
 * make GCGraceSeconds a per-ColumnFamily value (CASSANDRA-1276)
 * keep persistent row size and column count statistics (CASSANDRA-1155)
 * add IntegerType (CASSANDRA-1282)
 * page within a single row during hinted handoff (CASSANDRA-1327)
 * push DatacenterShardStrategy configuration into keyspace definition,
   eliminating datacenter.properties. (CASSANDRA-1066)
 * optimize forward slices starting with '' and single-index-block name
   queries by skipping the column index (CASSANDRA-1338)
 * streaming refactor (CASSANDRA-1189)
 * faster comparison for UUID types (CASSANDRA-1043)
 * secondary index support (CASSANDRA-749 and subtasks)
 * make compaction buckets deterministic (CASSANDRA-1265)


0.6.6
 * Allow using DynamicEndpointSnitch with RackAwareStrategy (CASSANDRA-1429)
 * remove the remaining vestiges of the unfinished DatacenterShardStrategy
   (replaced by NetworkTopologyStrategy in 0.7)


0.6.5
 * fix key ordering in range query results with RandomPartitioner
   and ConsistencyLevel > ONE (CASSANDRA-1145)
 * fix for range query starting with the wrong token range (CASSANDRA-1042)
 * page within a single row during hinted handoff (CASSANDRA-1327)
 * fix compilation on non-sun JDKs (CASSANDRA-1061)
 * remove String.trim() call on row keys in batch mutations (CASSANDRA-1235)
 * Log summary of dropped messages instead of spamming log (CASSANDRA-1284)
 * add dynamic endpoint snitch (CASSANDRA-981)
 * fix streaming for keyspaces with hyphens in their name (CASSANDRA-1377)
 * fix errors in hard-coded bloom filter optKPerBucket by computing it
   algorithmically (CASSANDRA-1220
 * remove message deserialization stage, and uncap read/write stages
   so slow reads/writes don't block gossip processing (CASSANDRA-1358)
 * add jmx port configuration to Debian package (CASSANDRA-1202)
 * use mlockall via JNA, if present, to prevent Linux from swapping
   out parts of the JVM (CASSANDRA-1214)


0.6.4
 * avoid queuing multiple hint deliveries for the same endpoint
   (CASSANDRA-1229)
 * better performance for and stricter checking of UTF8 column names
   (CASSANDRA-1232)
 * extend option to lower compaction priority to hinted handoff
   as well (CASSANDRA-1260)
 * log errors in gossip instead of re-throwing (CASSANDRA-1289)
 * avoid aborting commitlog replay prematurely if a flushed-but-
   not-removed commitlog segment is encountered (CASSANDRA-1297)
 * fix duplicate rows being read during mapreduce (CASSANDRA-1142)
 * failure detection wasn't closing command sockets (CASSANDRA-1221)
 * cassandra-cli.bat works on windows (CASSANDRA-1236)
 * pre-emptively drop requests that cannot be processed within RPCTimeout
   (CASSANDRA-685)
 * add ack to Binary write verb and update CassandraBulkLoader
   to wait for acks for each row (CASSANDRA-1093)
 * added describe_partitioner Thrift method (CASSANDRA-1047)
 * Hadoop jobs no longer require the Cassandra storage-conf.xml
   (CASSANDRA-1280, CASSANDRA-1047)
 * log thread pool stats when GC is excessive (CASSANDRA-1275)
 * remove gossip message size limit (CASSANDRA-1138)
 * parallelize local and remote reads during multiget, and respect snitch
   when determining whether to do local read for CL.ONE (CASSANDRA-1317)
 * fix read repair to use requested consistency level on digest mismatch,
   rather than assuming QUORUM (CASSANDRA-1316)
 * process digest mismatch re-reads in parallel (CASSANDRA-1323)
 * switch hints CF comparator to BytesType (CASSANDRA-1274)


0.6.3
 * retry to make streaming connections up to 8 times. (CASSANDRA-1019)
 * reject describe_ring() calls on invalid keyspaces (CASSANDRA-1111)
 * fix cache size calculation for size of 100% (CASSANDRA-1129)
 * fix cache capacity only being recalculated once (CASSANDRA-1129)
 * remove hourly scan of all hints on the off chance that the gossiper
   missed a status change; instead, expose deliverHintsToEndpoint to JMX
   so it can be done manually, if necessary (CASSANDRA-1141)
 * don't reject reads at CL.ALL (CASSANDRA-1152)
 * reject deletions to supercolumns in CFs containing only standard
   columns (CASSANDRA-1139)
 * avoid preserving login information after client disconnects
   (CASSANDRA-1057)
 * prefer sun jdk to openjdk in debian init script (CASSANDRA-1174)
 * detect partioner config changes between restarts and fail fast
   (CASSANDRA-1146)
 * use generation time to resolve node token reassignment disagreements
   (CASSANDRA-1118)
 * restructure the startup ordering of Gossiper and MessageService to avoid
   timing anomalies (CASSANDRA-1160)
 * detect incomplete commit log hearders (CASSANDRA-1119)
 * force anti-entropy service to stream files on the stream stage to avoid
   sending streams out of order (CASSANDRA-1169)
 * remove inactive stream managers after AES streams files (CASSANDRA-1169)
 * allow removing entire row through batch_mutate Deletion (CASSANDRA-1027)
 * add JMX metrics for row-level bloom filter false positives (CASSANDRA-1212)
 * added a redhat init script to contrib (CASSANDRA-1201)
 * use midpoint when bootstrapping a new machine into range with not
   much data yet instead of random token (CASSANDRA-1112)
 * kill server on OOM in executor stage as well as Thrift (CASSANDRA-1226)
 * remove opportunistic repairs, when two machines with overlapping replica
   responsibilities happen to finish major compactions of the same CF near
   the same time.  repairs are now fully manual (CASSANDRA-1190)
 * add ability to lower compaction priority (default is no change from 0.6.2)
   (CASSANDRA-1181)


0.6.2
 * fix contrib/word_count build. (CASSANDRA-992)
 * split CommitLogExecutorService into BatchCommitLogExecutorService and
   PeriodicCommitLogExecutorService (CASSANDRA-1014)
 * add latency histograms to CFSMBean (CASSANDRA-1024)
 * make resolving timestamp ties deterministic by using value bytes
   as a tiebreaker (CASSANDRA-1039)
 * Add option to turn off Hinted Handoff (CASSANDRA-894)
 * fix windows startup (CASSANDRA-948)
 * make concurrent_reads, concurrent_writes configurable at runtime via JMX
   (CASSANDRA-1060)
 * disable GCInspector on non-Sun JVMs (CASSANDRA-1061)
 * fix tombstone handling in sstable rows with no other data (CASSANDRA-1063)
 * fix size of row in spanned index entries (CASSANDRA-1056)
 * install json2sstable, sstable2json, and sstablekeys to Debian package
 * StreamingService.StreamDestinations wouldn't empty itself after streaming
   finished (CASSANDRA-1076)
 * added Collections.shuffle(splits) before returning the splits in
   ColumnFamilyInputFormat (CASSANDRA-1096)
 * do not recalculate cache capacity post-compaction if it's been manually
   modified (CASSANDRA-1079)
 * better defaults for flush sorter + writer executor queue sizes
   (CASSANDRA-1100)
 * windows scripts for SSTableImport/Export (CASSANDRA-1051)
 * windows script for nodetool (CASSANDRA-1113)
 * expose PhiConvictThreshold (CASSANDRA-1053)
 * make repair of RF==1 a no-op (CASSANDRA-1090)
 * improve default JVM GC options (CASSANDRA-1014)
 * fix SlicePredicate serialization inside Hadoop jobs (CASSANDRA-1049)
 * close Thrift sockets in Hadoop ColumnFamilyRecordReader (CASSANDRA-1081)


0.6.1
 * fix NPE in sstable2json when no excluded keys are given (CASSANDRA-934)
 * keep the replica set constant throughout the read repair process
   (CASSANDRA-937)
 * allow querying getAllRanges with empty token list (CASSANDRA-933)
 * fix command line arguments inversion in clustertool (CASSANDRA-942)
 * fix race condition that could trigger a false-positive assertion
   during post-flush discard of old commitlog segments (CASSANDRA-936)
 * fix neighbor calculation for anti-entropy repair (CASSANDRA-924)
 * perform repair even for small entropy differences (CASSANDRA-924)
 * Use hostnames in CFInputFormat to allow Hadoop's naive string-based
   locality comparisons to work (CASSANDRA-955)
 * cache read-only BufferedRandomAccessFile length to avoid
   3 system calls per invocation (CASSANDRA-950)
 * nodes with IPv6 (and no IPv4) addresses could not join cluster
   (CASSANDRA-969)
 * Retrieve the correct number of undeleted columns, if any, from
   a supercolumn in a row that had been deleted previously (CASSANDRA-920)
 * fix index scans that cross the 2GB mmap boundaries for both mmap
   and standard i/o modes (CASSANDRA-866)
 * expose drain via nodetool (CASSANDRA-978)


0.6.0-RC1
 * JMX drain to flush memtables and run through commit log (CASSANDRA-880)
 * Bootstrapping can skip ranges under the right conditions (CASSANDRA-902)
 * fix merging row versions in range_slice for CL > ONE (CASSANDRA-884)
 * default write ConsistencyLeven chaned from ZERO to ONE
 * fix for index entries spanning mmap buffer boundaries (CASSANDRA-857)
 * use lexical comparison if time part of TimeUUIDs are the same
   (CASSANDRA-907)
 * bound read, mutation, and response stages to fix possible OOM
   during log replay (CASSANDRA-885)
 * Use microseconds-since-epoch (UTC) in cli, instead of milliseconds
 * Treat batch_mutate Deletion with null supercolumn as "apply this predicate
   to top level supercolumns" (CASSANDRA-834)
 * Streaming destination nodes do not update their JMX status (CASSANDRA-916)
 * Fix internal RPC timeout calculation (CASSANDRA-911)
 * Added Pig loadfunc to contrib/pig (CASSANDRA-910)


0.6.0-beta3
 * fix compaction bucketing bug (CASSANDRA-814)
 * update windows batch file (CASSANDRA-824)
 * deprecate KeysCachedFraction configuration directive in favor
   of KeysCached; move to unified-per-CF key cache (CASSANDRA-801)
 * add invalidateRowCache to ColumnFamilyStoreMBean (CASSANDRA-761)
 * send Handoff hints to natural locations to reduce load on
   remaining nodes in a failure scenario (CASSANDRA-822)
 * Add RowWarningThresholdInMB configuration option to warn before very
   large rows get big enough to threaten node stability, and -x option to
   be able to remove them with sstable2json if the warning is unheeded
   until it's too late (CASSANDRA-843)
 * Add logging of GC activity (CASSANDRA-813)
 * fix ConcurrentModificationException in commitlog discard (CASSANDRA-853)
 * Fix hardcoded row count in Hadoop RecordReader (CASSANDRA-837)
 * Add a jmx status to the streaming service and change several DEBUG
   messages to INFO (CASSANDRA-845)
 * fix classpath in cassandra-cli.bat for Windows (CASSANDRA-858)
 * allow re-specifying host, port to cassandra-cli if invalid ones
   are first tried (CASSANDRA-867)
 * fix race condition handling rpc timeout in the coordinator
   (CASSANDRA-864)
 * Remove CalloutLocation and StagingFileDirectory from storage-conf files
   since those settings are no longer used (CASSANDRA-878)
 * Parse a long from RowWarningThresholdInMB instead of an int (CASSANDRA-882)
 * Remove obsolete ControlPort code from DatabaseDescriptor (CASSANDRA-886)
 * move skipBytes side effect out of assert (CASSANDRA-899)
 * add "double getLoad" to StorageServiceMBean (CASSANDRA-898)
 * track row stats per CF at compaction time (CASSANDRA-870)
 * disallow CommitLogDirectory matching a DataFileDirectory (CASSANDRA-888)
 * default key cache size is 200k entries, changed from 10% (CASSANDRA-863)
 * add -Dcassandra-foreground=yes to cassandra.bat
 * exit if cluster name is changed unexpectedly (CASSANDRA-769)


0.6.0-beta1/beta2
 * add batch_mutate thrift command, deprecating batch_insert (CASSANDRA-336)
 * remove get_key_range Thrift API, deprecated in 0.5 (CASSANDRA-710)
 * add optional login() Thrift call for authentication (CASSANDRA-547)
 * support fat clients using gossiper and StorageProxy to perform
   replication in-process [jvm-only] (CASSANDRA-535)
 * support mmapped I/O for reads, on by default on 64bit JVMs
   (CASSANDRA-408, CASSANDRA-669)
 * improve insert concurrency, particularly during Hinted Handoff
   (CASSANDRA-658)
 * faster network code (CASSANDRA-675)
 * stress.py moved to contrib (CASSANDRA-635)
 * row caching [must be explicitly enabled per-CF in config] (CASSANDRA-678)
 * present a useful measure of compaction progress in JMX (CASSANDRA-599)
 * add bin/sstablekeys (CASSNADRA-679)
 * add ConsistencyLevel.ANY (CASSANDRA-687)
 * make removetoken remove nodes from gossip entirely (CASSANDRA-644)
 * add ability to set cache sizes at runtime (CASSANDRA-708)
 * report latency and cache hit rate statistics with lifetime totals
   instead of average over the last minute (CASSANDRA-702)
 * support get_range_slice for RandomPartitioner (CASSANDRA-745)
 * per-keyspace replication factory and replication strategy (CASSANDRA-620)
 * track latency in microseconds (CASSANDRA-733)
 * add describe_ Thrift methods, deprecating get_string_property and
   get_string_list_property
 * jmx interface for tracking operation mode and streams in general.
   (CASSANDRA-709)
 * keep memtables in sorted order to improve range query performance
   (CASSANDRA-799)
 * use while loop instead of recursion when trimming sstables compaction list
   to avoid blowing stack in pathological cases (CASSANDRA-804)
 * basic Hadoop map/reduce support (CASSANDRA-342)


0.5.1
 * ensure all files for an sstable are streamed to the same directory.
   (CASSANDRA-716)
 * more accurate load estimate for bootstrapping (CASSANDRA-762)
 * tolerate dead or unavailable bootstrap target on write (CASSANDRA-731)
 * allow larger numbers of keys (> 140M) in a sstable bloom filter
   (CASSANDRA-790)
 * include jvm argument improvements from CASSANDRA-504 in debian package
 * change streaming chunk size to 32MB to accomodate Windows XP limitations
   (was 64MB) (CASSANDRA-795)
 * fix get_range_slice returning results in the wrong order (CASSANDRA-781)


0.5.0 final
 * avoid attempting to delete temporary bootstrap files twice (CASSANDRA-681)
 * fix bogus NaN in nodeprobe cfstats output (CASSANDRA-646)
 * provide a policy for dealing with single thread executors w/ a full queue
   (CASSANDRA-694)
 * optimize inner read in MessagingService, vastly improving multiple-node
   performance (CASSANDRA-675)
 * wait for table flush before streaming data back to a bootstrapping node.
   (CASSANDRA-696)
 * keep track of bootstrapping sources by table so that bootstrapping doesn't
   give the indication of finishing early (CASSANDRA-673)


0.5.0 RC3
 * commit the correct version of the patch for CASSANDRA-663


0.5.0 RC2 (unreleased)
 * fix bugs in converting get_range_slice results to Thrift
   (CASSANDRA-647, CASSANDRA-649)
 * expose java.util.concurrent.TimeoutException in StorageProxy methods
   (CASSANDRA-600)
 * TcpConnectionManager was holding on to disconnected connections,
   giving the false indication they were being used. (CASSANDRA-651)
 * Remove duplicated write. (CASSANDRA-662)
 * Abort bootstrap if IP is already in the token ring (CASSANDRA-663)
 * increase default commitlog sync period, and wait for last sync to
   finish before submitting another (CASSANDRA-668)


0.5.0 RC1
 * Fix potential NPE in get_range_slice (CASSANDRA-623)
 * add CRC32 to commitlog entries (CASSANDRA-605)
 * fix data streaming on windows (CASSANDRA-630)
 * GC compacted sstables after cleanup and compaction (CASSANDRA-621)
 * Speed up anti-entropy validation (CASSANDRA-629)
 * Fix anti-entropy assertion error (CASSANDRA-639)
 * Fix pending range conflicts when bootstapping or moving
   multiple nodes at once (CASSANDRA-603)
 * Handle obsolete gossip related to node movement in the case where
   one or more nodes is down when the movement occurs (CASSANDRA-572)
 * Include dead nodes in gossip to avoid a variety of problems
   and fix HH to removed nodes (CASSANDRA-634)
 * return an InvalidRequestException for mal-formed SlicePredicates
   (CASSANDRA-643)
 * fix bug determining closest neighbor for use in multiple datacenters
   (CASSANDRA-648)
 * Vast improvements in anticompaction speed (CASSANDRA-607)
 * Speed up log replay and writes by avoiding redundant serializations
   (CASSANDRA-652)


0.5.0 beta 2
 * Bootstrap improvements (several tickets)
 * add nodeprobe repair anti-entropy feature (CASSANDRA-193, CASSANDRA-520)
 * fix possibility of partition when many nodes restart at once
   in clusters with multiple seeds (CASSANDRA-150)
 * fix NPE in get_range_slice when no data is found (CASSANDRA-578)
 * fix potential NPE in hinted handoff (CASSANDRA-585)
 * fix cleanup of local "system" keyspace (CASSANDRA-576)
 * improve computation of cluster load balance (CASSANDRA-554)
 * added super column read/write, column count, and column/row delete to
   cassandra-cli (CASSANDRA-567, CASSANDRA-594)
 * fix returning live subcolumns of deleted supercolumns (CASSANDRA-583)
 * respect JAVA_HOME in bin/ scripts (several tickets)
 * add StorageService.initClient for fat clients on the JVM (CASSANDRA-535)
   (see contrib/client_only for an example of use)
 * make consistency_level functional in get_range_slice (CASSANDRA-568)
 * optimize key deserialization for RandomPartitioner (CASSANDRA-581)
 * avoid GCing tombstones except on major compaction (CASSANDRA-604)
 * increase failure conviction threshold, resulting in less nodes
   incorrectly (and temporarily) marked as down (CASSANDRA-610)
 * respect memtable thresholds during log replay (CASSANDRA-609)
 * support ConsistencyLevel.ALL on read (CASSANDRA-584)
 * add nodeprobe removetoken command (CASSANDRA-564)


0.5.0 beta
 * Allow multiple simultaneous flushes, improving flush throughput
   on multicore systems (CASSANDRA-401)
 * Split up locks to improve write and read throughput on multicore systems
   (CASSANDRA-444, CASSANDRA-414)
 * More efficient use of memory during compaction (CASSANDRA-436)
 * autobootstrap option: when enabled, all non-seed nodes will attempt
   to bootstrap when started, until bootstrap successfully
   completes. -b option is removed.  (CASSANDRA-438)
 * Unless a token is manually specified in the configuration xml,
   a bootstraping node will use a token that gives it half the
   keys from the most-heavily-loaded node in the cluster,
   instead of generating a random token.
   (CASSANDRA-385, CASSANDRA-517)
 * Miscellaneous bootstrap fixes (several tickets)
 * Ability to change a node's token even after it has data on it
   (CASSANDRA-541)
 * Ability to decommission a live node from the ring (CASSANDRA-435)
 * Semi-automatic loadbalancing via nodeprobe (CASSANDRA-192)
 * Add ability to set compaction thresholds at runtime via
   JMX / nodeprobe.  (CASSANDRA-465)
 * Add "comment" field to ColumnFamily definition. (CASSANDRA-481)
 * Additional JMX metrics (CASSANDRA-482)
 * JSON based export and import tools (several tickets)
 * Hinted Handoff fixes (several tickets)
 * Add key cache to improve read performance (CASSANDRA-423)
 * Simplified construction of custom ReplicationStrategy classes
   (CASSANDRA-497)
 * Graphical application (Swing) for ring integrity verification and
   visualization was added to contrib (CASSANDRA-252)
 * Add DCQUORUM, DCQUORUMSYNC consistency levels and corresponding
   ReplicationStrategy / EndpointSnitch classes.  Experimental.
   (CASSANDRA-492)
 * Web client interface added to contrib (CASSANDRA-457)
 * More-efficient flush for Random, CollatedOPP partitioners
   for normal writes (CASSANDRA-446) and bulk load (CASSANDRA-420)
 * Add MemtableFlushAfterMinutes, a global replacement for the old
   per-CF FlushPeriodInMinutes setting (CASSANDRA-463)
 * optimizations to slice reading (CASSANDRA-350) and supercolumn
   queries (CASSANDRA-510)
 * force binding to given listenaddress for nodes with multiple
   interfaces (CASSANDRA-546)
 * stress.py benchmarking tool improvements (several tickets)
 * optimized replica placement code (CASSANDRA-525)
 * faster log replay on restart (CASSANDRA-539, CASSANDRA-540)
 * optimized local-node writes (CASSANDRA-558)
 * added get_range_slice, deprecating get_key_range (CASSANDRA-344)
 * expose TimedOutException to thrift (CASSANDRA-563)


0.4.2
 * Add validation disallowing null keys (CASSANDRA-486)
 * Fix race conditions in TCPConnectionManager (CASSANDRA-487)
 * Fix using non-utf8-aware comparison as a sanity check.
   (CASSANDRA-493)
 * Improve default garbage collector options (CASSANDRA-504)
 * Add "nodeprobe flush" (CASSANDRA-505)
 * remove NotFoundException from get_slice throws list (CASSANDRA-518)
 * fix get (not get_slice) of entire supercolumn (CASSANDRA-508)
 * fix null token during bootstrap (CASSANDRA-501)


0.4.1
 * Fix FlushPeriod columnfamily configuration regression
   (CASSANDRA-455)
 * Fix long column name support (CASSANDRA-460)
 * Fix for serializing a row that only contains tombstones
   (CASSANDRA-458)
 * Fix for discarding unneeded commitlog segments (CASSANDRA-459)
 * Add SnapshotBeforeCompaction configuration option (CASSANDRA-426)
 * Fix compaction abort under insufficient disk space (CASSANDRA-473)
 * Fix reading subcolumn slice from tombstoned CF (CASSANDRA-484)
 * Fix race condition in RVH causing occasional NPE (CASSANDRA-478)


0.4.0
 * fix get_key_range problems when a node is down (CASSANDRA-440)
   and add UnavailableException to more Thrift methods
 * Add example EndPointSnitch contrib code (several tickets)


0.4.0 RC2
 * fix SSTable generation clash during compaction (CASSANDRA-418)
 * reject method calls with null parameters (CASSANDRA-308)
 * properly order ranges in nodeprobe output (CASSANDRA-421)
 * fix logging of certain errors on executor threads (CASSANDRA-425)


0.4.0 RC1
 * Bootstrap feature is live; use -b on startup (several tickets)
 * Added multiget api (CASSANDRA-70)
 * fix Deadlock with SelectorManager.doProcess and TcpConnection.write
   (CASSANDRA-392)
 * remove key cache b/c of concurrency bugs in third-party
   CLHM library (CASSANDRA-405)
 * update non-major compaction logic to use two threshold values
   (CASSANDRA-407)
 * add periodic / batch commitlog sync modes (several tickets)
 * inline BatchMutation into batch_insert params (CASSANDRA-403)
 * allow setting the logging level at runtime via mbean (CASSANDRA-402)
 * change default comparator to BytesType (CASSANDRA-400)
 * add forwards-compatible ConsistencyLevel parameter to get_key_range
   (CASSANDRA-322)
 * r/m special case of blocking for local destination when writing with
   ConsistencyLevel.ZERO (CASSANDRA-399)
 * Fixes to make BinaryMemtable [bulk load interface] useful (CASSANDRA-337);
   see contrib/bmt_example for an example of using it.
 * More JMX properties added (several tickets)
 * Thrift changes (several tickets)
    - Merged _super get methods with the normal ones; return values
      are now of ColumnOrSuperColumn.
    - Similarly, merged batch_insert_super into batch_insert.



0.4.0 beta
 * On-disk data format has changed to allow billions of keys/rows per
   node instead of only millions
 * Multi-keyspace support
 * Scan all sstables for all queries to avoid situations where
   different types of operation on the same ColumnFamily could
   disagree on what data was present
 * Snapshot support via JMX
 * Thrift API has changed a _lot_:
    - removed time-sorted CFs; instead, user-defined comparators
      may be defined on the column names, which are now byte arrays.
      Default comparators are provided for UTF8, Bytes, Ascii, Long (i64),
      and UUID types.
    - removed colon-delimited strings in thrift api in favor of explicit
      structs such as ColumnPath, ColumnParent, etc.  Also normalized
      thrift struct and argument naming.
    - Added columnFamily argument to get_key_range.
    - Change signature of get_slice to accept starting and ending
      columns as well as an offset.  (This allows use of indexes.)
      Added "ascending" flag to allow reasonably-efficient reverse
      scans as well.  Removed get_slice_by_range as redundant.
    - get_key_range operates on one CF at a time
    - changed `block` boolean on insert methods to ConsistencyLevel enum,
      with options of NONE, ONE, QUORUM, and ALL.
    - added similar consistency_level parameter to read methods
    - column-name-set slice with no names given now returns zero columns
      instead of all of them.  ("all" can run your server out of memory.
      use a range-based slice with a high max column count instead.)
 * Removed the web interface. Node information can now be obtained by
   using the newly introduced nodeprobe utility.
 * More JMX stats
 * Remove magic values from internals (e.g. special key to indicate
   when to flush memtables)
 * Rename configuration "table" to "keyspace"
 * Moved to crash-only design; no more shutdown (just kill the process)
 * Lots of bug fixes

Full list of issues resolved in 0.4 is at https://issues.apache.org/jira/secure/IssueNavigator.jspa?reset=true&&pid=12310865&fixfor=12313862&resolution=1&sorter/field=issuekey&sorter/order=DESC


0.3.0 RC3
 * Fix potential deadlock under load in TCPConnection.
   (CASSANDRA-220)


0.3.0 RC2
 * Fix possible data loss when server is stopped after replaying
   log but before new inserts force memtable flush.
   (CASSANDRA-204)
 * Added BUGS file


0.3.0 RC1
 * Range queries on keys, including user-defined key collation
 * Remove support
 * Workarounds for a weird bug in JDK select/register that seems
   particularly common on VM environments. Cassandra should deploy
   fine on EC2 now
 * Much improved infrastructure: the beginnings of a decent test suite
   ("ant test" for unit tests; "nosetests" for system tests), code
   coverage reporting, etc.
 * Expanded node status reporting via JMX
 * Improved error reporting/logging on both server and client
 * Reduced memory footprint in default configuration
 * Combined blocking and non-blocking versions of insert APIs
 * Added FlushPeriodInMinutes configuration parameter to force
   flushing of infrequently-updated ColumnFamilies<|MERGE_RESOLUTION|>--- conflicted
+++ resolved
@@ -81,11 +81,8 @@
  * NoReplicationTokenAllocator should work with zero replication factor (CASSANDRA-12983)
  * Address message coalescing regression (CASSANDRA-12676)
  * Delete illegal character from StandardTokenizerImpl.jflex (CASSANDRA-13417)
-<<<<<<< HEAD
-=======
  * Fix cqlsh automatic protocol downgrade regression (CASSANDRA-13307)
  * Tracing payload not passed from QueryMessage to tracing session (CASSANDRA-12835)
->>>>>>> 44eb797a
 Merged from 3.0:
  * Fail repair if insufficient responses received (CASSANDRA-13397)
  * Fix SSTableLoader fail when the loaded table contains dropped columns (CASSANDRA-13276)
