<<<<<<< HEAD
2.2.4
 * (Hadoop) fix splits calculation (CASSANDRA-10640)
 * (Hadoop) ensure that Cluster instances are always closed (CASSANDRA-10058)
 * (cqlsh) show partial trace if incomplete after max_trace_wait (CASSANDRA-7645)
 * Use most up-to-date version of schema for system tables (CASSANDRA-10652)
 * Deprecate memory_allocator in cassandra.yaml (CASSANDRA-10581,10628)
 * Expose phi values from failure detector via JMX and tweak debug
   and trace logging (CASSANDRA-9526)
 * Fix RangeNamesQueryPager (CASSANDRA-10509)
 * Deprecate Pig support (CASSANDRA-10542)
 * Reduce contention getting instances of CompositeType (CASSANDRA-10433)
Merged from 2.1:
=======
2.1.12
 * Add a nodetool command to refresh size_estimates (CASSANDRA-9579)
>>>>>>> ecd66de2
 * Shutdown compaction in drain to prevent leak (CASSANDRA-10079)
 * Invalidate cache after stream receive task is completed (CASSANDRA-10341)
 * Reject counter writes in CQLSSTableWriter (CASSANDRA-10258)
 * Remove superfluous COUNTER_MUTATION stage mapping (CASSANDRA-10605)
 * Improve json2sstable error reporting on nonexistent columns (CASSANDRA-10401)
 * (cqlsh) fix COPY using wrong variable name for time_format (CASSANDRA-10633)
 * Do not run SizeEstimatesRecorder if a node is not a member of the ring (CASSANDRA-9912)
 * Improve handling of dead nodes in gossip (CASSANDRA-10298)
 * Fix logback-tools.xml incorrectly configured for outputing to System.err
   (CASSANDRA-9937)
 * Fix streaming to catch exception so retry not fail (CASSANDRA-10557)
 * Add validation method to PerRowSecondaryIndex (CASSANDRA-10092)
 * Support encrypted and plain traffic on the same port (CASSANDRA-10559)
 * Do STCS in DTCS windows (CASSANDRA-10276)
 * Don't try to get ancestors from half-renamed sstables (CASSANDRA-10501)
 * Avoid repetition of JVM_OPTS in debian package (CASSANDRA-10251)
 * Fix potential NPE from handling result of SIM.highestSelectivityIndex (CASSANDRA-10550)
 * Fix paging issues with partitions containing only static columns data (CASSANDRA-10381)
 * Fix conditions on static columns (CASSANDRA-10264)
 * AssertionError: attempted to delete non-existing file CommitLog (CASSANDRA-10377)
 * (cqlsh) Distinguish negative and positive infinity in output (CASSANDRA-10523)
 * (cqlsh) allow custom time_format for COPY TO (CASSANDRA-8970)
 * Don't allow startup if the node's rack has changed (CASSANDRA-10242)
 * Fix sorting for queries with an IN condition on partition key columns (CASSANDRA-10363)


2.2.3
 * Avoid NoClassDefFoundError during DataDescriptor initialization on windows (CASSANDRA-10412)
 * Preserve case of quoted Role & User names (CASSANDRA-10394)
 * cqlsh pg-style-strings broken (CASSANDRA-10484)
 * Make Hadoop CF splits more polite to custom orderered partitioners (CASSANDRA-10400)
 * Fix the regression when using LIMIT with aggregates (CASSANDRA-10487)
Merged from 2.1:
 * Fix mmap file segment seeking to EOF (CASSANDRA-10478)
 * Allow LOCAL_JMX to be easily overridden (CASSANDRA-10275)
 * Mark nodes as dead even if they've already left (CASSANDRA-10205)
 * Update internal python driver used by cqlsh (CASSANDRA-10161, CASSANDRA-10507)


<<<<<<< HEAD
2.2.2
 * cqlsh prompt includes name of keyspace after failed `use` statement (CASSANDRA-10369)
 * Configurable page size in cqlsh (CASSANDRA-9855)
 * Defer default role manager setup until all nodes are on 2.2+ (CASSANDRA-9761)
 * Cancel transaction for sstables we wont redistribute index summary
   for (CASSANDRA-10270)
 * Handle missing RoleManager in config after upgrade to 2.2 (CASSANDRA-10209) 
 * Retry snapshot deletion after compaction and gc on Windows (CASSANDRA-10222)
 * Fix failure to start with space in directory path on Windows (CASSANDRA-10239)
 * Fix repair hang when snapshot failed (CASSANDRA-10057)
 * Fall back to 1/4 commitlog volume for commitlog_total_space on small disks
   (CASSANDRA-10199)
Merged from 2.1:
=======
2.1.10
>>>>>>> ecd66de2
 * Bulk Loader API could not tolerate even node failure (CASSANDRA-10347)
 * Avoid misleading pushed notifications when multiple nodes
   share an rpc_address (CASSANDRA-10052)
 * Fix dropping undroppable when message queue is full (CASSANDRA-10113)
 * Fix potential ClassCastException during paging (CASSANDRA-10352)
 * Prevent ALTER TYPE from creating circular references (CASSANDRA-10339)
 * Fix cache handling of 2i and base tables (CASSANDRA-10155, 10359)
 * Fix NPE in nodetool compactionhistory (CASSANDRA-9758)
 * (Pig) support BulkOutputFormat as a URL parameter (CASSANDRA-7410)
 * BATCH statement is broken in cqlsh (CASSANDRA-10272)
 * Added configurable warning threshold for GC duration (CASSANDRA-8907)
 * (cqlsh) Make cqlsh PEP8 Compliant (CASSANDRA-10066)
 * (cqlsh) Fix error when starting cqlsh with --debug (CASSANDRA-10282)
 * Scrub, Cleanup and Upgrade do not unmark compacting until all operations
   have completed, regardless of the occurence of exceptions (CASSANDRA-10274)
 * Fix handling of streaming EOF (CASSANDRA-10206)
 * Only check KeyCache when it is enabled
 * Change streaming_socket_timeout_in_ms default to 1 hour (CASSANDRA-8611)
 * (cqlsh) update list of CQL keywords (CASSANDRA-9232)
 * Add nodetool gettraceprobability command (CASSANDRA-10234)
Merged from 2.0:
 * Fix rare race where older gossip states can be shadowed (CASSANDRA-10366)
 * Fix consolidating racks violating the RF contract (CASSANDRA-10238)
 * Disallow decommission when node is in drained state (CASSANDRA-8741)


2.2.1
 * Fix race during construction of commit log (CASSANDRA-10049)
 * Fix LeveledCompactionStrategyTest (CASSANDRA-9757)
 * Fix broken UnbufferedDataOutputStreamPlus.writeUTF (CASSANDRA-10203)
 * (cqlsh) add CLEAR command (CASSANDRA-10086)
 * Support string literals as Role names for compatibility (CASSANDRA-10135)
 * Allow count(*) and count(1) to be use as normal aggregation (CASSANDRA-10114)
 * An NPE is thrown if the column name is unknown for an IN relation (CASSANDRA-10043)
 * Apply commit_failure_policy to more errors on startup (CASSANDRA-9749)
 * Fix histogram overflow exception (CASSANDRA-9973)
 * Route gossip messages over dedicated socket (CASSANDRA-9237)
 * Add checksum to saved cache files (CASSANDRA-9265)
 * Log warning when using an aggregate without partition key (CASSANDRA-9737)
 * Avoid grouping sstables for anticompaction with DTCS (CASSANDRA-9900)
 * UDF / UDA execution time in trace (CASSANDRA-9723)
 * Fix broken internode SSL (CASSANDRA-9884)
Merged from 2.1:
 * Change streaming_socket_timeout_in_ms default to 1 hour (CASSANDRA-8611)
 * (cqlsh) update list of CQL keywords (CASSANDRA-9232)
 * Avoid race condition during read repair (CASSANDRA-9460)
 * (cqlsh) default load-from-file encoding to utf-8 (CASSANDRA-9898)
 * Avoid returning Permission.NONE when failing to query users table (CASSANDRA-10168)
 * (cqlsh) Allow encoding to be set through command line (CASSANDRA-10004)
 * Add new JMX methods to change local compaction strategy (CASSANDRA-9965)
 * Write hints for paxos commits (CASSANDRA-7342)
 * (cqlsh) Fix timestamps before 1970 on Windows, always
   use UTC for timestamp display (CASSANDRA-10000)
 * (cqlsh) Avoid overwriting new config file with old config
   when both exist (CASSANDRA-9777)
 * Release snapshot selfRef when doing snapshot repair (CASSANDRA-9998)
 * Cannot replace token does not exist - DN node removed as Fat Client (CASSANDRA-9871)
 * Fix handling of enable/disable autocompaction (CASSANDRA-9899)
 * Add consistency level to tracing ouput (CASSANDRA-9827)
 * Remove repair snapshot leftover on startup (CASSANDRA-7357)
 * Use random nodes for batch log when only 2 racks (CASSANDRA-8735)
 * Ensure atomicity inside thrift and stream session (CASSANDRA-7757)
 * Fix nodetool info error when the node is not joined (CASSANDRA-9031)
Merged from 2.0:
 * Make getFullyExpiredSSTables less expensive (CASSANDRA-9882)
 * Log when messages are dropped due to cross_node_timeout (CASSANDRA-9793)
 * Don't track hotness when opening from snapshot for validation (CASSANDRA-9382)


2.2.0
 * Allow the selection of columns together with aggregates (CASSANDRA-9767)
 * Fix cqlsh copy methods and other windows specific issues (CASSANDRA-9795)
 * Don't wrap byte arrays in SequentialWriter (CASSANDRA-9797)
 * sum() and avg() functions missing for smallint and tinyint types (CASSANDRA-9671)
 * Revert CASSANDRA-9542 (allow native functions in UDA) (CASSANDRA-9771)
Merged from 2.1:
 * Fix MarshalException when upgrading superColumn family (CASSANDRA-9582)
 * Fix broken logging for "empty" flushes in Memtable (CASSANDRA-9837)
 * Handle corrupt files on startup (CASSANDRA-9686)
 * Fix clientutil jar and tests (CASSANDRA-9760)
 * (cqlsh) Allow the SSL protocol version to be specified through the
   config file or environment variables (CASSANDRA-9544)
Merged from 2.0:
 * Add tool to find why expired sstables are not getting dropped (CASSANDRA-10015)
 * Remove erroneous pending HH tasks from tpstats/jmx (CASSANDRA-9129)
 * Don't cast expected bf size to an int (CASSANDRA-9959)
 * checkForEndpointCollision fails for legitimate collisions (CASSANDRA-9765)
 * Complete CASSANDRA-8448 fix (CASSANDRA-9519)
 * Don't include auth credentials in debug log (CASSANDRA-9682)
 * Can't transition from write survey to normal mode (CASSANDRA-9740)
 * Scrub (recover) sstables even when -Index.db is missing (CASSANDRA-9591)
 * Fix growing pending background compaction (CASSANDRA-9662)


2.2.0-rc2
 * Re-enable memory-mapped I/O on Windows (CASSANDRA-9658)
 * Warn when an extra-large partition is compacted (CASSANDRA-9643)
 * (cqlsh) Allow setting the initial connection timeout (CASSANDRA-9601)
 * BulkLoader has --transport-factory option but does not use it (CASSANDRA-9675)
 * Allow JMX over SSL directly from nodetool (CASSANDRA-9090)
 * Update cqlsh for UDFs (CASSANDRA-7556)
 * Change Windows kernel default timer resolution (CASSANDRA-9634)
 * Deprected sstable2json and json2sstable (CASSANDRA-9618)
 * Allow native functions in user-defined aggregates (CASSANDRA-9542)
 * Don't repair system_distributed by default (CASSANDRA-9621)
 * Fix mixing min, max, and count aggregates for blob type (CASSANRA-9622)
 * Rename class for DATE type in Java driver (CASSANDRA-9563)
 * Duplicate compilation of UDFs on coordinator (CASSANDRA-9475)
 * Fix connection leak in CqlRecordWriter (CASSANDRA-9576)
 * Mlockall before opening system sstables & remove boot_without_jna option (CASSANDRA-9573)
 * Add functions to convert timeuuid to date or time, deprecate dateOf and unixTimestampOf (CASSANDRA-9229)
 * Make sure we cancel non-compacting sstables from LifecycleTransaction (CASSANDRA-9566)
 * Fix deprecated repair JMX API (CASSANDRA-9570)
 * Add logback metrics (CASSANDRA-9378)
 * Update and refactor ant test/test-compression to run the tests in parallel (CASSANDRA-9583)
 * Fix upgrading to new directory for secondary index (CASSANDRA-9687)
Merged from 2.1:
 * (cqlsh) Fix bad check for CQL compatibility when DESCRIBE'ing
   COMPACT STORAGE tables with no clustering columns
 * Eliminate strong self-reference chains in sstable ref tidiers (CASSANDRA-9656)
 * Ensure StreamSession uses canonical sstable reader instances (CASSANDRA-9700) 
 * Ensure memtable book keeping is not corrupted in the event we shrink usage (CASSANDRA-9681)
 * Update internal python driver for cqlsh (CASSANDRA-9064)
 * Fix IndexOutOfBoundsException when inserting tuple with too many
   elements using the string literal notation (CASSANDRA-9559)
 * Enable describe on indices (CASSANDRA-7814)
 * Fix incorrect result for IN queries where column not found (CASSANDRA-9540)
 * ColumnFamilyStore.selectAndReference may block during compaction (CASSANDRA-9637)
 * Fix bug in cardinality check when compacting (CASSANDRA-9580)
 * Fix memory leak in Ref due to ConcurrentLinkedQueue.remove() behaviour (CASSANDRA-9549)
 * Make rebuild only run one at a time (CASSANDRA-9119)
Merged from 2.0:
 * Avoid NPE in AuthSuccess#decode (CASSANDRA-9727)
 * Add listen_address to system.local (CASSANDRA-9603)
 * Bug fixes to resultset metadata construction (CASSANDRA-9636)
 * Fix setting 'durable_writes' in ALTER KEYSPACE (CASSANDRA-9560)
 * Avoids ballot clash in Paxos (CASSANDRA-9649)
 * Improve trace messages for RR (CASSANDRA-9479)
 * Fix suboptimal secondary index selection when restricted
   clustering column is also indexed (CASSANDRA-9631)
 * (cqlsh) Add min_threshold to DTCS option autocomplete (CASSANDRA-9385)
 * Fix error message when attempting to create an index on a column
   in a COMPACT STORAGE table with clustering columns (CASSANDRA-9527)
 * 'WITH WITH' in alter keyspace statements causes NPE (CASSANDRA-9565)
 * Expose some internals of SelectStatement for inspection (CASSANDRA-9532)
 * ArrivalWindow should use primitives (CASSANDRA-9496)
 * Periodically submit background compaction tasks (CASSANDRA-9592)
 * Set HAS_MORE_PAGES flag to false when PagingState is null (CASSANDRA-9571)


2.2.0-rc1
 * Compressed commit log should measure compressed space used (CASSANDRA-9095)
 * Fix comparison bug in CassandraRoleManager#collectRoles (CASSANDRA-9551)
 * Add tinyint,smallint,time,date support for UDFs (CASSANDRA-9400)
 * Deprecates SSTableSimpleWriter and SSTableSimpleUnsortedWriter (CASSANDRA-9546)
 * Empty INITCOND treated as null in aggregate (CASSANDRA-9457)
 * Remove use of Cell in Thrift MapReduce classes (CASSANDRA-8609)
 * Integrate pre-release Java Driver 2.2-rc1, custom build (CASSANDRA-9493)
 * Clean up gossiper logic for old versions (CASSANDRA-9370)
 * Fix custom payload coding/decoding to match the spec (CASSANDRA-9515)
 * ant test-all results incomplete when parsed (CASSANDRA-9463)
 * Disallow frozen<> types in function arguments and return types for
   clarity (CASSANDRA-9411)
 * Static Analysis to warn on unsafe use of Autocloseable instances (CASSANDRA-9431)
 * Update commitlog archiving examples now that commitlog segments are
   not recycled (CASSANDRA-9350)
 * Extend Transactional API to sstable lifecycle management (CASSANDRA-8568)
 * (cqlsh) Add support for native protocol 4 (CASSANDRA-9399)
 * Ensure that UDF and UDAs are keyspace-isolated (CASSANDRA-9409)
 * Revert CASSANDRA-7807 (tracing completion client notifications) (CASSANDRA-9429)
 * Add ability to stop compaction by ID (CASSANDRA-7207)
 * Let CassandraVersion handle SNAPSHOT version (CASSANDRA-9438)
Merged from 2.1:
 * (cqlsh) Fix using COPY through SOURCE or -f (CASSANDRA-9083)
 * Fix occasional lack of `system` keyspace in schema tables (CASSANDRA-8487)
 * Use ProtocolError code instead of ServerError code for native protocol
   error responses to unsupported protocol versions (CASSANDRA-9451)
 * Default commitlog_sync_batch_window_in_ms changed to 2ms (CASSANDRA-9504)
 * Fix empty partition assertion in unsorted sstable writing tools (CASSANDRA-9071)
 * Ensure truncate without snapshot cannot produce corrupt responses (CASSANDRA-9388) 
 * Consistent error message when a table mixes counter and non-counter
   columns (CASSANDRA-9492)
 * Avoid getting unreadable keys during anticompaction (CASSANDRA-9508)
 * (cqlsh) Better float precision by default (CASSANDRA-9224)
 * Improve estimated row count (CASSANDRA-9107)
 * Optimize range tombstone memory footprint (CASSANDRA-8603)
 * Use configured gcgs in anticompaction (CASSANDRA-9397)
Merged from 2.0:
 * Don't accumulate more range than necessary in RangeTombstone.Tracker (CASSANDRA-9486)
 * Add broadcast and rpc addresses to system.local (CASSANDRA-9436)
 * Always mark sstable suspect when corrupted (CASSANDRA-9478)
 * Add database users and permissions to CQL3 documentation (CASSANDRA-7558)
 * Allow JVM_OPTS to be passed to standalone tools (CASSANDRA-5969)
 * Fix bad condition in RangeTombstoneList (CASSANDRA-9485)
 * Fix potential StackOverflow when setting CrcCheckChance over JMX (CASSANDRA-9488)
 * Fix null static columns in pages after the first, paged reversed
   queries (CASSANDRA-8502)
 * Fix counting cache serialization in request metrics (CASSANDRA-9466)
 * Add option not to validate atoms during scrub (CASSANDRA-9406)


2.2.0-beta1
 * Introduce Transactional API for internal state changes (CASSANDRA-8984)
 * Add a flag in cassandra.yaml to enable UDFs (CASSANDRA-9404)
 * Better support of null for UDF (CASSANDRA-8374)
 * Use ecj instead of javassist for UDFs (CASSANDRA-8241)
 * faster async logback configuration for tests (CASSANDRA-9376)
 * Add `smallint` and `tinyint` data types (CASSANDRA-8951)
 * Avoid thrift schema creation when native driver is used in stress tool (CASSANDRA-9374)
 * Make Functions.declared thread-safe
 * Add client warnings to native protocol v4 (CASSANDRA-8930)
 * Allow roles cache to be invalidated (CASSANDRA-8967)
 * Upgrade Snappy (CASSANDRA-9063)
 * Don't start Thrift rpc by default (CASSANDRA-9319)
 * Only stream from unrepaired sstables with incremental repair (CASSANDRA-8267)
 * Aggregate UDFs allow SFUNC return type to differ from STYPE if FFUNC specified (CASSANDRA-9321)
 * Remove Thrift dependencies in bundled tools (CASSANDRA-8358)
 * Disable memory mapping of hsperfdata file for JVM statistics (CASSANDRA-9242)
 * Add pre-startup checks to detect potential incompatibilities (CASSANDRA-8049)
 * Distinguish between null and unset in protocol v4 (CASSANDRA-7304)
 * Add user/role permissions for user-defined functions (CASSANDRA-7557)
 * Allow cassandra config to be updated to restart daemon without unloading classes (CASSANDRA-9046)
 * Don't initialize compaction writer before checking if iter is empty (CASSANDRA-9117)
 * Don't execute any functions at prepare-time (CASSANDRA-9037)
 * Share file handles between all instances of a SegmentedFile (CASSANDRA-8893)
 * Make it possible to major compact LCS (CASSANDRA-7272)
 * Make FunctionExecutionException extend RequestExecutionException
   (CASSANDRA-9055)
 * Add support for SELECT JSON, INSERT JSON syntax and new toJson(), fromJson()
   functions (CASSANDRA-7970)
 * Optimise max purgeable timestamp calculation in compaction (CASSANDRA-8920)
 * Constrain internode message buffer sizes, and improve IO class hierarchy (CASSANDRA-8670) 
 * New tool added to validate all sstables in a node (CASSANDRA-5791)
 * Push notification when tracing completes for an operation (CASSANDRA-7807)
 * Delay "node up" and "node added" notifications until native protocol server is started (CASSANDRA-8236)
 * Compressed Commit Log (CASSANDRA-6809)
 * Optimise IntervalTree (CASSANDRA-8988)
 * Add a key-value payload for third party usage (CASSANDRA-8553, 9212)
 * Bump metrics-reporter-config dependency for metrics 3.0 (CASSANDRA-8149)
 * Partition intra-cluster message streams by size, not type (CASSANDRA-8789)
 * Add WriteFailureException to native protocol, notify coordinator of
   write failures (CASSANDRA-8592)
 * Convert SequentialWriter to nio (CASSANDRA-8709)
 * Add role based access control (CASSANDRA-7653, 8650, 7216, 8760, 8849, 8761, 8850)
 * Record client ip address in tracing sessions (CASSANDRA-8162)
 * Indicate partition key columns in response metadata for prepared
   statements (CASSANDRA-7660)
 * Merge UUIDType and TimeUUIDType parse logic (CASSANDRA-8759)
 * Avoid memory allocation when searching index summary (CASSANDRA-8793)
 * Optimise (Time)?UUIDType Comparisons (CASSANDRA-8730)
 * Make CRC32Ex into a separate maven dependency (CASSANDRA-8836)
 * Use preloaded jemalloc w/ Unsafe (CASSANDRA-8714, 9197)
 * Avoid accessing partitioner through StorageProxy (CASSANDRA-8244, 8268)
 * Upgrade Metrics library and remove depricated metrics (CASSANDRA-5657)
 * Serializing Row cache alternative, fully off heap (CASSANDRA-7438)
 * Duplicate rows returned when in clause has repeated values (CASSANDRA-6707)
 * Make CassandraException unchecked, extend RuntimeException (CASSANDRA-8560)
 * Support direct buffer decompression for reads (CASSANDRA-8464)
 * DirectByteBuffer compatible LZ4 methods (CASSANDRA-7039)
 * Group sstables for anticompaction correctly (CASSANDRA-8578)
 * Add ReadFailureException to native protocol, respond
   immediately when replicas encounter errors while handling
   a read request (CASSANDRA-7886)
 * Switch CommitLogSegment from RandomAccessFile to nio (CASSANDRA-8308)
 * Allow mixing token and partition key restrictions (CASSANDRA-7016)
 * Support index key/value entries on map collections (CASSANDRA-8473)
 * Modernize schema tables (CASSANDRA-8261)
 * Support for user-defined aggregation functions (CASSANDRA-8053)
 * Fix NPE in SelectStatement with empty IN values (CASSANDRA-8419)
 * Refactor SelectStatement, return IN results in natural order instead
   of IN value list order and ignore duplicate values in partition key IN restrictions (CASSANDRA-7981)
 * Support UDTs, tuples, and collections in user-defined
   functions (CASSANDRA-7563)
 * Fix aggregate fn results on empty selection, result column name,
   and cqlsh parsing (CASSANDRA-8229)
 * Mark sstables as repaired after full repair (CASSANDRA-7586)
 * Extend Descriptor to include a format value and refactor reader/writer
   APIs (CASSANDRA-7443)
 * Integrate JMH for microbenchmarks (CASSANDRA-8151)
 * Keep sstable levels when bootstrapping (CASSANDRA-7460)
 * Add Sigar library and perform basic OS settings check on startup (CASSANDRA-7838)
 * Support for aggregation functions (CASSANDRA-4914)
 * Remove cassandra-cli (CASSANDRA-7920)
 * Accept dollar quoted strings in CQL (CASSANDRA-7769)
 * Make assassinate a first class command (CASSANDRA-7935)
 * Support IN clause on any partition key column (CASSANDRA-7855)
 * Support IN clause on any clustering column (CASSANDRA-4762)
 * Improve compaction logging (CASSANDRA-7818)
 * Remove YamlFileNetworkTopologySnitch (CASSANDRA-7917)
 * Do anticompaction in groups (CASSANDRA-6851)
 * Support user-defined functions (CASSANDRA-7395, 7526, 7562, 7740, 7781, 7929,
   7924, 7812, 8063, 7813, 7708)
 * Permit configurable timestamps with cassandra-stress (CASSANDRA-7416)
 * Move sstable RandomAccessReader to nio2, which allows using the
   FILE_SHARE_DELETE flag on Windows (CASSANDRA-4050)
 * Remove CQL2 (CASSANDRA-5918)
 * Optimize fetching multiple cells by name (CASSANDRA-6933)
 * Allow compilation in java 8 (CASSANDRA-7028)
 * Make incremental repair default (CASSANDRA-7250)
 * Enable code coverage thru JaCoCo (CASSANDRA-7226)
 * Switch external naming of 'column families' to 'tables' (CASSANDRA-4369) 
 * Shorten SSTable path (CASSANDRA-6962)
 * Use unsafe mutations for most unit tests (CASSANDRA-6969)
 * Fix race condition during calculation of pending ranges (CASSANDRA-7390)
 * Fail on very large batch sizes (CASSANDRA-8011)
 * Improve concurrency of repair (CASSANDRA-6455, 8208, 9145)
 * Select optimal CRC32 implementation at runtime (CASSANDRA-8614)
 * Evaluate MurmurHash of Token once per query (CASSANDRA-7096)
 * Generalize progress reporting (CASSANDRA-8901)
 * Resumable bootstrap streaming (CASSANDRA-8838, CASSANDRA-8942)
 * Allow scrub for secondary index (CASSANDRA-5174)
 * Save repair data to system table (CASSANDRA-5839)
 * fix nodetool names that reference column families (CASSANDRA-8872)
 Merged from 2.1:
 * Warn on misuse of unlogged batches (CASSANDRA-9282)
 * Failure detector detects and ignores local pauses (CASSANDRA-9183)
 * Add utility class to support for rate limiting a given log statement (CASSANDRA-9029)
 * Add missing consistency levels to cassandra-stess (CASSANDRA-9361)
 * Fix commitlog getCompletedTasks to not increment (CASSANDRA-9339)
 * Fix for harmless exceptions logged as ERROR (CASSANDRA-8564)
 * Delete processed sstables in sstablesplit/sstableupgrade (CASSANDRA-8606)
 * Improve sstable exclusion from partition tombstones (CASSANDRA-9298)
 * Validate the indexed column rather than the cell's contents for 2i (CASSANDRA-9057)
 * Add support for top-k custom 2i queries (CASSANDRA-8717)
 * Fix error when dropping table during compaction (CASSANDRA-9251)
 * cassandra-stress supports validation operations over user profiles (CASSANDRA-8773)
 * Add support for rate limiting log messages (CASSANDRA-9029)
 * Log the partition key with tombstone warnings (CASSANDRA-8561)
 * Reduce runWithCompactionsDisabled poll interval to 1ms (CASSANDRA-9271)
 * Fix PITR commitlog replay (CASSANDRA-9195)
 * GCInspector logs very different times (CASSANDRA-9124)
 * Fix deleting from an empty list (CASSANDRA-9198)
 * Update tuple and collection types that use a user-defined type when that UDT
   is modified (CASSANDRA-9148, CASSANDRA-9192)
 * Use higher timeout for prepair and snapshot in repair (CASSANDRA-9261)
 * Fix anticompaction blocking ANTI_ENTROPY stage (CASSANDRA-9151)
 * Repair waits for anticompaction to finish (CASSANDRA-9097)
 * Fix streaming not holding ref when stream error (CASSANDRA-9295)
 * Fix canonical view returning early opened SSTables (CASSANDRA-9396)
Merged from 2.0:
 * (cqlsh) Add LOGIN command to switch users (CASSANDRA-7212)
 * Clone SliceQueryFilter in AbstractReadCommand implementations (CASSANDRA-8940)
 * Push correct protocol notification for DROP INDEX (CASSANDRA-9310)
 * token-generator - generated tokens too long (CASSANDRA-9300)
 * Fix counting of tombstones for TombstoneOverwhelmingException (CASSANDRA-9299)
 * Fix ReconnectableSnitch reconnecting to peers during upgrade (CASSANDRA-6702)
 * Include keyspace and table name in error log for collections over the size
   limit (CASSANDRA-9286)
 * Avoid potential overlap in LCS with single-partition sstables (CASSANDRA-9322)
 * Log warning message when a table is queried before the schema has fully
   propagated (CASSANDRA-9136)
 * Overload SecondaryIndex#indexes to accept the column definition (CASSANDRA-9314)
 * (cqlsh) Add SERIAL and LOCAL_SERIAL consistency levels (CASSANDRA-8051)
 * Fix index selection during rebuild with certain table layouts (CASSANDRA-9281)
 * Fix partition-level-delete-only workload accounting (CASSANDRA-9194)
 * Allow scrub to handle corrupted compressed chunks (CASSANDRA-9140)
 * Fix assertion error when resetlocalschema is run during repair (CASSANDRA-9249)
 * Disable single sstable tombstone compactions for DTCS by default (CASSANDRA-9234)
 * IncomingTcpConnection thread is not named (CASSANDRA-9262)
 * Close incoming connections when MessagingService is stopped (CASSANDRA-9238)
 * Fix streaming hang when retrying (CASSANDRA-9132)


2.1.5
 * Re-add deprecated cold_reads_to_omit param for backwards compat (CASSANDRA-9203)
 * Make anticompaction visible in compactionstats (CASSANDRA-9098)
 * Improve nodetool getendpoints documentation about the partition
   key parameter (CASSANDRA-6458)
 * Don't check other keyspaces for schema changes when an user-defined
   type is altered (CASSANDRA-9187)
 * Add generate-idea-files target to build.xml (CASSANDRA-9123)
 * Allow takeColumnFamilySnapshot to take a list of tables (CASSANDRA-8348)
 * Limit major sstable operations to their canonical representation (CASSANDRA-8669)
 * cqlsh: Add tests for INSERT and UPDATE tab completion (CASSANDRA-9125)
 * cqlsh: quote column names when needed in COPY FROM inserts (CASSANDRA-9080)
 * Do not load read meter for offline operations (CASSANDRA-9082)
 * cqlsh: Make CompositeType data readable (CASSANDRA-8919)
 * cqlsh: Fix display of triggers (CASSANDRA-9081)
 * Fix NullPointerException when deleting or setting an element by index on
   a null list collection (CASSANDRA-9077)
 * Buffer bloom filter serialization (CASSANDRA-9066)
 * Fix anti-compaction target bloom filter size (CASSANDRA-9060)
 * Make FROZEN and TUPLE unreserved keywords in CQL (CASSANDRA-9047)
 * Prevent AssertionError from SizeEstimatesRecorder (CASSANDRA-9034)
 * Avoid overwriting index summaries for sstables with an older format that
   does not support downsampling; rebuild summaries on startup when this
   is detected (CASSANDRA-8993)
 * Fix potential data loss in CompressedSequentialWriter (CASSANDRA-8949)
 * Make PasswordAuthenticator number of hashing rounds configurable (CASSANDRA-8085)
 * Fix AssertionError when binding nested collections in DELETE (CASSANDRA-8900)
 * Check for overlap with non-early sstables in LCS (CASSANDRA-8739)
 * Only calculate max purgable timestamp if we have to (CASSANDRA-8914)
 * (cqlsh) Greatly improve performance of COPY FROM (CASSANDRA-8225)
 * IndexSummary effectiveIndexInterval is now a guideline, not a rule (CASSANDRA-8993)
 * Use correct bounds for page cache eviction of compressed files (CASSANDRA-8746)
 * SSTableScanner enforces its bounds (CASSANDRA-8946)
 * Cleanup cell equality (CASSANDRA-8947)
 * Introduce intra-cluster message coalescing (CASSANDRA-8692)
 * DatabaseDescriptor throws NPE when rpc_interface is used (CASSANDRA-8839)
 * Don't check if an sstable is live for offline compactions (CASSANDRA-8841)
 * Don't set clientMode in SSTableLoader (CASSANDRA-8238)
 * Fix SSTableRewriter with disabled early open (CASSANDRA-8535)
 * Fix cassandra-stress so it respects the CL passed in user mode (CASSANDRA-8948)
 * Fix rare NPE in ColumnDefinition#hasIndexOption() (CASSANDRA-8786)
 * cassandra-stress reports per-operation statistics, plus misc (CASSANDRA-8769)
 * Add SimpleDate (cql date) and Time (cql time) types (CASSANDRA-7523)
 * Use long for key count in cfstats (CASSANDRA-8913)
 * Make SSTableRewriter.abort() more robust to failure (CASSANDRA-8832)
 * Remove cold_reads_to_omit from STCS (CASSANDRA-8860)
 * Make EstimatedHistogram#percentile() use ceil instead of floor (CASSANDRA-8883)
 * Fix top partitions reporting wrong cardinality (CASSANDRA-8834)
 * Fix rare NPE in KeyCacheSerializer (CASSANDRA-8067)
 * Pick sstables for validation as late as possible inc repairs (CASSANDRA-8366)
 * Fix commitlog getPendingTasks to not increment (CASSANDRA-8862)
 * Fix parallelism adjustment in range and secondary index queries
   when the first fetch does not satisfy the limit (CASSANDRA-8856)
 * Check if the filtered sstables is non-empty in STCS (CASSANDRA-8843)
 * Upgrade java-driver used for cassandra-stress (CASSANDRA-8842)
 * Fix CommitLog.forceRecycleAllSegments() memory access error (CASSANDRA-8812)
 * Improve assertions in Memory (CASSANDRA-8792)
 * Fix SSTableRewriter cleanup (CASSANDRA-8802)
 * Introduce SafeMemory for CompressionMetadata.Writer (CASSANDRA-8758)
 * 'nodetool info' prints exception against older node (CASSANDRA-8796)
 * Ensure SSTableReader.last corresponds exactly with the file end (CASSANDRA-8750)
 * Make SSTableWriter.openEarly more robust and obvious (CASSANDRA-8747)
 * Enforce SSTableReader.first/last (CASSANDRA-8744)
 * Cleanup SegmentedFile API (CASSANDRA-8749)
 * Avoid overlap with early compaction replacement (CASSANDRA-8683)
 * Safer Resource Management++ (CASSANDRA-8707)
 * Write partition size estimates into a system table (CASSANDRA-7688)
 * cqlsh: Fix keys() and full() collection indexes in DESCRIBE output
   (CASSANDRA-8154)
 * Show progress of streaming in nodetool netstats (CASSANDRA-8886)
 * IndexSummaryBuilder utilises offheap memory, and shares data between
   each IndexSummary opened from it (CASSANDRA-8757)
 * markCompacting only succeeds if the exact SSTableReader instances being 
   marked are in the live set (CASSANDRA-8689)
 * cassandra-stress support for varint (CASSANDRA-8882)
 * Fix Adler32 digest for compressed sstables (CASSANDRA-8778)
 * Add nodetool statushandoff/statusbackup (CASSANDRA-8912)
 * Use stdout for progress and stats in sstableloader (CASSANDRA-8982)
 * Correctly identify 2i datadir from older versions (CASSANDRA-9116)
Merged from 2.0:
 * Ignore gossip SYNs after shutdown (CASSANDRA-9238)
 * Avoid overflow when calculating max sstable size in LCS (CASSANDRA-9235)
 * Make sstable blacklisting work with compression (CASSANDRA-9138)
 * Do not attempt to rebuild indexes if no index accepts any column (CASSANDRA-9196)
 * Don't initiate snitch reconnection for dead states (CASSANDRA-7292)
 * Fix ArrayIndexOutOfBoundsException in CQLSSTableWriter (CASSANDRA-8978)
 * Add shutdown gossip state to prevent timeouts during rolling restarts (CASSANDRA-8336)
 * Fix running with java.net.preferIPv6Addresses=true (CASSANDRA-9137)
 * Fix failed bootstrap/replace attempts being persisted in system.peers (CASSANDRA-9180)
 * Flush system.IndexInfo after marking index built (CASSANDRA-9128)
 * Fix updates to min/max_compaction_threshold through cassandra-cli
   (CASSANDRA-8102)
 * Don't include tmp files when doing offline relevel (CASSANDRA-9088)
 * Use the proper CAS WriteType when finishing a previous round during Paxos
   preparation (CASSANDRA-8672)
 * Avoid race in cancelling compactions (CASSANDRA-9070)
 * More aggressive check for expired sstables in DTCS (CASSANDRA-8359)
 * Fix ignored index_interval change in ALTER TABLE statements (CASSANDRA-7976)
 * Do more aggressive compaction in old time windows in DTCS (CASSANDRA-8360)
 * java.lang.AssertionError when reading saved cache (CASSANDRA-8740)
 * "disk full" when running cleanup (CASSANDRA-9036)
 * Lower logging level from ERROR to DEBUG when a scheduled schema pull
   cannot be completed due to a node being down (CASSANDRA-9032)
 * Fix MOVED_NODE client event (CASSANDRA-8516)
 * Allow overriding MAX_OUTSTANDING_REPLAY_COUNT (CASSANDRA-7533)
 * Fix malformed JMX ObjectName containing IPv6 addresses (CASSANDRA-9027)
 * (cqlsh) Allow increasing CSV field size limit through
   cqlshrc config option (CASSANDRA-8934)
 * Stop logging range tombstones when exceeding the threshold
   (CASSANDRA-8559)
 * Fix NullPointerException when nodetool getendpoints is run
   against invalid keyspaces or tables (CASSANDRA-8950)
 * Allow specifying the tmp dir (CASSANDRA-7712)
 * Improve compaction estimated tasks estimation (CASSANDRA-8904)
 * Fix duplicate up/down messages sent to native clients (CASSANDRA-7816)
 * Expose commit log archive status via JMX (CASSANDRA-8734)
 * Provide better exceptions for invalid replication strategy parameters
   (CASSANDRA-8909)
 * Fix regression in mixed single and multi-column relation support for
   SELECT statements (CASSANDRA-8613)
 * Add ability to limit number of native connections (CASSANDRA-8086)
 * Fix CQLSSTableWriter throwing exception and spawning threads
   (CASSANDRA-8808)
 * Fix MT mismatch between empty and GC-able data (CASSANDRA-8979)
 * Fix incorrect validation when snapshotting single table (CASSANDRA-8056)
 * Add offline tool to relevel sstables (CASSANDRA-8301)
 * Preserve stream ID for more protocol errors (CASSANDRA-8848)
 * Fix combining token() function with multi-column relations on
   clustering columns (CASSANDRA-8797)
 * Make CFS.markReferenced() resistant to bad refcounting (CASSANDRA-8829)
 * Fix StreamTransferTask abort/complete bad refcounting (CASSANDRA-8815)
 * Fix AssertionError when querying a DESC clustering ordered
   table with ASC ordering and paging (CASSANDRA-8767)
 * AssertionError: "Memory was freed" when running cleanup (CASSANDRA-8716)
 * Make it possible to set max_sstable_age to fractional days (CASSANDRA-8406)
 * Fix some multi-column relations with indexes on some clustering
   columns (CASSANDRA-8275)
 * Fix memory leak in SSTableSimple*Writer and SSTableReader.validate()
   (CASSANDRA-8748)
 * Throw OOM if allocating memory fails to return a valid pointer (CASSANDRA-8726)
 * Fix SSTableSimpleUnsortedWriter ConcurrentModificationException (CASSANDRA-8619)
 * 'nodetool info' prints exception against older node (CASSANDRA-8796)
 * Ensure SSTableSimpleUnsortedWriter.close() terminates if
   disk writer has crashed (CASSANDRA-8807)


2.1.4
 * Bind JMX to localhost unless explicitly configured otherwise (CASSANDRA-9085)


2.1.3
 * Fix HSHA/offheap_objects corruption (CASSANDRA-8719)
 * Upgrade libthrift to 0.9.2 (CASSANDRA-8685)
 * Don't use the shared ref in sstableloader (CASSANDRA-8704)
 * Purge internal prepared statements if related tables or
   keyspaces are dropped (CASSANDRA-8693)
 * (cqlsh) Handle unicode BOM at start of files (CASSANDRA-8638)
 * Stop compactions before exiting offline tools (CASSANDRA-8623)
 * Update tools/stress/README.txt to match current behaviour (CASSANDRA-7933)
 * Fix schema from Thrift conversion with empty metadata (CASSANDRA-8695)
 * Safer Resource Management (CASSANDRA-7705)
 * Make sure we compact highly overlapping cold sstables with
   STCS (CASSANDRA-8635)
 * rpc_interface and listen_interface generate NPE on startup when specified
   interface doesn't exist (CASSANDRA-8677)
 * Fix ArrayIndexOutOfBoundsException in nodetool cfhistograms (CASSANDRA-8514)
 * Switch from yammer metrics for nodetool cf/proxy histograms (CASSANDRA-8662)
 * Make sure we don't add tmplink files to the compaction
   strategy (CASSANDRA-8580)
 * (cqlsh) Handle maps with blob keys (CASSANDRA-8372)
 * (cqlsh) Handle DynamicCompositeType schemas correctly (CASSANDRA-8563)
 * Duplicate rows returned when in clause has repeated values (CASSANDRA-6706)
 * Add tooling to detect hot partitions (CASSANDRA-7974)
 * Fix cassandra-stress user-mode truncation of partition generation (CASSANDRA-8608)
 * Only stream from unrepaired sstables during inc repair (CASSANDRA-8267)
 * Don't allow starting multiple inc repairs on the same sstables (CASSANDRA-8316)
 * Invalidate prepared BATCH statements when related tables
   or keyspaces are dropped (CASSANDRA-8652)
 * Fix missing results in secondary index queries on collections
   with ALLOW FILTERING (CASSANDRA-8421)
 * Expose EstimatedHistogram metrics for range slices (CASSANDRA-8627)
 * (cqlsh) Escape clqshrc passwords properly (CASSANDRA-8618)
 * Fix NPE when passing wrong argument in ALTER TABLE statement (CASSANDRA-8355)
 * Pig: Refactor and deprecate CqlStorage (CASSANDRA-8599)
 * Don't reuse the same cleanup strategy for all sstables (CASSANDRA-8537)
 * Fix case-sensitivity of index name on CREATE and DROP INDEX
   statements (CASSANDRA-8365)
 * Better detection/logging for corruption in compressed sstables (CASSANDRA-8192)
 * Use the correct repairedAt value when closing writer (CASSANDRA-8570)
 * (cqlsh) Handle a schema mismatch being detected on startup (CASSANDRA-8512)
 * Properly calculate expected write size during compaction (CASSANDRA-8532)
 * Invalidate affected prepared statements when a table's columns
   are altered (CASSANDRA-7910)
 * Stress - user defined writes should populate sequentally (CASSANDRA-8524)
 * Fix regression in SSTableRewriter causing some rows to become unreadable 
   during compaction (CASSANDRA-8429)
 * Run major compactions for repaired/unrepaired in parallel (CASSANDRA-8510)
 * (cqlsh) Fix compression options in DESCRIBE TABLE output when compression
   is disabled (CASSANDRA-8288)
 * (cqlsh) Fix DESCRIBE output after keyspaces are altered (CASSANDRA-7623)
 * Make sure we set lastCompactedKey correctly (CASSANDRA-8463)
 * (cqlsh) Fix output of CONSISTENCY command (CASSANDRA-8507)
 * (cqlsh) Fixed the handling of LIST statements (CASSANDRA-8370)
 * Make sstablescrub check leveled manifest again (CASSANDRA-8432)
 * Check first/last keys in sstable when giving out positions (CASSANDRA-8458)
 * Disable mmap on Windows (CASSANDRA-6993)
 * Add missing ConsistencyLevels to cassandra-stress (CASSANDRA-8253)
 * Add auth support to cassandra-stress (CASSANDRA-7985)
 * Fix ArrayIndexOutOfBoundsException when generating error message
   for some CQL syntax errors (CASSANDRA-8455)
 * Scale memtable slab allocation logarithmically (CASSANDRA-7882)
 * cassandra-stress simultaneous inserts over same seed (CASSANDRA-7964)
 * Reduce cassandra-stress sampling memory requirements (CASSANDRA-7926)
 * Ensure memtable flush cannot expire commit log entries from its future (CASSANDRA-8383)
 * Make read "defrag" async to reclaim memtables (CASSANDRA-8459)
 * Remove tmplink files for offline compactions (CASSANDRA-8321)
 * Reduce maxHintsInProgress (CASSANDRA-8415)
 * BTree updates may call provided update function twice (CASSANDRA-8018)
 * Release sstable references after anticompaction (CASSANDRA-8386)
 * Handle abort() in SSTableRewriter properly (CASSANDRA-8320)
 * Centralize shared executors (CASSANDRA-8055)
 * Fix filtering for CONTAINS (KEY) relations on frozen collection
   clustering columns when the query is restricted to a single
   partition (CASSANDRA-8203)
 * Do more aggressive entire-sstable TTL expiry checks (CASSANDRA-8243)
 * Add more log info if readMeter is null (CASSANDRA-8238)
 * add check of the system wall clock time at startup (CASSANDRA-8305)
 * Support for frozen collections (CASSANDRA-7859)
 * Fix overflow on histogram computation (CASSANDRA-8028)
 * Have paxos reuse the timestamp generation of normal queries (CASSANDRA-7801)
 * Fix incremental repair not remove parent session on remote (CASSANDRA-8291)
 * Improve JBOD disk utilization (CASSANDRA-7386)
 * Log failed host when preparing incremental repair (CASSANDRA-8228)
 * Force config client mode in CQLSSTableWriter (CASSANDRA-8281)
 * Fix sstableupgrade throws exception (CASSANDRA-8688)
 * Fix hang when repairing empty keyspace (CASSANDRA-8694)
Merged from 2.0:
 * Fix IllegalArgumentException in dynamic snitch (CASSANDRA-8448)
 * Add support for UPDATE ... IF EXISTS (CASSANDRA-8610)
 * Fix reversal of list prepends (CASSANDRA-8733)
 * Prevent non-zero default_time_to_live on tables with counters
   (CASSANDRA-8678)
 * Fix SSTableSimpleUnsortedWriter ConcurrentModificationException
   (CASSANDRA-8619)
 * Round up time deltas lower than 1ms in BulkLoader (CASSANDRA-8645)
 * Add batch remove iterator to ABSC (CASSANDRA-8414, 8666)
 * Round up time deltas lower than 1ms in BulkLoader (CASSANDRA-8645)
 * Fix isClientMode check in Keyspace (CASSANDRA-8687)
 * Use more efficient slice size for querying internal secondary
   index tables (CASSANDRA-8550)
 * Fix potentially returning deleted rows with range tombstone (CASSANDRA-8558)
 * Check for available disk space before starting a compaction (CASSANDRA-8562)
 * Fix DISTINCT queries with LIMITs or paging when some partitions
   contain only tombstones (CASSANDRA-8490)
 * Introduce background cache refreshing to permissions cache
   (CASSANDRA-8194)
 * Fix race condition in StreamTransferTask that could lead to
   infinite loops and premature sstable deletion (CASSANDRA-7704)
 * Add an extra version check to MigrationTask (CASSANDRA-8462)
 * Ensure SSTableWriter cleans up properly after failure (CASSANDRA-8499)
 * Increase bf true positive count on key cache hit (CASSANDRA-8525)
 * Move MeteredFlusher to its own thread (CASSANDRA-8485)
 * Fix non-distinct results in DISTNCT queries on static columns when
   paging is enabled (CASSANDRA-8087)
 * Move all hints related tasks to hints internal executor (CASSANDRA-8285)
 * Fix paging for multi-partition IN queries (CASSANDRA-8408)
 * Fix MOVED_NODE topology event never being emitted when a node
   moves its token (CASSANDRA-8373)
 * Fix validation of indexes in COMPACT tables (CASSANDRA-8156)
 * Avoid StackOverflowError when a large list of IN values
   is used for a clustering column (CASSANDRA-8410)
 * Fix NPE when writetime() or ttl() calls are wrapped by
   another function call (CASSANDRA-8451)
 * Fix NPE after dropping a keyspace (CASSANDRA-8332)
 * Fix error message on read repair timeouts (CASSANDRA-7947)
 * Default DTCS base_time_seconds changed to 60 (CASSANDRA-8417)
 * Refuse Paxos operation with more than one pending endpoint (CASSANDRA-8346, 8640)
 * Throw correct exception when trying to bind a keyspace or table
   name (CASSANDRA-6952)
 * Make HHOM.compact synchronized (CASSANDRA-8416)
 * cancel latency-sampling task when CF is dropped (CASSANDRA-8401)
 * don't block SocketThread for MessagingService (CASSANDRA-8188)
 * Increase quarantine delay on replacement (CASSANDRA-8260)
 * Expose off-heap memory usage stats (CASSANDRA-7897)
 * Ignore Paxos commits for truncated tables (CASSANDRA-7538)
 * Validate size of indexed column values (CASSANDRA-8280)
 * Make LCS split compaction results over all data directories (CASSANDRA-8329)
 * Fix some failing queries that use multi-column relations
   on COMPACT STORAGE tables (CASSANDRA-8264)
 * Fix InvalidRequestException with ORDER BY (CASSANDRA-8286)
 * Disable SSLv3 for POODLE (CASSANDRA-8265)
 * Fix millisecond timestamps in Tracing (CASSANDRA-8297)
 * Include keyspace name in error message when there are insufficient
   live nodes to stream from (CASSANDRA-8221)
 * Avoid overlap in L1 when L0 contains many nonoverlapping
   sstables (CASSANDRA-8211)
 * Improve PropertyFileSnitch logging (CASSANDRA-8183)
 * Add DC-aware sequential repair (CASSANDRA-8193)
 * Use live sstables in snapshot repair if possible (CASSANDRA-8312)
 * Fix hints serialized size calculation (CASSANDRA-8587)


2.1.2
 * (cqlsh) parse_for_table_meta errors out on queries with undefined
   grammars (CASSANDRA-8262)
 * (cqlsh) Fix SELECT ... TOKEN() function broken in C* 2.1.1 (CASSANDRA-8258)
 * Fix Cassandra crash when running on JDK8 update 40 (CASSANDRA-8209)
 * Optimize partitioner tokens (CASSANDRA-8230)
 * Improve compaction of repaired/unrepaired sstables (CASSANDRA-8004)
 * Make cache serializers pluggable (CASSANDRA-8096)
 * Fix issues with CONTAINS (KEY) queries on secondary indexes
   (CASSANDRA-8147)
 * Fix read-rate tracking of sstables for some queries (CASSANDRA-8239)
 * Fix default timestamp in QueryOptions (CASSANDRA-8246)
 * Set socket timeout when reading remote version (CASSANDRA-8188)
 * Refactor how we track live size (CASSANDRA-7852)
 * Make sure unfinished compaction files are removed (CASSANDRA-8124)
 * Fix shutdown when run as Windows service (CASSANDRA-8136)
 * Fix DESCRIBE TABLE with custom indexes (CASSANDRA-8031)
 * Fix race in RecoveryManagerTest (CASSANDRA-8176)
 * Avoid IllegalArgumentException while sorting sstables in
   IndexSummaryManager (CASSANDRA-8182)
 * Shutdown JVM on file descriptor exhaustion (CASSANDRA-7579)
 * Add 'die' policy for commit log and disk failure (CASSANDRA-7927)
 * Fix installing as service on Windows (CASSANDRA-8115)
 * Fix CREATE TABLE for CQL2 (CASSANDRA-8144)
 * Avoid boxing in ColumnStats min/max trackers (CASSANDRA-8109)
Merged from 2.0:
 * Correctly handle non-text column names in cql3 (CASSANDRA-8178)
 * Fix deletion for indexes on primary key columns (CASSANDRA-8206)
 * Add 'nodetool statusgossip' (CASSANDRA-8125)
 * Improve client notification that nodes are ready for requests (CASSANDRA-7510)
 * Handle negative timestamp in writetime method (CASSANDRA-8139)
 * Pig: Remove errant LIMIT clause in CqlNativeStorage (CASSANDRA-8166)
 * Throw ConfigurationException when hsha is used with the default
   rpc_max_threads setting of 'unlimited' (CASSANDRA-8116)
 * Allow concurrent writing of the same table in the same JVM using
   CQLSSTableWriter (CASSANDRA-7463)
 * Fix totalDiskSpaceUsed calculation (CASSANDRA-8205)


2.1.1
 * Fix spin loop in AtomicSortedColumns (CASSANDRA-7546)
 * Dont notify when replacing tmplink files (CASSANDRA-8157)
 * Fix validation with multiple CONTAINS clause (CASSANDRA-8131)
 * Fix validation of collections in TriggerExecutor (CASSANDRA-8146)
 * Fix IllegalArgumentException when a list of IN values containing tuples
   is passed as a single arg to a prepared statement with the v1 or v2
   protocol (CASSANDRA-8062)
 * Fix ClassCastException in DISTINCT query on static columns with
   query paging (CASSANDRA-8108)
 * Fix NPE on null nested UDT inside a set (CASSANDRA-8105)
 * Fix exception when querying secondary index on set items or map keys
   when some clustering columns are specified (CASSANDRA-8073)
 * Send proper error response when there is an error during native
   protocol message decode (CASSANDRA-8118)
 * Gossip should ignore generation numbers too far in the future (CASSANDRA-8113)
 * Fix NPE when creating a table with frozen sets, lists (CASSANDRA-8104)
 * Fix high memory use due to tracking reads on incrementally opened sstable
   readers (CASSANDRA-8066)
 * Fix EXECUTE request with skipMetadata=false returning no metadata
   (CASSANDRA-8054)
 * Allow concurrent use of CQLBulkOutputFormat (CASSANDRA-7776)
 * Shutdown JVM on OOM (CASSANDRA-7507)
 * Upgrade netty version and enable epoll event loop (CASSANDRA-7761)
 * Don't duplicate sstables smaller than split size when using
   the sstablesplitter tool (CASSANDRA-7616)
 * Avoid re-parsing already prepared statements (CASSANDRA-7923)
 * Fix some Thrift slice deletions and updates of COMPACT STORAGE
   tables with some clustering columns omitted (CASSANDRA-7990)
 * Fix filtering for CONTAINS on sets (CASSANDRA-8033)
 * Properly track added size (CASSANDRA-7239)
 * Allow compilation in java 8 (CASSANDRA-7208)
 * Fix Assertion error on RangeTombstoneList diff (CASSANDRA-8013)
 * Release references to overlapping sstables during compaction (CASSANDRA-7819)
 * Send notification when opening compaction results early (CASSANDRA-8034)
 * Make native server start block until properly bound (CASSANDRA-7885)
 * (cqlsh) Fix IPv6 support (CASSANDRA-7988)
 * Ignore fat clients when checking for endpoint collision (CASSANDRA-7939)
 * Make sstablerepairedset take a list of files (CASSANDRA-7995)
 * (cqlsh) Tab completeion for indexes on map keys (CASSANDRA-7972)
 * (cqlsh) Fix UDT field selection in select clause (CASSANDRA-7891)
 * Fix resource leak in event of corrupt sstable
 * (cqlsh) Add command line option for cqlshrc file path (CASSANDRA-7131)
 * Provide visibility into prepared statements churn (CASSANDRA-7921, CASSANDRA-7930)
 * Invalidate prepared statements when their keyspace or table is
   dropped (CASSANDRA-7566)
 * cassandra-stress: fix support for NetworkTopologyStrategy (CASSANDRA-7945)
 * Fix saving caches when a table is dropped (CASSANDRA-7784)
 * Add better error checking of new stress profile (CASSANDRA-7716)
 * Use ThreadLocalRandom and remove FBUtilities.threadLocalRandom (CASSANDRA-7934)
 * Prevent operator mistakes due to simultaneous bootstrap (CASSANDRA-7069)
 * cassandra-stress supports whitelist mode for node config (CASSANDRA-7658)
 * GCInspector more closely tracks GC; cassandra-stress and nodetool report it (CASSANDRA-7916)
 * nodetool won't output bogus ownership info without a keyspace (CASSANDRA-7173)
 * Add human readable option to nodetool commands (CASSANDRA-5433)
 * Don't try to set repairedAt on old sstables (CASSANDRA-7913)
 * Add metrics for tracking PreparedStatement use (CASSANDRA-7719)
 * (cqlsh) tab-completion for triggers (CASSANDRA-7824)
 * (cqlsh) Support for query paging (CASSANDRA-7514)
 * (cqlsh) Show progress of COPY operations (CASSANDRA-7789)
 * Add syntax to remove multiple elements from a map (CASSANDRA-6599)
 * Support non-equals conditions in lightweight transactions (CASSANDRA-6839)
 * Add IF [NOT] EXISTS to create/drop triggers (CASSANDRA-7606)
 * (cqlsh) Display the current logged-in user (CASSANDRA-7785)
 * (cqlsh) Don't ignore CTRL-C during COPY FROM execution (CASSANDRA-7815)
 * (cqlsh) Order UDTs according to cross-type dependencies in DESCRIBE
   output (CASSANDRA-7659)
 * (cqlsh) Fix handling of CAS statement results (CASSANDRA-7671)
 * (cqlsh) COPY TO/FROM improvements (CASSANDRA-7405)
 * Support list index operations with conditions (CASSANDRA-7499)
 * Add max live/tombstoned cells to nodetool cfstats output (CASSANDRA-7731)
 * Validate IPv6 wildcard addresses properly (CASSANDRA-7680)
 * (cqlsh) Error when tracing query (CASSANDRA-7613)
 * Avoid IOOBE when building SyntaxError message snippet (CASSANDRA-7569)
 * SSTableExport uses correct validator to create string representation of partition
   keys (CASSANDRA-7498)
 * Avoid NPEs when receiving type changes for an unknown keyspace (CASSANDRA-7689)
 * Add support for custom 2i validation (CASSANDRA-7575)
 * Pig support for hadoop CqlInputFormat (CASSANDRA-6454)
 * Add duration mode to cassandra-stress (CASSANDRA-7468)
 * Add listen_interface and rpc_interface options (CASSANDRA-7417)
 * Improve schema merge performance (CASSANDRA-7444)
 * Adjust MT depth based on # of partition validating (CASSANDRA-5263)
 * Optimise NativeCell comparisons (CASSANDRA-6755)
 * Configurable client timeout for cqlsh (CASSANDRA-7516)
 * Include snippet of CQL query near syntax error in messages (CASSANDRA-7111)
 * Make repair -pr work with -local (CASSANDRA-7450)
 * Fix error in sstableloader with -cph > 1 (CASSANDRA-8007)
 * Fix snapshot repair error on indexed tables (CASSANDRA-8020)
 * Do not exit nodetool repair when receiving JMX NOTIF_LOST (CASSANDRA-7909)
 * Stream to private IP when available (CASSANDRA-8084)
Merged from 2.0:
 * Reject conditions on DELETE unless full PK is given (CASSANDRA-6430)
 * Properly reject the token function DELETE (CASSANDRA-7747)
 * Force batchlog replay before decommissioning a node (CASSANDRA-7446)
 * Fix hint replay with many accumulated expired hints (CASSANDRA-6998)
 * Fix duplicate results in DISTINCT queries on static columns with query
   paging (CASSANDRA-8108)
 * Add DateTieredCompactionStrategy (CASSANDRA-6602)
 * Properly validate ascii and utf8 string literals in CQL queries (CASSANDRA-8101)
 * (cqlsh) Fix autocompletion for alter keyspace (CASSANDRA-8021)
 * Create backup directories for commitlog archiving during startup (CASSANDRA-8111)
 * Reduce totalBlockFor() for LOCAL_* consistency levels (CASSANDRA-8058)
 * Fix merging schemas with re-dropped keyspaces (CASSANDRA-7256)
 * Fix counters in supercolumns during live upgrades from 1.2 (CASSANDRA-7188)
 * Notify DT subscribers when a column family is truncated (CASSANDRA-8088)
 * Add sanity check of $JAVA on startup (CASSANDRA-7676)
 * Schedule fat client schema pull on join (CASSANDRA-7993)
 * Don't reset nodes' versions when closing IncomingTcpConnections
   (CASSANDRA-7734)
 * Record the real messaging version in all cases in OutboundTcpConnection
   (CASSANDRA-8057)
 * SSL does not work in cassandra-cli (CASSANDRA-7899)
 * Fix potential exception when using ReversedType in DynamicCompositeType
   (CASSANDRA-7898)
 * Better validation of collection values (CASSANDRA-7833)
 * Track min/max timestamps correctly (CASSANDRA-7969)
 * Fix possible overflow while sorting CL segments for replay (CASSANDRA-7992)
 * Increase nodetool Xmx (CASSANDRA-7956)
 * Archive any commitlog segments present at startup (CASSANDRA-6904)
 * CrcCheckChance should adjust based on live CFMetadata not 
   sstable metadata (CASSANDRA-7978)
 * token() should only accept columns in the partitioning
   key order (CASSANDRA-6075)
 * Add method to invalidate permission cache via JMX (CASSANDRA-7977)
 * Allow propagating multiple gossip states atomically (CASSANDRA-6125)
 * Log exceptions related to unclean native protocol client disconnects
   at DEBUG or INFO (CASSANDRA-7849)
 * Allow permissions cache to be set via JMX (CASSANDRA-7698)
 * Include schema_triggers CF in readable system resources (CASSANDRA-7967)
 * Fix RowIndexEntry to report correct serializedSize (CASSANDRA-7948)
 * Make CQLSSTableWriter sync within partitions (CASSANDRA-7360)
 * Potentially use non-local replicas in CqlConfigHelper (CASSANDRA-7906)
 * Explicitly disallow mixing multi-column and single-column
   relations on clustering columns (CASSANDRA-7711)
 * Better error message when condition is set on PK column (CASSANDRA-7804)
 * Don't send schema change responses and events for no-op DDL
   statements (CASSANDRA-7600)
 * (Hadoop) fix cluster initialisation for a split fetching (CASSANDRA-7774)
 * Throw InvalidRequestException when queries contain relations on entire
   collection columns (CASSANDRA-7506)
 * (cqlsh) enable CTRL-R history search with libedit (CASSANDRA-7577)
 * (Hadoop) allow ACFRW to limit nodes to local DC (CASSANDRA-7252)
 * (cqlsh) cqlsh should automatically disable tracing when selecting
   from system_traces (CASSANDRA-7641)
 * (Hadoop) Add CqlOutputFormat (CASSANDRA-6927)
 * Don't depend on cassandra config for nodetool ring (CASSANDRA-7508)
 * (cqlsh) Fix failing cqlsh formatting tests (CASSANDRA-7703)
 * Fix IncompatibleClassChangeError from hadoop2 (CASSANDRA-7229)
 * Add 'nodetool sethintedhandoffthrottlekb' (CASSANDRA-7635)
 * (cqlsh) Add tab-completion for CREATE/DROP USER IF [NOT] EXISTS (CASSANDRA-7611)
 * Catch errors when the JVM pulls the rug out from GCInspector (CASSANDRA-5345)
 * cqlsh fails when version number parts are not int (CASSANDRA-7524)
 * Fix NPE when table dropped during streaming (CASSANDRA-7946)
 * Fix wrong progress when streaming uncompressed (CASSANDRA-7878)
 * Fix possible infinite loop in creating repair range (CASSANDRA-7983)
 * Fix unit in nodetool for streaming throughput (CASSANDRA-7375)
Merged from 1.2:
 * Don't index tombstones (CASSANDRA-7828)
 * Improve PasswordAuthenticator default super user setup (CASSANDRA-7788)


2.1.0
 * (cqlsh) Removed "ALTER TYPE <name> RENAME TO <name>" from tab-completion
   (CASSANDRA-7895)
 * Fixed IllegalStateException in anticompaction (CASSANDRA-7892)
 * cqlsh: DESCRIBE support for frozen UDTs, tuples (CASSANDRA-7863)
 * Avoid exposing internal classes over JMX (CASSANDRA-7879)
 * Add null check for keys when freezing collection (CASSANDRA-7869)
 * Improve stress workload realism (CASSANDRA-7519)
Merged from 2.0:
 * Configure system.paxos with LeveledCompactionStrategy (CASSANDRA-7753)
 * Fix ALTER clustering column type from DateType to TimestampType when
   using DESC clustering order (CASSANRDA-7797)
 * Throw EOFException if we run out of chunks in compressed datafile
   (CASSANDRA-7664)
 * Fix PRSI handling of CQL3 row markers for row cleanup (CASSANDRA-7787)
 * Fix dropping collection when it's the last regular column (CASSANDRA-7744)
 * Make StreamReceiveTask thread safe and gc friendly (CASSANDRA-7795)
 * Validate empty cell names from counter updates (CASSANDRA-7798)
Merged from 1.2:
 * Don't allow compacted sstables to be marked as compacting (CASSANDRA-7145)
 * Track expired tombstones (CASSANDRA-7810)


2.1.0-rc7
 * Add frozen keyword and require UDT to be frozen (CASSANDRA-7857)
 * Track added sstable size correctly (CASSANDRA-7239)
 * (cqlsh) Fix case insensitivity (CASSANDRA-7834)
 * Fix failure to stream ranges when moving (CASSANDRA-7836)
 * Correctly remove tmplink files (CASSANDRA-7803)
 * (cqlsh) Fix column name formatting for functions, CAS operations,
   and UDT field selections (CASSANDRA-7806)
 * (cqlsh) Fix COPY FROM handling of null/empty primary key
   values (CASSANDRA-7792)
 * Fix ordering of static cells (CASSANDRA-7763)
Merged from 2.0:
 * Forbid re-adding dropped counter columns (CASSANDRA-7831)
 * Fix CFMetaData#isThriftCompatible() for PK-only tables (CASSANDRA-7832)
 * Always reject inequality on the partition key without token()
   (CASSANDRA-7722)
 * Always send Paxos commit to all replicas (CASSANDRA-7479)
 * Make disruptor_thrift_server invocation pool configurable (CASSANDRA-7594)
 * Make repair no-op when RF=1 (CASSANDRA-7864)


2.1.0-rc6
 * Fix OOM issue from netty caching over time (CASSANDRA-7743)
 * json2sstable couldn't import JSON for CQL table (CASSANDRA-7477)
 * Invalidate all caches on table drop (CASSANDRA-7561)
 * Skip strict endpoint selection for ranges if RF == nodes (CASSANRA-7765)
 * Fix Thrift range filtering without 2ary index lookups (CASSANDRA-7741)
 * Add tracing entries about concurrent range requests (CASSANDRA-7599)
 * (cqlsh) Fix DESCRIBE for NTS keyspaces (CASSANDRA-7729)
 * Remove netty buffer ref-counting (CASSANDRA-7735)
 * Pass mutated cf to index updater for use by PRSI (CASSANDRA-7742)
 * Include stress yaml example in release and deb (CASSANDRA-7717)
 * workaround for netty issue causing corrupted data off the wire (CASSANDRA-7695)
 * cqlsh DESC CLUSTER fails retrieving ring information (CASSANDRA-7687)
 * Fix binding null values inside UDT (CASSANDRA-7685)
 * Fix UDT field selection with empty fields (CASSANDRA-7670)
 * Bogus deserialization of static cells from sstable (CASSANDRA-7684)
 * Fix NPE on compaction leftover cleanup for dropped table (CASSANDRA-7770)
Merged from 2.0:
 * Fix race condition in StreamTransferTask that could lead to
   infinite loops and premature sstable deletion (CASSANDRA-7704)
 * (cqlsh) Wait up to 10 sec for a tracing session (CASSANDRA-7222)
 * Fix NPE in FileCacheService.sizeInBytes (CASSANDRA-7756)
 * Remove duplicates from StorageService.getJoiningNodes (CASSANDRA-7478)
 * Clone token map outside of hot gossip loops (CASSANDRA-7758)
 * Fix MS expiring map timeout for Paxos messages (CASSANDRA-7752)
 * Do not flush on truncate if durable_writes is false (CASSANDRA-7750)
 * Give CRR a default input_cql Statement (CASSANDRA-7226)
 * Better error message when adding a collection with the same name
   than a previously dropped one (CASSANDRA-6276)
 * Fix validation when adding static columns (CASSANDRA-7730)
 * (Thrift) fix range deletion of supercolumns (CASSANDRA-7733)
 * Fix potential AssertionError in RangeTombstoneList (CASSANDRA-7700)
 * Validate arguments of blobAs* functions (CASSANDRA-7707)
 * Fix potential AssertionError with 2ndary indexes (CASSANDRA-6612)
 * Avoid logging CompactionInterrupted at ERROR (CASSANDRA-7694)
 * Minor leak in sstable2jon (CASSANDRA-7709)
 * Add cassandra.auto_bootstrap system property (CASSANDRA-7650)
 * Update java driver (for hadoop) (CASSANDRA-7618)
 * Remove CqlPagingRecordReader/CqlPagingInputFormat (CASSANDRA-7570)
 * Support connecting to ipv6 jmx with nodetool (CASSANDRA-7669)


2.1.0-rc5
 * Reject counters inside user types (CASSANDRA-7672)
 * Switch to notification-based GCInspector (CASSANDRA-7638)
 * (cqlsh) Handle nulls in UDTs and tuples correctly (CASSANDRA-7656)
 * Don't use strict consistency when replacing (CASSANDRA-7568)
 * Fix min/max cell name collection on 2.0 SSTables with range
   tombstones (CASSANDRA-7593)
 * Tolerate min/max cell names of different lengths (CASSANDRA-7651)
 * Filter cached results correctly (CASSANDRA-7636)
 * Fix tracing on the new SEPExecutor (CASSANDRA-7644)
 * Remove shuffle and taketoken (CASSANDRA-7601)
 * Clean up Windows batch scripts (CASSANDRA-7619)
 * Fix native protocol drop user type notification (CASSANDRA-7571)
 * Give read access to system.schema_usertypes to all authenticated users
   (CASSANDRA-7578)
 * (cqlsh) Fix cqlsh display when zero rows are returned (CASSANDRA-7580)
 * Get java version correctly when JAVA_TOOL_OPTIONS is set (CASSANDRA-7572)
 * Fix NPE when dropping index from non-existent keyspace, AssertionError when
   dropping non-existent index with IF EXISTS (CASSANDRA-7590)
 * Fix sstablelevelresetter hang (CASSANDRA-7614)
 * (cqlsh) Fix deserialization of blobs (CASSANDRA-7603)
 * Use "keyspace updated" schema change message for UDT changes in v1 and
   v2 protocols (CASSANDRA-7617)
 * Fix tracing of range slices and secondary index lookups that are local
   to the coordinator (CASSANDRA-7599)
 * Set -Dcassandra.storagedir for all tool shell scripts (CASSANDRA-7587)
 * Don't swap max/min col names when mutating sstable metadata (CASSANDRA-7596)
 * (cqlsh) Correctly handle paged result sets (CASSANDRA-7625)
 * (cqlsh) Improve waiting for a trace to complete (CASSANDRA-7626)
 * Fix tracing of concurrent range slices and 2ary index queries (CASSANDRA-7626)
 * Fix scrub against collection type (CASSANDRA-7665)
Merged from 2.0:
 * Set gc_grace_seconds to seven days for system schema tables (CASSANDRA-7668)
 * SimpleSeedProvider no longer caches seeds forever (CASSANDRA-7663)
 * Always flush on truncate (CASSANDRA-7511)
 * Fix ReversedType(DateType) mapping to native protocol (CASSANDRA-7576)
 * Always merge ranges owned by a single node (CASSANDRA-6930)
 * Track max/min timestamps for range tombstones (CASSANDRA-7647)
 * Fix NPE when listing saved caches dir (CASSANDRA-7632)


2.1.0-rc4
 * Fix word count hadoop example (CASSANDRA-7200)
 * Updated memtable_cleanup_threshold and memtable_flush_writers defaults 
   (CASSANDRA-7551)
 * (Windows) fix startup when WMI memory query fails (CASSANDRA-7505)
 * Anti-compaction proceeds if any part of the repair failed (CASSANDRA-7521)
 * Add missing table name to DROP INDEX responses and notifications (CASSANDRA-7539)
 * Bump CQL version to 3.2.0 and update CQL documentation (CASSANDRA-7527)
 * Fix configuration error message when running nodetool ring (CASSANDRA-7508)
 * Support conditional updates, tuple type, and the v3 protocol in cqlsh (CASSANDRA-7509)
 * Handle queries on multiple secondary index types (CASSANDRA-7525)
 * Fix cqlsh authentication with v3 native protocol (CASSANDRA-7564)
 * Fix NPE when unknown prepared statement ID is used (CASSANDRA-7454)
Merged from 2.0:
 * (Windows) force range-based repair to non-sequential mode (CASSANDRA-7541)
 * Fix range merging when DES scores are zero (CASSANDRA-7535)
 * Warn when SSL certificates have expired (CASSANDRA-7528)
 * Fix error when doing reversed queries with static columns (CASSANDRA-7490)
Merged from 1.2:
 * Set correct stream ID on responses when non-Exception Throwables
   are thrown while handling native protocol messages (CASSANDRA-7470)


2.1.0-rc3
 * Consider expiry when reconciling otherwise equal cells (CASSANDRA-7403)
 * Introduce CQL support for stress tool (CASSANDRA-6146)
 * Fix ClassCastException processing expired messages (CASSANDRA-7496)
 * Fix prepared marker for collections inside UDT (CASSANDRA-7472)
 * Remove left-over populate_io_cache_on_flush and replicate_on_write
   uses (CASSANDRA-7493)
 * (Windows) handle spaces in path names (CASSANDRA-7451)
 * Ensure writes have completed after dropping a table, before recycling
   commit log segments (CASSANDRA-7437)
 * Remove left-over rows_per_partition_to_cache (CASSANDRA-7493)
 * Fix error when CONTAINS is used with a bind marker (CASSANDRA-7502)
 * Properly reject unknown UDT field (CASSANDRA-7484)
Merged from 2.0:
 * Fix CC#collectTimeOrderedData() tombstone optimisations (CASSANDRA-7394)
 * Support DISTINCT for static columns and fix behaviour when DISTINC is
   not use (CASSANDRA-7305).
 * Workaround JVM NPE on JMX bind failure (CASSANDRA-7254)
 * Fix race in FileCacheService RemovalListener (CASSANDRA-7278)
 * Fix inconsistent use of consistencyForCommit that allowed LOCAL_QUORUM
   operations to incorrect become full QUORUM (CASSANDRA-7345)
 * Properly handle unrecognized opcodes and flags (CASSANDRA-7440)
 * (Hadoop) close CqlRecordWriter clients when finished (CASSANDRA-7459)
 * Commit disk failure policy (CASSANDRA-7429)
 * Make sure high level sstables get compacted (CASSANDRA-7414)
 * Fix AssertionError when using empty clustering columns and static columns
   (CASSANDRA-7455)
 * Add option to disable STCS in L0 (CASSANDRA-6621)
 * Upgrade to snappy-java 1.0.5.2 (CASSANDRA-7476)


2.1.0-rc2
 * Fix heap size calculation for CompoundSparseCellName and 
   CompoundSparseCellName.WithCollection (CASSANDRA-7421)
 * Allow counter mutations in UNLOGGED batches (CASSANDRA-7351)
 * Modify reconcile logic to always pick a tombstone over a counter cell
   (CASSANDRA-7346)
 * Avoid incremental compaction on Windows (CASSANDRA-7365)
 * Fix exception when querying a composite-keyed table with a collection index
   (CASSANDRA-7372)
 * Use node's host id in place of counter ids (CASSANDRA-7366)
 * Fix error when doing reversed queries with static columns (CASSANDRA-7490)
 * Backport CASSANDRA-6747 (CASSANDRA-7560)
 * Track max/min timestamps for range tombstones (CASSANDRA-7647)
 * Fix NPE when listing saved caches dir (CASSANDRA-7632)
 * Fix sstableloader unable to connect encrypted node (CASSANDRA-7585)
Merged from 1.2:
 * Clone token map outside of hot gossip loops (CASSANDRA-7758)
 * Add stop method to EmbeddedCassandraService (CASSANDRA-7595)
 * Support connecting to ipv6 jmx with nodetool (CASSANDRA-7669)
 * Set gc_grace_seconds to seven days for system schema tables (CASSANDRA-7668)
 * SimpleSeedProvider no longer caches seeds forever (CASSANDRA-7663)
 * Set correct stream ID on responses when non-Exception Throwables
   are thrown while handling native protocol messages (CASSANDRA-7470)
 * Fix row size miscalculation in LazilyCompactedRow (CASSANDRA-7543)
 * Fix race in background compaction check (CASSANDRA-7745)
 * Don't clear out range tombstones during compaction (CASSANDRA-7808)


2.1.0-rc1
 * Revert flush directory (CASSANDRA-6357)
 * More efficient executor service for fast operations (CASSANDRA-4718)
 * Move less common tools into a new cassandra-tools package (CASSANDRA-7160)
 * Support more concurrent requests in native protocol (CASSANDRA-7231)
 * Add tab-completion to debian nodetool packaging (CASSANDRA-6421)
 * Change concurrent_compactors defaults (CASSANDRA-7139)
 * Add PowerShell Windows launch scripts (CASSANDRA-7001)
 * Make commitlog archive+restore more robust (CASSANDRA-6974)
 * Fix marking commitlogsegments clean (CASSANDRA-6959)
 * Add snapshot "manifest" describing files included (CASSANDRA-6326)
 * Parallel streaming for sstableloader (CASSANDRA-3668)
 * Fix bugs in supercolumns handling (CASSANDRA-7138)
 * Fix ClassClassException on composite dense tables (CASSANDRA-7112)
 * Cleanup and optimize collation and slice iterators (CASSANDRA-7107)
 * Upgrade NBHM lib (CASSANDRA-7128)
 * Optimize netty server (CASSANDRA-6861)
 * Fix repair hang when given CF does not exist (CASSANDRA-7189)
 * Allow c* to be shutdown in an embedded mode (CASSANDRA-5635)
 * Add server side batching to native transport (CASSANDRA-5663)
 * Make batchlog replay asynchronous (CASSANDRA-6134)
 * remove unused classes (CASSANDRA-7197)
 * Limit user types to the keyspace they are defined in (CASSANDRA-6643)
 * Add validate method to CollectionType (CASSANDRA-7208)
 * New serialization format for UDT values (CASSANDRA-7209, CASSANDRA-7261)
 * Fix nodetool netstats (CASSANDRA-7270)
 * Fix potential ClassCastException in HintedHandoffManager (CASSANDRA-7284)
 * Use prepared statements internally (CASSANDRA-6975)
 * Fix broken paging state with prepared statement (CASSANDRA-7120)
 * Fix IllegalArgumentException in CqlStorage (CASSANDRA-7287)
 * Allow nulls/non-existant fields in UDT (CASSANDRA-7206)
 * Add Thrift MultiSliceRequest (CASSANDRA-6757, CASSANDRA-7027)
 * Handle overlapping MultiSlices (CASSANDRA-7279)
 * Fix DataOutputTest on Windows (CASSANDRA-7265)
 * Embedded sets in user defined data-types are not updating (CASSANDRA-7267)
 * Add tuple type to CQL/native protocol (CASSANDRA-7248)
 * Fix CqlPagingRecordReader on tables with few rows (CASSANDRA-7322)
Merged from 2.0:
 * Copy compaction options to make sure they are reloaded (CASSANDRA-7290)
 * Add option to do more aggressive tombstone compactions (CASSANDRA-6563)
 * Don't try to compact already-compacting files in HHOM (CASSANDRA-7288)
 * Always reallocate buffers in HSHA (CASSANDRA-6285)
 * (Hadoop) support authentication in CqlRecordReader (CASSANDRA-7221)
 * (Hadoop) Close java driver Cluster in CQLRR.close (CASSANDRA-7228)
 * Warn when 'USING TIMESTAMP' is used on a CAS BATCH (CASSANDRA-7067)
 * return all cpu values from BackgroundActivityMonitor.readAndCompute (CASSANDRA-7183)
 * Correctly delete scheduled range xfers (CASSANDRA-7143)
 * return all cpu values from BackgroundActivityMonitor.readAndCompute (CASSANDRA-7183)  
 * reduce garbage creation in calculatePendingRanges (CASSANDRA-7191)
 * fix c* launch issues on Russian os's due to output of linux 'free' cmd (CASSANDRA-6162)
 * Fix disabling autocompaction (CASSANDRA-7187)
 * Fix potential NumberFormatException when deserializing IntegerType (CASSANDRA-7088)
 * cqlsh can't tab-complete disabling compaction (CASSANDRA-7185)
 * cqlsh: Accept and execute CQL statement(s) from command-line parameter (CASSANDRA-7172)
 * Fix IllegalStateException in CqlPagingRecordReader (CASSANDRA-7198)
 * Fix the InvertedIndex trigger example (CASSANDRA-7211)
 * Add --resolve-ip option to 'nodetool ring' (CASSANDRA-7210)
 * reduce garbage on codec flag deserialization (CASSANDRA-7244) 
 * Fix duplicated error messages on directory creation error at startup (CASSANDRA-5818)
 * Proper null handle for IF with map element access (CASSANDRA-7155)
 * Improve compaction visibility (CASSANDRA-7242)
 * Correctly delete scheduled range xfers (CASSANDRA-7143)
 * Make batchlog replica selection rack-aware (CASSANDRA-6551)
 * Fix CFMetaData#getColumnDefinitionFromColumnName() (CASSANDRA-7074)
 * Fix writetime/ttl functions for static columns (CASSANDRA-7081)
 * Suggest CTRL-C or semicolon after three blank lines in cqlsh (CASSANDRA-7142)
 * Fix 2ndary index queries with DESC clustering order (CASSANDRA-6950)
 * Invalid key cache entries on DROP (CASSANDRA-6525)
 * Fix flapping RecoveryManagerTest (CASSANDRA-7084)
 * Add missing iso8601 patterns for date strings (CASSANDRA-6973)
 * Support selecting multiple rows in a partition using IN (CASSANDRA-6875)
 * Add authentication support to shuffle (CASSANDRA-6484)
 * Swap local and global default read repair chances (CASSANDRA-7320)
 * Add conditional CREATE/DROP USER support (CASSANDRA-7264)
 * Cqlsh counts non-empty lines for "Blank lines" warning (CASSANDRA-7325)
Merged from 1.2:
 * Add Cloudstack snitch (CASSANDRA-7147)
 * Update system.peers correctly when relocating tokens (CASSANDRA-7126)
 * Add Google Compute Engine snitch (CASSANDRA-7132)
 * remove duplicate query for local tokens (CASSANDRA-7182)
 * exit CQLSH with error status code if script fails (CASSANDRA-6344)
 * Fix bug with some IN queries missig results (CASSANDRA-7105)
 * Fix availability validation for LOCAL_ONE CL (CASSANDRA-7319)
 * Hint streaming can cause decommission to fail (CASSANDRA-7219)


2.1.0-beta2
 * Increase default CL space to 8GB (CASSANDRA-7031)
 * Add range tombstones to read repair digests (CASSANDRA-6863)
 * Fix BTree.clear for large updates (CASSANDRA-6943)
 * Fail write instead of logging a warning when unable to append to CL
   (CASSANDRA-6764)
 * Eliminate possibility of CL segment appearing twice in active list 
   (CASSANDRA-6557)
 * Apply DONTNEED fadvise to commitlog segments (CASSANDRA-6759)
 * Switch CRC component to Adler and include it for compressed sstables 
   (CASSANDRA-4165)
 * Allow cassandra-stress to set compaction strategy options (CASSANDRA-6451)
 * Add broadcast_rpc_address option to cassandra.yaml (CASSANDRA-5899)
 * Auto reload GossipingPropertyFileSnitch config (CASSANDRA-5897)
 * Fix overflow of memtable_total_space_in_mb (CASSANDRA-6573)
 * Fix ABTC NPE and apply update function correctly (CASSANDRA-6692)
 * Allow nodetool to use a file or prompt for password (CASSANDRA-6660)
 * Fix AIOOBE when concurrently accessing ABSC (CASSANDRA-6742)
 * Fix assertion error in ALTER TYPE RENAME (CASSANDRA-6705)
 * Scrub should not always clear out repaired status (CASSANDRA-5351)
 * Improve handling of range tombstone for wide partitions (CASSANDRA-6446)
 * Fix ClassCastException for compact table with composites (CASSANDRA-6738)
 * Fix potentially repairing with wrong nodes (CASSANDRA-6808)
 * Change caching option syntax (CASSANDRA-6745)
 * Fix stress to do proper counter reads (CASSANDRA-6835)
 * Fix help message for stress counter_write (CASSANDRA-6824)
 * Fix stress smart Thrift client to pick servers correctly (CASSANDRA-6848)
 * Add logging levels (minimal, normal or verbose) to stress tool (CASSANDRA-6849)
 * Fix race condition in Batch CLE (CASSANDRA-6860)
 * Improve cleanup/scrub/upgradesstables failure handling (CASSANDRA-6774)
 * ByteBuffer write() methods for serializing sstables (CASSANDRA-6781)
 * Proper compare function for CollectionType (CASSANDRA-6783)
 * Update native server to Netty 4 (CASSANDRA-6236)
 * Fix off-by-one error in stress (CASSANDRA-6883)
 * Make OpOrder AutoCloseable (CASSANDRA-6901)
 * Remove sync repair JMX interface (CASSANDRA-6900)
 * Add multiple memory allocation options for memtables (CASSANDRA-6689, 6694)
 * Remove adjusted op rate from stress output (CASSANDRA-6921)
 * Add optimized CF.hasColumns() implementations (CASSANDRA-6941)
 * Serialize batchlog mutations with the version of the target node
   (CASSANDRA-6931)
 * Optimize CounterColumn#reconcile() (CASSANDRA-6953)
 * Properly remove 1.2 sstable support in 2.1 (CASSANDRA-6869)
 * Lock counter cells, not partitions (CASSANDRA-6880)
 * Track presence of legacy counter shards in sstables (CASSANDRA-6888)
 * Ensure safe resource cleanup when replacing sstables (CASSANDRA-6912)
 * Add failure handler to async callback (CASSANDRA-6747)
 * Fix AE when closing SSTable without releasing reference (CASSANDRA-7000)
 * Clean up IndexInfo on keyspace/table drops (CASSANDRA-6924)
 * Only snapshot relative SSTables when sequential repair (CASSANDRA-7024)
 * Require nodetool rebuild_index to specify index names (CASSANDRA-7038)
 * fix cassandra stress errors on reads with native protocol (CASSANDRA-7033)
 * Use OpOrder to guard sstable references for reads (CASSANDRA-6919)
 * Preemptive opening of compaction result (CASSANDRA-6916)
 * Multi-threaded scrub/cleanup/upgradesstables (CASSANDRA-5547)
 * Optimize cellname comparison (CASSANDRA-6934)
 * Native protocol v3 (CASSANDRA-6855)
 * Optimize Cell liveness checks and clean up Cell (CASSANDRA-7119)
 * Support consistent range movements (CASSANDRA-2434)
 * Display min timestamp in sstablemetadata viewer (CASSANDRA-6767)
Merged from 2.0:
 * Avoid race-prone second "scrub" of system keyspace (CASSANDRA-6797)
 * Pool CqlRecordWriter clients by inetaddress rather than Range
   (CASSANDRA-6665)
 * Fix compaction_history timestamps (CASSANDRA-6784)
 * Compare scores of full replica ordering in DES (CASSANDRA-6683)
 * fix CME in SessionInfo updateProgress affecting netstats (CASSANDRA-6577)
 * Allow repairing between specific replicas (CASSANDRA-6440)
 * Allow per-dc enabling of hints (CASSANDRA-6157)
 * Add compatibility for Hadoop 0.2.x (CASSANDRA-5201)
 * Fix EstimatedHistogram races (CASSANDRA-6682)
 * Failure detector correctly converts initial value to nanos (CASSANDRA-6658)
 * Add nodetool taketoken to relocate vnodes (CASSANDRA-4445)
 * Expose bulk loading progress over JMX (CASSANDRA-4757)
 * Correctly handle null with IF conditions and TTL (CASSANDRA-6623)
 * Account for range/row tombstones in tombstone drop
   time histogram (CASSANDRA-6522)
 * Stop CommitLogSegment.close() from calling sync() (CASSANDRA-6652)
 * Make commitlog failure handling configurable (CASSANDRA-6364)
 * Avoid overlaps in LCS (CASSANDRA-6688)
 * Improve support for paginating over composites (CASSANDRA-4851)
 * Fix count(*) queries in a mixed cluster (CASSANDRA-6707)
 * Improve repair tasks(snapshot, differencing) concurrency (CASSANDRA-6566)
 * Fix replaying pre-2.0 commit logs (CASSANDRA-6714)
 * Add static columns to CQL3 (CASSANDRA-6561)
 * Optimize single partition batch statements (CASSANDRA-6737)
 * Disallow post-query re-ordering when paging (CASSANDRA-6722)
 * Fix potential paging bug with deleted columns (CASSANDRA-6748)
 * Fix NPE on BulkLoader caused by losing StreamEvent (CASSANDRA-6636)
 * Fix truncating compression metadata (CASSANDRA-6791)
 * Add CMSClassUnloadingEnabled JVM option (CASSANDRA-6541)
 * Catch memtable flush exceptions during shutdown (CASSANDRA-6735)
 * Fix upgradesstables NPE for non-CF-based indexes (CASSANDRA-6645)
 * Fix UPDATE updating PRIMARY KEY columns implicitly (CASSANDRA-6782)
 * Fix IllegalArgumentException when updating from 1.2 with SuperColumns
   (CASSANDRA-6733)
 * FBUtilities.singleton() should use the CF comparator (CASSANDRA-6778)
 * Fix CQLSStableWriter.addRow(Map<String, Object>) (CASSANDRA-6526)
 * Fix HSHA server introducing corrupt data (CASSANDRA-6285)
 * Fix CAS conditions for COMPACT STORAGE tables (CASSANDRA-6813)
 * Starting threads in OutboundTcpConnectionPool constructor causes race conditions (CASSANDRA-7177)
 * Allow overriding cassandra-rackdc.properties file (CASSANDRA-7072)
 * Set JMX RMI port to 7199 (CASSANDRA-7087)
 * Use LOCAL_QUORUM for data reads at LOCAL_SERIAL (CASSANDRA-6939)
 * Log a warning for large batches (CASSANDRA-6487)
 * Put nodes in hibernate when join_ring is false (CASSANDRA-6961)
 * Avoid early loading of non-system keyspaces before compaction-leftovers 
   cleanup at startup (CASSANDRA-6913)
 * Restrict Windows to parallel repairs (CASSANDRA-6907)
 * (Hadoop) Allow manually specifying start/end tokens in CFIF (CASSANDRA-6436)
 * Fix NPE in MeteredFlusher (CASSANDRA-6820)
 * Fix race processing range scan responses (CASSANDRA-6820)
 * Allow deleting snapshots from dropped keyspaces (CASSANDRA-6821)
 * Add uuid() function (CASSANDRA-6473)
 * Omit tombstones from schema digests (CASSANDRA-6862)
 * Include correct consistencyLevel in LWT timeout (CASSANDRA-6884)
 * Lower chances for losing new SSTables during nodetool refresh and
   ColumnFamilyStore.loadNewSSTables (CASSANDRA-6514)
 * Add support for DELETE ... IF EXISTS to CQL3 (CASSANDRA-5708)
 * Update hadoop_cql3_word_count example (CASSANDRA-6793)
 * Fix handling of RejectedExecution in sync Thrift server (CASSANDRA-6788)
 * Log more information when exceeding tombstone_warn_threshold (CASSANDRA-6865)
 * Fix truncate to not abort due to unreachable fat clients (CASSANDRA-6864)
 * Fix schema concurrency exceptions (CASSANDRA-6841)
 * Fix leaking validator FH in StreamWriter (CASSANDRA-6832)
 * Fix saving triggers to schema (CASSANDRA-6789)
 * Fix trigger mutations when base mutation list is immutable (CASSANDRA-6790)
 * Fix accounting in FileCacheService to allow re-using RAR (CASSANDRA-6838)
 * Fix static counter columns (CASSANDRA-6827)
 * Restore expiring->deleted (cell) compaction optimization (CASSANDRA-6844)
 * Fix CompactionManager.needsCleanup (CASSANDRA-6845)
 * Correctly compare BooleanType values other than 0 and 1 (CASSANDRA-6779)
 * Read message id as string from earlier versions (CASSANDRA-6840)
 * Properly use the Paxos consistency for (non-protocol) batch (CASSANDRA-6837)
 * Add paranoid disk failure option (CASSANDRA-6646)
 * Improve PerRowSecondaryIndex performance (CASSANDRA-6876)
 * Extend triggers to support CAS updates (CASSANDRA-6882)
 * Static columns with IF NOT EXISTS don't always work as expected (CASSANDRA-6873)
 * Fix paging with SELECT DISTINCT (CASSANDRA-6857)
 * Fix UnsupportedOperationException on CAS timeout (CASSANDRA-6923)
 * Improve MeteredFlusher handling of MF-unaffected column families
   (CASSANDRA-6867)
 * Add CqlRecordReader using native pagination (CASSANDRA-6311)
 * Add QueryHandler interface (CASSANDRA-6659)
 * Track liveRatio per-memtable, not per-CF (CASSANDRA-6945)
 * Make sure upgradesstables keeps sstable level (CASSANDRA-6958)
 * Fix LIMIT with static columns (CASSANDRA-6956)
 * Fix clash with CQL column name in thrift validation (CASSANDRA-6892)
 * Fix error with super columns in mixed 1.2-2.0 clusters (CASSANDRA-6966)
 * Fix bad skip of sstables on slice query with composite start/finish (CASSANDRA-6825)
 * Fix unintended update with conditional statement (CASSANDRA-6893)
 * Fix map element access in IF (CASSANDRA-6914)
 * Avoid costly range calculations for range queries on system keyspaces
   (CASSANDRA-6906)
 * Fix SSTable not released if stream session fails (CASSANDRA-6818)
 * Avoid build failure due to ANTLR timeout (CASSANDRA-6991)
 * Queries on compact tables can return more rows that requested (CASSANDRA-7052)
 * USING TIMESTAMP for batches does not work (CASSANDRA-7053)
 * Fix performance regression from CASSANDRA-5614 (CASSANDRA-6949)
 * Ensure that batchlog and hint timeouts do not produce hints (CASSANDRA-7058)
 * Merge groupable mutations in TriggerExecutor#execute() (CASSANDRA-7047)
 * Plug holes in resource release when wiring up StreamSession (CASSANDRA-7073)
 * Re-add parameter columns to tracing session (CASSANDRA-6942)
 * Preserves CQL metadata when updating table from thrift (CASSANDRA-6831)
Merged from 1.2:
 * Fix nodetool display with vnodes (CASSANDRA-7082)
 * Add UNLOGGED, COUNTER options to BATCH documentation (CASSANDRA-6816)
 * add extra SSL cipher suites (CASSANDRA-6613)
 * fix nodetool getsstables for blob PK (CASSANDRA-6803)
 * Fix BatchlogManager#deleteBatch() use of millisecond timestamps
   (CASSANDRA-6822)
 * Continue assassinating even if the endpoint vanishes (CASSANDRA-6787)
 * Schedule schema pulls on change (CASSANDRA-6971)
 * Non-droppable verbs shouldn't be dropped from OTC (CASSANDRA-6980)
 * Shutdown batchlog executor in SS#drain() (CASSANDRA-7025)
 * Fix batchlog to account for CF truncation records (CASSANDRA-6999)
 * Fix CQLSH parsing of functions and BLOB literals (CASSANDRA-7018)
 * Properly load trustore in the native protocol (CASSANDRA-6847)
 * Always clean up references in SerializingCache (CASSANDRA-6994)
 * Don't shut MessagingService down when replacing a node (CASSANDRA-6476)
 * fix npe when doing -Dcassandra.fd_initial_value_ms (CASSANDRA-6751)


2.1.0-beta1
 * Add flush directory distinct from compaction directories (CASSANDRA-6357)
 * Require JNA by default (CASSANDRA-6575)
 * add listsnapshots command to nodetool (CASSANDRA-5742)
 * Introduce AtomicBTreeColumns (CASSANDRA-6271, 6692)
 * Multithreaded commitlog (CASSANDRA-3578)
 * allocate fixed index summary memory pool and resample cold index summaries 
   to use less memory (CASSANDRA-5519)
 * Removed multithreaded compaction (CASSANDRA-6142)
 * Parallelize fetching rows for low-cardinality indexes (CASSANDRA-1337)
 * change logging from log4j to logback (CASSANDRA-5883)
 * switch to LZ4 compression for internode communication (CASSANDRA-5887)
 * Stop using Thrift-generated Index* classes internally (CASSANDRA-5971)
 * Remove 1.2 network compatibility code (CASSANDRA-5960)
 * Remove leveled json manifest migration code (CASSANDRA-5996)
 * Remove CFDefinition (CASSANDRA-6253)
 * Use AtomicIntegerFieldUpdater in RefCountedMemory (CASSANDRA-6278)
 * User-defined types for CQL3 (CASSANDRA-5590)
 * Use of o.a.c.metrics in nodetool (CASSANDRA-5871, 6406)
 * Batch read from OTC's queue and cleanup (CASSANDRA-1632)
 * Secondary index support for collections (CASSANDRA-4511, 6383)
 * SSTable metadata(Stats.db) format change (CASSANDRA-6356)
 * Push composites support in the storage engine
   (CASSANDRA-5417, CASSANDRA-6520)
 * Add snapshot space used to cfstats (CASSANDRA-6231)
 * Add cardinality estimator for key count estimation (CASSANDRA-5906)
 * CF id is changed to be non-deterministic. Data dir/key cache are created
   uniquely for CF id (CASSANDRA-5202)
 * New counters implementation (CASSANDRA-6504)
 * Replace UnsortedColumns, EmptyColumns, TreeMapBackedSortedColumns with new
   ArrayBackedSortedColumns (CASSANDRA-6630, CASSANDRA-6662, CASSANDRA-6690)
 * Add option to use row cache with a given amount of rows (CASSANDRA-5357)
 * Avoid repairing already repaired data (CASSANDRA-5351)
 * Reject counter updates with USING TTL/TIMESTAMP (CASSANDRA-6649)
 * Replace index_interval with min/max_index_interval (CASSANDRA-6379)
 * Lift limitation that order by columns must be selected for IN queries (CASSANDRA-4911)


2.0.5
 * Reduce garbage generated by bloom filter lookups (CASSANDRA-6609)
 * Add ks.cf names to tombstone logging (CASSANDRA-6597)
 * Use LOCAL_QUORUM for LWT operations at LOCAL_SERIAL (CASSANDRA-6495)
 * Wait for gossip to settle before accepting client connections (CASSANDRA-4288)
 * Delete unfinished compaction incrementally (CASSANDRA-6086)
 * Allow specifying custom secondary index options in CQL3 (CASSANDRA-6480)
 * Improve replica pinning for cache efficiency in DES (CASSANDRA-6485)
 * Fix LOCAL_SERIAL from thrift (CASSANDRA-6584)
 * Don't special case received counts in CAS timeout exceptions (CASSANDRA-6595)
 * Add support for 2.1 global counter shards (CASSANDRA-6505)
 * Fix NPE when streaming connection is not yet established (CASSANDRA-6210)
 * Avoid rare duplicate read repair triggering (CASSANDRA-6606)
 * Fix paging discardFirst (CASSANDRA-6555)
 * Fix ArrayIndexOutOfBoundsException in 2ndary index query (CASSANDRA-6470)
 * Release sstables upon rebuilding 2i (CASSANDRA-6635)
 * Add AbstractCompactionStrategy.startup() method (CASSANDRA-6637)
 * SSTableScanner may skip rows during cleanup (CASSANDRA-6638)
 * sstables from stalled repair sessions can resurrect deleted data (CASSANDRA-6503)
 * Switch stress to use ITransportFactory (CASSANDRA-6641)
 * Fix IllegalArgumentException during prepare (CASSANDRA-6592)
 * Fix possible loss of 2ndary index entries during compaction (CASSANDRA-6517)
 * Fix direct Memory on architectures that do not support unaligned long access
   (CASSANDRA-6628)
 * Let scrub optionally skip broken counter partitions (CASSANDRA-5930)
Merged from 1.2:
 * fsync compression metadata (CASSANDRA-6531)
 * Validate CF existence on execution for prepared statement (CASSANDRA-6535)
 * Add ability to throttle batchlog replay (CASSANDRA-6550)
 * Fix executing LOCAL_QUORUM with SimpleStrategy (CASSANDRA-6545)
 * Avoid StackOverflow when using large IN queries (CASSANDRA-6567)
 * Nodetool upgradesstables includes secondary indexes (CASSANDRA-6598)
 * Paginate batchlog replay (CASSANDRA-6569)
 * skip blocking on streaming during drain (CASSANDRA-6603)
 * Improve error message when schema doesn't match loaded sstable (CASSANDRA-6262)
 * Add properties to adjust FD initial value and max interval (CASSANDRA-4375)
 * Fix preparing with batch and delete from collection (CASSANDRA-6607)
 * Fix ABSC reverse iterator's remove() method (CASSANDRA-6629)
 * Handle host ID conflicts properly (CASSANDRA-6615)
 * Move handling of migration event source to solve bootstrap race. (CASSANDRA-6648)
 * Make sure compaction throughput value doesn't overflow with int math (CASSANDRA-6647)


2.0.4
 * Allow removing snapshots of no-longer-existing CFs (CASSANDRA-6418)
 * add StorageService.stopDaemon() (CASSANDRA-4268)
 * add IRE for invalid CF supplied to get_count (CASSANDRA-5701)
 * add client encryption support to sstableloader (CASSANDRA-6378)
 * Fix accept() loop for SSL sockets post-shutdown (CASSANDRA-6468)
 * Fix size-tiered compaction in LCS L0 (CASSANDRA-6496)
 * Fix assertion failure in filterColdSSTables (CASSANDRA-6483)
 * Fix row tombstones in larger-than-memory compactions (CASSANDRA-6008)
 * Fix cleanup ClassCastException (CASSANDRA-6462)
 * Reduce gossip memory use by interning VersionedValue strings (CASSANDRA-6410)
 * Allow specifying datacenters to participate in a repair (CASSANDRA-6218)
 * Fix divide-by-zero in PCI (CASSANDRA-6403)
 * Fix setting last compacted key in the wrong level for LCS (CASSANDRA-6284)
 * Add millisecond precision formats to the timestamp parser (CASSANDRA-6395)
 * Expose a total memtable size metric for a CF (CASSANDRA-6391)
 * cqlsh: handle symlinks properly (CASSANDRA-6425)
 * Fix potential infinite loop when paging query with IN (CASSANDRA-6464)
 * Fix assertion error in AbstractQueryPager.discardFirst (CASSANDRA-6447)
 * Fix streaming older SSTable yields unnecessary tombstones (CASSANDRA-6527)
Merged from 1.2:
 * Improved error message on bad properties in DDL queries (CASSANDRA-6453)
 * Randomize batchlog candidates selection (CASSANDRA-6481)
 * Fix thundering herd on endpoint cache invalidation (CASSANDRA-6345, 6485)
 * Improve batchlog write performance with vnodes (CASSANDRA-6488)
 * cqlsh: quote single quotes in strings inside collections (CASSANDRA-6172)
 * Improve gossip performance for typical messages (CASSANDRA-6409)
 * Throw IRE if a prepared statement has more markers than supported 
   (CASSANDRA-5598)
 * Expose Thread metrics for the native protocol server (CASSANDRA-6234)
 * Change snapshot response message verb to INTERNAL to avoid dropping it 
   (CASSANDRA-6415)
 * Warn when collection read has > 65K elements (CASSANDRA-5428)
 * Fix cache persistence when both row and key cache are enabled 
   (CASSANDRA-6413)
 * (Hadoop) add describe_local_ring (CASSANDRA-6268)
 * Fix handling of concurrent directory creation failure (CASSANDRA-6459)
 * Allow executing CREATE statements multiple times (CASSANDRA-6471)
 * Don't send confusing info with timeouts (CASSANDRA-6491)
 * Don't resubmit counter mutation runnables internally (CASSANDRA-6427)
 * Don't drop local mutations without a hint (CASSANDRA-6510)
 * Don't allow null max_hint_window_in_ms (CASSANDRA-6419)
 * Validate SliceRange start and finish lengths (CASSANDRA-6521)


2.0.3
 * Fix FD leak on slice read path (CASSANDRA-6275)
 * Cancel read meter task when closing SSTR (CASSANDRA-6358)
 * free off-heap IndexSummary during bulk (CASSANDRA-6359)
 * Recover from IOException in accept() thread (CASSANDRA-6349)
 * Improve Gossip tolerance of abnormally slow tasks (CASSANDRA-6338)
 * Fix trying to hint timed out counter writes (CASSANDRA-6322)
 * Allow restoring specific columnfamilies from archived CL (CASSANDRA-4809)
 * Avoid flushing compaction_history after each operation (CASSANDRA-6287)
 * Fix repair assertion error when tombstones expire (CASSANDRA-6277)
 * Skip loading corrupt key cache (CASSANDRA-6260)
 * Fixes for compacting larger-than-memory rows (CASSANDRA-6274)
 * Compact hottest sstables first and optionally omit coldest from
   compaction entirely (CASSANDRA-6109)
 * Fix modifying column_metadata from thrift (CASSANDRA-6182)
 * cqlsh: fix LIST USERS output (CASSANDRA-6242)
 * Add IRequestSink interface (CASSANDRA-6248)
 * Update memtable size while flushing (CASSANDRA-6249)
 * Provide hooks around CQL2/CQL3 statement execution (CASSANDRA-6252)
 * Require Permission.SELECT for CAS updates (CASSANDRA-6247)
 * New CQL-aware SSTableWriter (CASSANDRA-5894)
 * Reject CAS operation when the protocol v1 is used (CASSANDRA-6270)
 * Correctly throw error when frame too large (CASSANDRA-5981)
 * Fix serialization bug in PagedRange with 2ndary indexes (CASSANDRA-6299)
 * Fix CQL3 table validation in Thrift (CASSANDRA-6140)
 * Fix bug missing results with IN clauses (CASSANDRA-6327)
 * Fix paging with reversed slices (CASSANDRA-6343)
 * Set minTimestamp correctly to be able to drop expired sstables (CASSANDRA-6337)
 * Support NaN and Infinity as float literals (CASSANDRA-6003)
 * Remove RF from nodetool ring output (CASSANDRA-6289)
 * Fix attempting to flush empty rows (CASSANDRA-6374)
 * Fix potential out of bounds exception when paging (CASSANDRA-6333)
Merged from 1.2:
 * Optimize FD phi calculation (CASSANDRA-6386)
 * Improve initial FD phi estimate when starting up (CASSANDRA-6385)
 * Don't list CQL3 table in CLI describe even if named explicitely 
   (CASSANDRA-5750)
 * Invalidate row cache when dropping CF (CASSANDRA-6351)
 * add non-jamm path for cached statements (CASSANDRA-6293)
 * add windows bat files for shell commands (CASSANDRA-6145)
 * Require logging in for Thrift CQL2/3 statement preparation (CASSANDRA-6254)
 * restrict max_num_tokens to 1536 (CASSANDRA-6267)
 * Nodetool gets default JMX port from cassandra-env.sh (CASSANDRA-6273)
 * make calculatePendingRanges asynchronous (CASSANDRA-6244)
 * Remove blocking flushes in gossip thread (CASSANDRA-6297)
 * Fix potential socket leak in connectionpool creation (CASSANDRA-6308)
 * Allow LOCAL_ONE/LOCAL_QUORUM to work with SimpleStrategy (CASSANDRA-6238)
 * cqlsh: handle 'null' as session duration (CASSANDRA-6317)
 * Fix json2sstable handling of range tombstones (CASSANDRA-6316)
 * Fix missing one row in reverse query (CASSANDRA-6330)
 * Fix reading expired row value from row cache (CASSANDRA-6325)
 * Fix AssertionError when doing set element deletion (CASSANDRA-6341)
 * Make CL code for the native protocol match the one in C* 2.0
   (CASSANDRA-6347)
 * Disallow altering CQL3 table from thrift (CASSANDRA-6370)
 * Fix size computation of prepared statement (CASSANDRA-6369)


2.0.2
 * Update FailureDetector to use nanontime (CASSANDRA-4925)
 * Fix FileCacheService regressions (CASSANDRA-6149)
 * Never return WriteTimeout for CL.ANY (CASSANDRA-6132)
 * Fix race conditions in bulk loader (CASSANDRA-6129)
 * Add configurable metrics reporting (CASSANDRA-4430)
 * drop queries exceeding a configurable number of tombstones (CASSANDRA-6117)
 * Track and persist sstable read activity (CASSANDRA-5515)
 * Fixes for speculative retry (CASSANDRA-5932, CASSANDRA-6194)
 * Improve memory usage of metadata min/max column names (CASSANDRA-6077)
 * Fix thrift validation refusing row markers on CQL3 tables (CASSANDRA-6081)
 * Fix insertion of collections with CAS (CASSANDRA-6069)
 * Correctly send metadata on SELECT COUNT (CASSANDRA-6080)
 * Track clients' remote addresses in ClientState (CASSANDRA-6070)
 * Create snapshot dir if it does not exist when migrating
   leveled manifest (CASSANDRA-6093)
 * make sequential nodetool repair the default (CASSANDRA-5950)
 * Add more hooks for compaction strategy implementations (CASSANDRA-6111)
 * Fix potential NPE on composite 2ndary indexes (CASSANDRA-6098)
 * Delete can potentially be skipped in batch (CASSANDRA-6115)
 * Allow alter keyspace on system_traces (CASSANDRA-6016)
 * Disallow empty column names in cql (CASSANDRA-6136)
 * Use Java7 file-handling APIs and fix file moving on Windows (CASSANDRA-5383)
 * Save compaction history to system keyspace (CASSANDRA-5078)
 * Fix NPE if StorageService.getOperationMode() is executed before full startup (CASSANDRA-6166)
 * CQL3: support pre-epoch longs for TimestampType (CASSANDRA-6212)
 * Add reloadtriggers command to nodetool (CASSANDRA-4949)
 * cqlsh: ignore empty 'value alias' in DESCRIBE (CASSANDRA-6139)
 * Fix sstable loader (CASSANDRA-6205)
 * Reject bootstrapping if the node already exists in gossip (CASSANDRA-5571)
 * Fix NPE while loading paxos state (CASSANDRA-6211)
 * cqlsh: add SHOW SESSION <tracing-session> command (CASSANDRA-6228)
Merged from 1.2:
 * (Hadoop) Require CFRR batchSize to be at least 2 (CASSANDRA-6114)
 * Add a warning for small LCS sstable size (CASSANDRA-6191)
 * Add ability to list specific KS/CF combinations in nodetool cfstats (CASSANDRA-4191)
 * Mark CF clean if a mutation raced the drop and got it marked dirty (CASSANDRA-5946)
 * Add a LOCAL_ONE consistency level (CASSANDRA-6202)
 * Limit CQL prepared statement cache by size instead of count (CASSANDRA-6107)
 * Tracing should log write failure rather than raw exceptions (CASSANDRA-6133)
 * lock access to TM.endpointToHostIdMap (CASSANDRA-6103)
 * Allow estimated memtable size to exceed slab allocator size (CASSANDRA-6078)
 * Start MeteredFlusher earlier to prevent OOM during CL replay (CASSANDRA-6087)
 * Avoid sending Truncate command to fat clients (CASSANDRA-6088)
 * Allow where clause conditions to be in parenthesis (CASSANDRA-6037)
 * Do not open non-ssl storage port if encryption option is all (CASSANDRA-3916)
 * Move batchlog replay to its own executor (CASSANDRA-6079)
 * Add tombstone debug threshold and histogram (CASSANDRA-6042, 6057)
 * Enable tcp keepalive on incoming connections (CASSANDRA-4053)
 * Fix fat client schema pull NPE (CASSANDRA-6089)
 * Fix memtable flushing for indexed tables (CASSANDRA-6112)
 * Fix skipping columns with multiple slices (CASSANDRA-6119)
 * Expose connected thrift + native client counts (CASSANDRA-5084)
 * Optimize auth setup (CASSANDRA-6122)
 * Trace index selection (CASSANDRA-6001)
 * Update sstablesPerReadHistogram to use biased sampling (CASSANDRA-6164)
 * Log UnknownColumnfamilyException when closing socket (CASSANDRA-5725)
 * Properly error out on CREATE INDEX for counters table (CASSANDRA-6160)
 * Handle JMX notification failure for repair (CASSANDRA-6097)
 * (Hadoop) Fetch no more than 128 splits in parallel (CASSANDRA-6169)
 * stress: add username/password authentication support (CASSANDRA-6068)
 * Fix indexed queries with row cache enabled on parent table (CASSANDRA-5732)
 * Fix compaction race during columnfamily drop (CASSANDRA-5957)
 * Fix validation of empty column names for compact tables (CASSANDRA-6152)
 * Skip replaying mutations that pass CRC but fail to deserialize (CASSANDRA-6183)
 * Rework token replacement to use replace_address (CASSANDRA-5916)
 * Fix altering column types (CASSANDRA-6185)
 * cqlsh: fix CREATE/ALTER WITH completion (CASSANDRA-6196)
 * add windows bat files for shell commands (CASSANDRA-6145)
 * Fix potential stack overflow during range tombstones insertion (CASSANDRA-6181)
 * (Hadoop) Make LOCAL_ONE the default consistency level (CASSANDRA-6214)


2.0.1
 * Fix bug that could allow reading deleted data temporarily (CASSANDRA-6025)
 * Improve memory use defaults (CASSANDRA-6059)
 * Make ThriftServer more easlly extensible (CASSANDRA-6058)
 * Remove Hadoop dependency from ITransportFactory (CASSANDRA-6062)
 * add file_cache_size_in_mb setting (CASSANDRA-5661)
 * Improve error message when yaml contains invalid properties (CASSANDRA-5958)
 * Improve leveled compaction's ability to find non-overlapping L0 compactions
   to work on concurrently (CASSANDRA-5921)
 * Notify indexer of columns shadowed by range tombstones (CASSANDRA-5614)
 * Log Merkle tree stats (CASSANDRA-2698)
 * Switch from crc32 to adler32 for compressed sstable checksums (CASSANDRA-5862)
 * Improve offheap memcpy performance (CASSANDRA-5884)
 * Use a range aware scanner for cleanup (CASSANDRA-2524)
 * Cleanup doesn't need to inspect sstables that contain only local data
   (CASSANDRA-5722)
 * Add ability for CQL3 to list partition keys (CASSANDRA-4536)
 * Improve native protocol serialization (CASSANDRA-5664)
 * Upgrade Thrift to 0.9.1 (CASSANDRA-5923)
 * Require superuser status for adding triggers (CASSANDRA-5963)
 * Make standalone scrubber handle old and new style leveled manifest
   (CASSANDRA-6005)
 * Fix paxos bugs (CASSANDRA-6012, 6013, 6023)
 * Fix paged ranges with multiple replicas (CASSANDRA-6004)
 * Fix potential AssertionError during tracing (CASSANDRA-6041)
 * Fix NPE in sstablesplit (CASSANDRA-6027)
 * Migrate pre-2.0 key/value/column aliases to system.schema_columns
   (CASSANDRA-6009)
 * Paging filter empty rows too agressively (CASSANDRA-6040)
 * Support variadic parameters for IN clauses (CASSANDRA-4210)
 * cqlsh: return the result of CAS writes (CASSANDRA-5796)
 * Fix validation of IN clauses with 2ndary indexes (CASSANDRA-6050)
 * Support named bind variables in CQL (CASSANDRA-6033)
Merged from 1.2:
 * Allow cache-keys-to-save to be set at runtime (CASSANDRA-5980)
 * Avoid second-guessing out-of-space state (CASSANDRA-5605)
 * Tuning knobs for dealing with large blobs and many CFs (CASSANDRA-5982)
 * (Hadoop) Fix CQLRW for thrift tables (CASSANDRA-6002)
 * Fix possible divide-by-zero in HHOM (CASSANDRA-5990)
 * Allow local batchlog writes for CL.ANY (CASSANDRA-5967)
 * Upgrade metrics-core to version 2.2.0 (CASSANDRA-5947)
 * Fix CqlRecordWriter with composite keys (CASSANDRA-5949)
 * Add snitch, schema version, cluster, partitioner to JMX (CASSANDRA-5881)
 * Allow disabling SlabAllocator (CASSANDRA-5935)
 * Make user-defined compaction JMX blocking (CASSANDRA-4952)
 * Fix streaming does not transfer wrapped range (CASSANDRA-5948)
 * Fix loading index summary containing empty key (CASSANDRA-5965)
 * Correctly handle limits in CompositesSearcher (CASSANDRA-5975)
 * Pig: handle CQL collections (CASSANDRA-5867)
 * Pass the updated cf to the PRSI index() method (CASSANDRA-5999)
 * Allow empty CQL3 batches (as no-op) (CASSANDRA-5994)
 * Support null in CQL3 functions (CASSANDRA-5910)
 * Replace the deprecated MapMaker with CacheLoader (CASSANDRA-6007)
 * Add SSTableDeletingNotification to DataTracker (CASSANDRA-6010)
 * Fix snapshots in use get deleted during snapshot repair (CASSANDRA-6011)
 * Move hints and exception count to o.a.c.metrics (CASSANDRA-6017)
 * Fix memory leak in snapshot repair (CASSANDRA-6047)
 * Fix sstable2sjon for CQL3 tables (CASSANDRA-5852)


2.0.0
 * Fix thrift validation when inserting into CQL3 tables (CASSANDRA-5138)
 * Fix periodic memtable flushing behavior with clean memtables (CASSANDRA-5931)
 * Fix dateOf() function for pre-2.0 timestamp columns (CASSANDRA-5928)
 * Fix SSTable unintentionally loads BF when opened for batch (CASSANDRA-5938)
 * Add stream session progress to JMX (CASSANDRA-4757)
 * Fix NPE during CAS operation (CASSANDRA-5925)
Merged from 1.2:
 * Fix getBloomFilterDiskSpaceUsed for AlwaysPresentFilter (CASSANDRA-5900)
 * Don't announce schema version until we've loaded the changes locally
   (CASSANDRA-5904)
 * Fix to support off heap bloom filters size greater than 2 GB (CASSANDRA-5903)
 * Properly handle parsing huge map and set literals (CASSANDRA-5893)


2.0.0-rc2
 * enable vnodes by default (CASSANDRA-5869)
 * fix CAS contention timeout (CASSANDRA-5830)
 * fix HsHa to respect max frame size (CASSANDRA-4573)
 * Fix (some) 2i on composite components omissions (CASSANDRA-5851)
 * cqlsh: add DESCRIBE FULL SCHEMA variant (CASSANDRA-5880)
Merged from 1.2:
 * Correctly validate sparse composite cells in scrub (CASSANDRA-5855)
 * Add KeyCacheHitRate metric to CF metrics (CASSANDRA-5868)
 * cqlsh: add support for multiline comments (CASSANDRA-5798)
 * Handle CQL3 SELECT duplicate IN restrictions on clustering columns
   (CASSANDRA-5856)


2.0.0-rc1
 * improve DecimalSerializer performance (CASSANDRA-5837)
 * fix potential spurious wakeup in AsyncOneResponse (CASSANDRA-5690)
 * fix schema-related trigger issues (CASSANDRA-5774)
 * Better validation when accessing CQL3 table from thrift (CASSANDRA-5138)
 * Fix assertion error during repair (CASSANDRA-5801)
 * Fix range tombstone bug (CASSANDRA-5805)
 * DC-local CAS (CASSANDRA-5797)
 * Add a native_protocol_version column to the system.local table (CASSANRDA-5819)
 * Use index_interval from cassandra.yaml when upgraded (CASSANDRA-5822)
 * Fix buffer underflow on socket close (CASSANDRA-5792)
Merged from 1.2:
 * Fix reading DeletionTime from 1.1-format sstables (CASSANDRA-5814)
 * cqlsh: add collections support to COPY (CASSANDRA-5698)
 * retry important messages for any IOException (CASSANDRA-5804)
 * Allow empty IN relations in SELECT/UPDATE/DELETE statements (CASSANDRA-5626)
 * cqlsh: fix crashing on Windows due to libedit detection (CASSANDRA-5812)
 * fix bulk-loading compressed sstables (CASSANDRA-5820)
 * (Hadoop) fix quoting in CqlPagingRecordReader and CqlRecordWriter 
   (CASSANDRA-5824)
 * update default LCS sstable size to 160MB (CASSANDRA-5727)
 * Allow compacting 2Is via nodetool (CASSANDRA-5670)
 * Hex-encode non-String keys in OPP (CASSANDRA-5793)
 * nodetool history logging (CASSANDRA-5823)
 * (Hadoop) fix support for Thrift tables in CqlPagingRecordReader 
   (CASSANDRA-5752)
 * add "all time blocked" to StatusLogger output (CASSANDRA-5825)
 * Future-proof inter-major-version schema migrations (CASSANDRA-5845)
 * (Hadoop) add CqlPagingRecordReader support for ReversedType in Thrift table
   (CASSANDRA-5718)
 * Add -no-snapshot option to scrub (CASSANDRA-5891)
 * Fix to support off heap bloom filters size greater than 2 GB (CASSANDRA-5903)
 * Properly handle parsing huge map and set literals (CASSANDRA-5893)
 * Fix LCS L0 compaction may overlap in L1 (CASSANDRA-5907)
 * New sstablesplit tool to split large sstables offline (CASSANDRA-4766)
 * Fix potential deadlock in native protocol server (CASSANDRA-5926)
 * Disallow incompatible type change in CQL3 (CASSANDRA-5882)
Merged from 1.1:
 * Correctly validate sparse composite cells in scrub (CASSANDRA-5855)


2.0.0-beta2
 * Replace countPendingHints with Hints Created metric (CASSANDRA-5746)
 * Allow nodetool with no args, and with help to run without a server (CASSANDRA-5734)
 * Cleanup AbstractType/TypeSerializer classes (CASSANDRA-5744)
 * Remove unimplemented cli option schema-mwt (CASSANDRA-5754)
 * Support range tombstones in thrift (CASSANDRA-5435)
 * Normalize table-manipulating CQL3 statements' class names (CASSANDRA-5759)
 * cqlsh: add missing table options to DESCRIBE output (CASSANDRA-5749)
 * Fix assertion error during repair (CASSANDRA-5757)
 * Fix bulkloader (CASSANDRA-5542)
 * Add LZ4 compression to the native protocol (CASSANDRA-5765)
 * Fix bugs in the native protocol v2 (CASSANDRA-5770)
 * CAS on 'primary key only' table (CASSANDRA-5715)
 * Support streaming SSTables of old versions (CASSANDRA-5772)
 * Always respect protocol version in native protocol (CASSANDRA-5778)
 * Fix ConcurrentModificationException during streaming (CASSANDRA-5782)
 * Update deletion timestamp in Commit#updatesWithPaxosTime (CASSANDRA-5787)
 * Thrift cas() method crashes if input columns are not sorted (CASSANDRA-5786)
 * Order columns names correctly when querying for CAS (CASSANDRA-5788)
 * Fix streaming retry (CASSANDRA-5775)
Merged from 1.2:
 * if no seeds can be a reached a node won't start in a ring by itself (CASSANDRA-5768)
 * add cassandra.unsafesystem property (CASSANDRA-5704)
 * (Hadoop) quote identifiers in CqlPagingRecordReader (CASSANDRA-5763)
 * Add replace_node functionality for vnodes (CASSANDRA-5337)
 * Add timeout events to query traces (CASSANDRA-5520)
 * Fix serialization of the LEFT gossip value (CASSANDRA-5696)
 * Pig: support for cql3 tables (CASSANDRA-5234)
 * Fix skipping range tombstones with reverse queries (CASSANDRA-5712)
 * Expire entries out of ThriftSessionManager (CASSANDRA-5719)
 * Don't keep ancestor information in memory (CASSANDRA-5342)
 * Expose native protocol server status in nodetool info (CASSANDRA-5735)
 * Fix pathetic performance of range tombstones (CASSANDRA-5677)
 * Fix querying with an empty (impossible) range (CASSANDRA-5573)
 * cqlsh: handle CUSTOM 2i in DESCRIBE output (CASSANDRA-5760)
 * Fix minor bug in Range.intersects(Bound) (CASSANDRA-5771)
 * cqlsh: handle disabled compression in DESCRIBE output (CASSANDRA-5766)
 * Ensure all UP events are notified on the native protocol (CASSANDRA-5769)
 * Fix formatting of sstable2json with multiple -k arguments (CASSANDRA-5781)
 * Don't rely on row marker for queries in general to hide lost markers
   after TTL expires (CASSANDRA-5762)
 * Sort nodetool help output (CASSANDRA-5776)
 * Fix column expiring during 2 phases compaction (CASSANDRA-5799)
 * now() is being rejected in INSERTs when inside collections (CASSANDRA-5795)


2.0.0-beta1
 * Add support for indexing clustered columns (CASSANDRA-5125)
 * Removed on-heap row cache (CASSANDRA-5348)
 * use nanotime consistently for node-local timeouts (CASSANDRA-5581)
 * Avoid unnecessary second pass on name-based queries (CASSANDRA-5577)
 * Experimental triggers (CASSANDRA-1311)
 * JEMalloc support for off-heap allocation (CASSANDRA-3997)
 * Single-pass compaction (CASSANDRA-4180)
 * Removed token range bisection (CASSANDRA-5518)
 * Removed compatibility with pre-1.2.5 sstables and network messages
   (CASSANDRA-5511)
 * removed PBSPredictor (CASSANDRA-5455)
 * CAS support (CASSANDRA-5062, 5441, 5442, 5443, 5619, 5667)
 * Leveled compaction performs size-tiered compactions in L0 
   (CASSANDRA-5371, 5439)
 * Add yaml network topology snitch for mixed ec2/other envs (CASSANDRA-5339)
 * Log when a node is down longer than the hint window (CASSANDRA-4554)
 * Optimize tombstone creation for ExpiringColumns (CASSANDRA-4917)
 * Improve LeveledScanner work estimation (CASSANDRA-5250, 5407)
 * Replace compaction lock with runWithCompactionsDisabled (CASSANDRA-3430)
 * Change Message IDs to ints (CASSANDRA-5307)
 * Move sstable level information into the Stats component, removing the
   need for a separate Manifest file (CASSANDRA-4872)
 * avoid serializing to byte[] on commitlog append (CASSANDRA-5199)
 * make index_interval configurable per columnfamily (CASSANDRA-3961, CASSANDRA-5650)
 * add default_time_to_live (CASSANDRA-3974)
 * add memtable_flush_period_in_ms (CASSANDRA-4237)
 * replace supercolumns internally by composites (CASSANDRA-3237, 5123)
 * upgrade thrift to 0.9.0 (CASSANDRA-3719)
 * drop unnecessary keyspace parameter from user-defined compaction API 
   (CASSANDRA-5139)
 * more robust solution to incomplete compactions + counters (CASSANDRA-5151)
 * Change order of directory searching for c*.in.sh (CASSANDRA-3983)
 * Add tool to reset SSTable compaction level for LCS (CASSANDRA-5271)
 * Allow custom configuration loader (CASSANDRA-5045)
 * Remove memory emergency pressure valve logic (CASSANDRA-3534)
 * Reduce request latency with eager retry (CASSANDRA-4705)
 * cqlsh: Remove ASSUME command (CASSANDRA-5331)
 * Rebuild BF when loading sstables if bloom_filter_fp_chance
   has changed since compaction (CASSANDRA-5015)
 * remove row-level bloom filters (CASSANDRA-4885)
 * Change Kernel Page Cache skipping into row preheating (disabled by default)
   (CASSANDRA-4937)
 * Improve repair by deciding on a gcBefore before sending
   out TreeRequests (CASSANDRA-4932)
 * Add an official way to disable compactions (CASSANDRA-5074)
 * Reenable ALTER TABLE DROP with new semantics (CASSANDRA-3919)
 * Add binary protocol versioning (CASSANDRA-5436)
 * Swap THshaServer for TThreadedSelectorServer (CASSANDRA-5530)
 * Add alias support to SELECT statement (CASSANDRA-5075)
 * Don't create empty RowMutations in CommitLogReplayer (CASSANDRA-5541)
 * Use range tombstones when dropping cfs/columns from schema (CASSANDRA-5579)
 * cqlsh: drop CQL2/CQL3-beta support (CASSANDRA-5585)
 * Track max/min column names in sstables to be able to optimize slice
   queries (CASSANDRA-5514, CASSANDRA-5595, CASSANDRA-5600)
 * Binary protocol: allow batching already prepared statements (CASSANDRA-4693)
 * Allow preparing timestamp, ttl and limit in CQL3 queries (CASSANDRA-4450)
 * Support native link w/o JNA in Java7 (CASSANDRA-3734)
 * Use SASL authentication in binary protocol v2 (CASSANDRA-5545)
 * Replace Thrift HsHa with LMAX Disruptor based implementation (CASSANDRA-5582)
 * cqlsh: Add row count to SELECT output (CASSANDRA-5636)
 * Include a timestamp with all read commands to determine column expiration
   (CASSANDRA-5149)
 * Streaming 2.0 (CASSANDRA-5286, 5699)
 * Conditional create/drop ks/table/index statements in CQL3 (CASSANDRA-2737)
 * more pre-table creation property validation (CASSANDRA-5693)
 * Redesign repair messages (CASSANDRA-5426)
 * Fix ALTER RENAME post-5125 (CASSANDRA-5702)
 * Disallow renaming a 2ndary indexed column (CASSANDRA-5705)
 * Rename Table to Keyspace (CASSANDRA-5613)
 * Ensure changing column_index_size_in_kb on different nodes don't corrupt the
   sstable (CASSANDRA-5454)
 * Move resultset type information into prepare, not execute (CASSANDRA-5649)
 * Auto paging in binary protocol (CASSANDRA-4415, 5714)
 * Don't tie client side use of AbstractType to JDBC (CASSANDRA-4495)
 * Adds new TimestampType to replace DateType (CASSANDRA-5723, CASSANDRA-5729)
Merged from 1.2:
 * make starting native protocol server idempotent (CASSANDRA-5728)
 * Fix loading key cache when a saved entry is no longer valid (CASSANDRA-5706)
 * Fix serialization of the LEFT gossip value (CASSANDRA-5696)
 * cqlsh: Don't show 'null' in place of empty values (CASSANDRA-5675)
 * Race condition in detecting version on a mixed 1.1/1.2 cluster
   (CASSANDRA-5692)
 * Fix skipping range tombstones with reverse queries (CASSANDRA-5712)
 * Expire entries out of ThriftSessionManager (CASSANRDA-5719)
 * Don't keep ancestor information in memory (CASSANDRA-5342)
 * cqlsh: fix handling of semicolons inside BATCH queries (CASSANDRA-5697)


1.2.6
 * Fix tracing when operation completes before all responses arrive 
   (CASSANDRA-5668)
 * Fix cross-DC mutation forwarding (CASSANDRA-5632)
 * Reduce SSTableLoader memory usage (CASSANDRA-5555)
 * Scale hinted_handoff_throttle_in_kb to cluster size (CASSANDRA-5272)
 * (Hadoop) Add CQL3 input/output formats (CASSANDRA-4421, 5622)
 * (Hadoop) Fix InputKeyRange in CFIF (CASSANDRA-5536)
 * Fix dealing with ridiculously large max sstable sizes in LCS (CASSANDRA-5589)
 * Ignore pre-truncate hints (CASSANDRA-4655)
 * Move System.exit on OOM into a separate thread (CASSANDRA-5273)
 * Write row markers when serializing schema (CASSANDRA-5572)
 * Check only SSTables for the requested range when streaming (CASSANDRA-5569)
 * Improve batchlog replay behavior and hint ttl handling (CASSANDRA-5314)
 * Exclude localTimestamp from validation for tombstones (CASSANDRA-5398)
 * cqlsh: add custom prompt support (CASSANDRA-5539)
 * Reuse prepared statements in hot auth queries (CASSANDRA-5594)
 * cqlsh: add vertical output option (see EXPAND) (CASSANDRA-5597)
 * Add a rate limit option to stress (CASSANDRA-5004)
 * have BulkLoader ignore snapshots directories (CASSANDRA-5587) 
 * fix SnitchProperties logging context (CASSANDRA-5602)
 * Expose whether jna is enabled and memory is locked via JMX (CASSANDRA-5508)
 * cqlsh: fix COPY FROM with ReversedType (CASSANDRA-5610)
 * Allow creating CUSTOM indexes on collections (CASSANDRA-5615)
 * Evaluate now() function at execution time (CASSANDRA-5616)
 * Expose detailed read repair metrics (CASSANDRA-5618)
 * Correct blob literal + ReversedType parsing (CASSANDRA-5629)
 * Allow GPFS to prefer the internal IP like EC2MRS (CASSANDRA-5630)
 * fix help text for -tspw cassandra-cli (CASSANDRA-5643)
 * don't throw away initial causes exceptions for internode encryption issues 
   (CASSANDRA-5644)
 * Fix message spelling errors for cql select statements (CASSANDRA-5647)
 * Suppress custom exceptions thru jmx (CASSANDRA-5652)
 * Update CREATE CUSTOM INDEX syntax (CASSANDRA-5639)
 * Fix PermissionDetails.equals() method (CASSANDRA-5655)
 * Never allow partition key ranges in CQL3 without token() (CASSANDRA-5666)
 * Gossiper incorrectly drops AppState for an upgrading node (CASSANDRA-5660)
 * Connection thrashing during multi-region ec2 during upgrade, due to 
   messaging version (CASSANDRA-5669)
 * Avoid over reconnecting in EC2MRS (CASSANDRA-5678)
 * Fix ReadResponseSerializer.serializedSize() for digest reads (CASSANDRA-5476)
 * allow sstable2json on 2i CFs (CASSANDRA-5694)
Merged from 1.1:
 * Remove buggy thrift max message length option (CASSANDRA-5529)
 * Fix NPE in Pig's widerow mode (CASSANDRA-5488)
 * Add split size parameter to Pig and disable split combination (CASSANDRA-5544)


1.2.5
 * make BytesToken.toString only return hex bytes (CASSANDRA-5566)
 * Ensure that submitBackground enqueues at least one task (CASSANDRA-5554)
 * fix 2i updates with identical values and timestamps (CASSANDRA-5540)
 * fix compaction throttling bursty-ness (CASSANDRA-4316)
 * reduce memory consumption of IndexSummary (CASSANDRA-5506)
 * remove per-row column name bloom filters (CASSANDRA-5492)
 * Include fatal errors in trace events (CASSANDRA-5447)
 * Ensure that PerRowSecondaryIndex is notified of row-level deletes
   (CASSANDRA-5445)
 * Allow empty blob literals in CQL3 (CASSANDRA-5452)
 * Fix streaming RangeTombstones at column index boundary (CASSANDRA-5418)
 * Fix preparing statements when current keyspace is not set (CASSANDRA-5468)
 * Fix SemanticVersion.isSupportedBy minor/patch handling (CASSANDRA-5496)
 * Don't provide oldCfId for post-1.1 system cfs (CASSANDRA-5490)
 * Fix primary range ignores replication strategy (CASSANDRA-5424)
 * Fix shutdown of binary protocol server (CASSANDRA-5507)
 * Fix repair -snapshot not working (CASSANDRA-5512)
 * Set isRunning flag later in binary protocol server (CASSANDRA-5467)
 * Fix use of CQL3 functions with descending clustering order (CASSANDRA-5472)
 * Disallow renaming columns one at a time for thrift table in CQL3
   (CASSANDRA-5531)
 * cqlsh: add CLUSTERING ORDER BY support to DESCRIBE (CASSANDRA-5528)
 * Add custom secondary index support to CQL3 (CASSANDRA-5484)
 * Fix repair hanging silently on unexpected error (CASSANDRA-5229)
 * Fix Ec2Snitch regression introduced by CASSANDRA-5171 (CASSANDRA-5432)
 * Add nodetool enablebackup/disablebackup (CASSANDRA-5556)
 * cqlsh: fix DESCRIBE after case insensitive USE (CASSANDRA-5567)
Merged from 1.1
 * Add retry mechanism to OTC for non-droppable_verbs (CASSANDRA-5393)
 * Use allocator information to improve memtable memory usage estimate
   (CASSANDRA-5497)
 * Fix trying to load deleted row into row cache on startup (CASSANDRA-4463)
 * fsync leveled manifest to avoid corruption (CASSANDRA-5535)
 * Fix Bound intersection computation (CASSANDRA-5551)
 * sstablescrub now respects max memory size in cassandra.in.sh (CASSANDRA-5562)


1.2.4
 * Ensure that PerRowSecondaryIndex updates see the most recent values
   (CASSANDRA-5397)
 * avoid duplicate index entries ind PrecompactedRow and 
   ParallelCompactionIterable (CASSANDRA-5395)
 * remove the index entry on oldColumn when new column is a tombstone 
   (CASSANDRA-5395)
 * Change default stream throughput from 400 to 200 mbps (CASSANDRA-5036)
 * Gossiper logs DOWN for symmetry with UP (CASSANDRA-5187)
 * Fix mixing prepared statements between keyspaces (CASSANDRA-5352)
 * Fix consistency level during bootstrap - strike 3 (CASSANDRA-5354)
 * Fix transposed arguments in AlreadyExistsException (CASSANDRA-5362)
 * Improve asynchronous hint delivery (CASSANDRA-5179)
 * Fix Guava dependency version (12.0 -> 13.0.1) for Maven (CASSANDRA-5364)
 * Validate that provided CQL3 collection value are < 64K (CASSANDRA-5355)
 * Make upgradeSSTable skip current version sstables by default (CASSANDRA-5366)
 * Optimize min/max timestamp collection (CASSANDRA-5373)
 * Invalid streamId in cql binary protocol when using invalid CL 
   (CASSANDRA-5164)
 * Fix validation for IN where clauses with collections (CASSANDRA-5376)
 * Copy resultSet on count query to avoid ConcurrentModificationException 
   (CASSANDRA-5382)
 * Correctly typecheck in CQL3 even with ReversedType (CASSANDRA-5386)
 * Fix streaming compressed files when using encryption (CASSANDRA-5391)
 * cassandra-all 1.2.0 pom missing netty dependency (CASSANDRA-5392)
 * Fix writetime/ttl functions on null values (CASSANDRA-5341)
 * Fix NPE during cql3 select with token() (CASSANDRA-5404)
 * IndexHelper.skipBloomFilters won't skip non-SHA filters (CASSANDRA-5385)
 * cqlsh: Print maps ordered by key, sort sets (CASSANDRA-5413)
 * Add null syntax support in CQL3 for inserts (CASSANDRA-3783)
 * Allow unauthenticated set_keyspace() calls (CASSANDRA-5423)
 * Fix potential incremental backups race (CASSANDRA-5410)
 * Fix prepared BATCH statements with batch-level timestamps (CASSANDRA-5415)
 * Allow overriding superuser setup delay (CASSANDRA-5430)
 * cassandra-shuffle with JMX usernames and passwords (CASSANDRA-5431)
Merged from 1.1:
 * cli: Quote ks and cf names in schema output when needed (CASSANDRA-5052)
 * Fix bad default for min/max timestamp in SSTableMetadata (CASSANDRA-5372)
 * Fix cf name extraction from manifest in Directories.migrateFile() 
   (CASSANDRA-5242)
 * Support pluggable internode authentication (CASSANDRA-5401)


1.2.3
 * add check for sstable overlap within a level on startup (CASSANDRA-5327)
 * replace ipv6 colons in jmx object names (CASSANDRA-5298, 5328)
 * Avoid allocating SSTableBoundedScanner during repair when the range does 
   not intersect the sstable (CASSANDRA-5249)
 * Don't lowercase property map keys (this breaks NTS) (CASSANDRA-5292)
 * Fix composite comparator with super columns (CASSANDRA-5287)
 * Fix insufficient validation of UPDATE queries against counter cfs
   (CASSANDRA-5300)
 * Fix PropertyFileSnitch default DC/Rack behavior (CASSANDRA-5285)
 * Handle null values when executing prepared statement (CASSANDRA-5081)
 * Add netty to pom dependencies (CASSANDRA-5181)
 * Include type arguments in Thrift CQLPreparedResult (CASSANDRA-5311)
 * Fix compaction not removing columns when bf_fp_ratio is 1 (CASSANDRA-5182)
 * cli: Warn about missing CQL3 tables in schema descriptions (CASSANDRA-5309)
 * Re-enable unknown option in replication/compaction strategies option for
   backward compatibility (CASSANDRA-4795)
 * Add binary protocol support to stress (CASSANDRA-4993)
 * cqlsh: Fix COPY FROM value quoting and null handling (CASSANDRA-5305)
 * Fix repair -pr for vnodes (CASSANDRA-5329)
 * Relax CL for auth queries for non-default users (CASSANDRA-5310)
 * Fix AssertionError during repair (CASSANDRA-5245)
 * Don't announce migrations to pre-1.2 nodes (CASSANDRA-5334)
Merged from 1.1:
 * Update offline scrub for 1.0 -> 1.1 directory structure (CASSANDRA-5195)
 * add tmp flag to Descriptor hashcode (CASSANDRA-4021)
 * fix logging of "Found table data in data directories" when only system tables
   are present (CASSANDRA-5289)
 * cli: Add JMX authentication support (CASSANDRA-5080)
 * nodetool: ability to repair specific range (CASSANDRA-5280)
 * Fix possible assertion triggered in SliceFromReadCommand (CASSANDRA-5284)
 * cqlsh: Add inet type support on Windows (ipv4-only) (CASSANDRA-4801)
 * Fix race when initializing ColumnFamilyStore (CASSANDRA-5350)
 * Add UseTLAB JVM flag (CASSANDRA-5361)


1.2.2
 * fix potential for multiple concurrent compactions of the same sstables
   (CASSANDRA-5256)
 * avoid no-op caching of byte[] on commitlog append (CASSANDRA-5199)
 * fix symlinks under data dir not working (CASSANDRA-5185)
 * fix bug in compact storage metadata handling (CASSANDRA-5189)
 * Validate login for USE queries (CASSANDRA-5207)
 * cli: remove default username and password (CASSANDRA-5208)
 * configure populate_io_cache_on_flush per-CF (CASSANDRA-4694)
 * allow configuration of internode socket buffer (CASSANDRA-3378)
 * Make sstable directory picking blacklist-aware again (CASSANDRA-5193)
 * Correctly expire gossip states for edge cases (CASSANDRA-5216)
 * Improve handling of directory creation failures (CASSANDRA-5196)
 * Expose secondary indicies to the rest of nodetool (CASSANDRA-4464)
 * Binary protocol: avoid sending notification for 0.0.0.0 (CASSANDRA-5227)
 * add UseCondCardMark XX jvm settings on jdk 1.7 (CASSANDRA-4366)
 * CQL3 refactor to allow conversion function (CASSANDRA-5226)
 * Fix drop of sstables in some circumstance (CASSANDRA-5232)
 * Implement caching of authorization results (CASSANDRA-4295)
 * Add support for LZ4 compression (CASSANDRA-5038)
 * Fix missing columns in wide rows queries (CASSANDRA-5225)
 * Simplify auth setup and make system_auth ks alterable (CASSANDRA-5112)
 * Stop compactions from hanging during bootstrap (CASSANDRA-5244)
 * fix compressed streaming sending extra chunk (CASSANDRA-5105)
 * Add CQL3-based implementations of IAuthenticator and IAuthorizer
   (CASSANDRA-4898)
 * Fix timestamp-based tomstone removal logic (CASSANDRA-5248)
 * cli: Add JMX authentication support (CASSANDRA-5080)
 * Fix forceFlush behavior (CASSANDRA-5241)
 * cqlsh: Add username autocompletion (CASSANDRA-5231)
 * Fix CQL3 composite partition key error (CASSANDRA-5240)
 * Allow IN clause on last clustering key (CASSANDRA-5230)
Merged from 1.1:
 * fix start key/end token validation for wide row iteration (CASSANDRA-5168)
 * add ConfigHelper support for Thrift frame and max message sizes (CASSANDRA-5188)
 * fix nodetool repair not fail on node down (CASSANDRA-5203)
 * always collect tombstone hints (CASSANDRA-5068)
 * Fix error when sourcing file in cqlsh (CASSANDRA-5235)


1.2.1
 * stream undelivered hints on decommission (CASSANDRA-5128)
 * GossipingPropertyFileSnitch loads saved dc/rack info if needed (CASSANDRA-5133)
 * drain should flush system CFs too (CASSANDRA-4446)
 * add inter_dc_tcp_nodelay setting (CASSANDRA-5148)
 * re-allow wrapping ranges for start_token/end_token range pairitspwng (CASSANDRA-5106)
 * fix validation compaction of empty rows (CASSANDRA-5136)
 * nodetool methods to enable/disable hint storage/delivery (CASSANDRA-4750)
 * disallow bloom filter false positive chance of 0 (CASSANDRA-5013)
 * add threadpool size adjustment methods to JMXEnabledThreadPoolExecutor and 
   CompactionManagerMBean (CASSANDRA-5044)
 * fix hinting for dropped local writes (CASSANDRA-4753)
 * off-heap cache doesn't need mutable column container (CASSANDRA-5057)
 * apply disk_failure_policy to bad disks on initial directory creation 
   (CASSANDRA-4847)
 * Optimize name-based queries to use ArrayBackedSortedColumns (CASSANDRA-5043)
 * Fall back to old manifest if most recent is unparseable (CASSANDRA-5041)
 * pool [Compressed]RandomAccessReader objects on the partitioned read path
   (CASSANDRA-4942)
 * Add debug logging to list filenames processed by Directories.migrateFile 
   method (CASSANDRA-4939)
 * Expose black-listed directories via JMX (CASSANDRA-4848)
 * Log compaction merge counts (CASSANDRA-4894)
 * Minimize byte array allocation by AbstractData{Input,Output} (CASSANDRA-5090)
 * Add SSL support for the binary protocol (CASSANDRA-5031)
 * Allow non-schema system ks modification for shuffle to work (CASSANDRA-5097)
 * cqlsh: Add default limit to SELECT statements (CASSANDRA-4972)
 * cqlsh: fix DESCRIBE for 1.1 cfs in CQL3 (CASSANDRA-5101)
 * Correctly gossip with nodes >= 1.1.7 (CASSANDRA-5102)
 * Ensure CL guarantees on digest mismatch (CASSANDRA-5113)
 * Validate correctly selects on composite partition key (CASSANDRA-5122)
 * Fix exception when adding collection (CASSANDRA-5117)
 * Handle states for non-vnode clusters correctly (CASSANDRA-5127)
 * Refuse unrecognized replication and compaction strategy options (CASSANDRA-4795)
 * Pick the correct value validator in sstable2json for cql3 tables (CASSANDRA-5134)
 * Validate login for describe_keyspace, describe_keyspaces and set_keyspace
   (CASSANDRA-5144)
 * Fix inserting empty maps (CASSANDRA-5141)
 * Don't remove tokens from System table for node we know (CASSANDRA-5121)
 * fix streaming progress report for compresed files (CASSANDRA-5130)
 * Coverage analysis for low-CL queries (CASSANDRA-4858)
 * Stop interpreting dates as valid timeUUID value (CASSANDRA-4936)
 * Adds E notation for floating point numbers (CASSANDRA-4927)
 * Detect (and warn) unintentional use of the cql2 thrift methods when cql3 was
   intended (CASSANDRA-5172)
 * cli: Quote ks and cf names in schema output when needed (CASSANDRA-5052)
 * Fix cf name extraction from manifest in Directories.migrateFile() (CASSANDRA-5242)
 * Replace mistaken usage of commons-logging with slf4j (CASSANDRA-5464)
 * Ensure Jackson dependency matches lib (CASSANDRA-5126)
 * Expose droppable tombstone ratio stats over JMX (CASSANDRA-5159)
Merged from 1.1:
 * Simplify CompressedRandomAccessReader to work around JDK FD bug (CASSANDRA-5088)
 * Improve handling a changing target throttle rate mid-compaction (CASSANDRA-5087)
 * Pig: correctly decode row keys in widerow mode (CASSANDRA-5098)
 * nodetool repair command now prints progress (CASSANDRA-4767)
 * fix user defined compaction to run against 1.1 data directory (CASSANDRA-5118)
 * Fix CQL3 BATCH authorization caching (CASSANDRA-5145)
 * fix get_count returns incorrect value with TTL (CASSANDRA-5099)
 * better handling for mid-compaction failure (CASSANDRA-5137)
 * convert default marshallers list to map for better readability (CASSANDRA-5109)
 * fix ConcurrentModificationException in getBootstrapSource (CASSANDRA-5170)
 * fix sstable maxtimestamp for row deletes and pre-1.1.1 sstables (CASSANDRA-5153)
 * Fix thread growth on node removal (CASSANDRA-5175)
 * Make Ec2Region's datacenter name configurable (CASSANDRA-5155)


1.2.0
 * Disallow counters in collections (CASSANDRA-5082)
 * cqlsh: add unit tests (CASSANDRA-3920)
 * fix default bloom_filter_fp_chance for LeveledCompactionStrategy (CASSANDRA-5093)
Merged from 1.1:
 * add validation for get_range_slices with start_key and end_token (CASSANDRA-5089)


1.2.0-rc2
 * fix nodetool ownership display with vnodes (CASSANDRA-5065)
 * cqlsh: add DESCRIBE KEYSPACES command (CASSANDRA-5060)
 * Fix potential infinite loop when reloading CFS (CASSANDRA-5064)
 * Fix SimpleAuthorizer example (CASSANDRA-5072)
 * cqlsh: force CL.ONE for tracing and system.schema* queries (CASSANDRA-5070)
 * Includes cassandra-shuffle in the debian package (CASSANDRA-5058)
Merged from 1.1:
 * fix multithreaded compaction deadlock (CASSANDRA-4492)
 * fix temporarily missing schema after upgrade from pre-1.1.5 (CASSANDRA-5061)
 * Fix ALTER TABLE overriding compression options with defaults
   (CASSANDRA-4996, 5066)
 * fix specifying and altering crc_check_chance (CASSANDRA-5053)
 * fix Murmur3Partitioner ownership% calculation (CASSANDRA-5076)
 * Don't expire columns sooner than they should in 2ndary indexes (CASSANDRA-5079)


1.2-rc1
 * rename rpc_timeout settings to request_timeout (CASSANDRA-5027)
 * add BF with 0.1 FP to LCS by default (CASSANDRA-5029)
 * Fix preparing insert queries (CASSANDRA-5016)
 * Fix preparing queries with counter increment (CASSANDRA-5022)
 * Fix preparing updates with collections (CASSANDRA-5017)
 * Don't generate UUID based on other node address (CASSANDRA-5002)
 * Fix message when trying to alter a clustering key type (CASSANDRA-5012)
 * Update IAuthenticator to match the new IAuthorizer (CASSANDRA-5003)
 * Fix inserting only a key in CQL3 (CASSANDRA-5040)
 * Fix CQL3 token() function when used with strings (CASSANDRA-5050)
Merged from 1.1:
 * reduce log spam from invalid counter shards (CASSANDRA-5026)
 * Improve schema propagation performance (CASSANDRA-5025)
 * Fix for IndexHelper.IndexFor throws OOB Exception (CASSANDRA-5030)
 * cqlsh: make it possible to describe thrift CFs (CASSANDRA-4827)
 * cqlsh: fix timestamp formatting on some platforms (CASSANDRA-5046)


1.2-beta3
 * make consistency level configurable in cqlsh (CASSANDRA-4829)
 * fix cqlsh rendering of blob fields (CASSANDRA-4970)
 * fix cqlsh DESCRIBE command (CASSANDRA-4913)
 * save truncation position in system table (CASSANDRA-4906)
 * Move CompressionMetadata off-heap (CASSANDRA-4937)
 * allow CLI to GET cql3 columnfamily data (CASSANDRA-4924)
 * Fix rare race condition in getExpireTimeForEndpoint (CASSANDRA-4402)
 * acquire references to overlapping sstables during compaction so bloom filter
   doesn't get free'd prematurely (CASSANDRA-4934)
 * Don't share slice query filter in CQL3 SelectStatement (CASSANDRA-4928)
 * Separate tracing from Log4J (CASSANDRA-4861)
 * Exclude gcable tombstones from merkle-tree computation (CASSANDRA-4905)
 * Better printing of AbstractBounds for tracing (CASSANDRA-4931)
 * Optimize mostRecentTombstone check in CC.collectAllData (CASSANDRA-4883)
 * Change stream session ID to UUID to avoid collision from same node (CASSANDRA-4813)
 * Use Stats.db when bulk loading if present (CASSANDRA-4957)
 * Skip repair on system_trace and keyspaces with RF=1 (CASSANDRA-4956)
 * (cql3) Remove arbitrary SELECT limit (CASSANDRA-4918)
 * Correctly handle prepared operation on collections (CASSANDRA-4945)
 * Fix CQL3 LIMIT (CASSANDRA-4877)
 * Fix Stress for CQL3 (CASSANDRA-4979)
 * Remove cassandra specific exceptions from JMX interface (CASSANDRA-4893)
 * (CQL3) Force using ALLOW FILTERING on potentially inefficient queries (CASSANDRA-4915)
 * (cql3) Fix adding column when the table has collections (CASSANDRA-4982)
 * (cql3) Fix allowing collections with compact storage (CASSANDRA-4990)
 * (cql3) Refuse ttl/writetime function on collections (CASSANDRA-4992)
 * Replace IAuthority with new IAuthorizer (CASSANDRA-4874)
 * clqsh: fix KEY pseudocolumn escaping when describing Thrift tables
   in CQL3 mode (CASSANDRA-4955)
 * add basic authentication support for Pig CassandraStorage (CASSANDRA-3042)
 * fix CQL2 ALTER TABLE compaction_strategy_class altering (CASSANDRA-4965)
Merged from 1.1:
 * Fall back to old describe_splits if d_s_ex is not available (CASSANDRA-4803)
 * Improve error reporting when streaming ranges fail (CASSANDRA-5009)
 * Fix cqlsh timestamp formatting of timezone info (CASSANDRA-4746)
 * Fix assertion failure with leveled compaction (CASSANDRA-4799)
 * Check for null end_token in get_range_slice (CASSANDRA-4804)
 * Remove all remnants of removed nodes (CASSANDRA-4840)
 * Add aut-reloading of the log4j file in debian package (CASSANDRA-4855)
 * Fix estimated row cache entry size (CASSANDRA-4860)
 * reset getRangeSlice filter after finishing a row for get_paged_slice
   (CASSANDRA-4919)
 * expunge row cache post-truncate (CASSANDRA-4940)
 * Allow static CF definition with compact storage (CASSANDRA-4910)
 * Fix endless loop/compaction of schema_* CFs due to broken timestamps (CASSANDRA-4880)
 * Fix 'wrong class type' assertion in CounterColumn (CASSANDRA-4976)


1.2-beta2
 * fp rate of 1.0 disables BF entirely; LCS defaults to 1.0 (CASSANDRA-4876)
 * off-heap bloom filters for row keys (CASSANDRA_4865)
 * add extension point for sstable components (CASSANDRA-4049)
 * improve tracing output (CASSANDRA-4852, 4862)
 * make TRACE verb droppable (CASSANDRA-4672)
 * fix BulkLoader recognition of CQL3 columnfamilies (CASSANDRA-4755)
 * Sort commitlog segments for replay by id instead of mtime (CASSANDRA-4793)
 * Make hint delivery asynchronous (CASSANDRA-4761)
 * Pluggable Thrift transport factories for CLI and cqlsh (CASSANDRA-4609, 4610)
 * cassandra-cli: allow Double value type to be inserted to a column (CASSANDRA-4661)
 * Add ability to use custom TServerFactory implementations (CASSANDRA-4608)
 * optimize batchlog flushing to skip successful batches (CASSANDRA-4667)
 * include metadata for system keyspace itself in schema tables (CASSANDRA-4416)
 * add check to PropertyFileSnitch to verify presence of location for
   local node (CASSANDRA-4728)
 * add PBSPredictor consistency modeler (CASSANDRA-4261)
 * remove vestiges of Thrift unframed mode (CASSANDRA-4729)
 * optimize single-row PK lookups (CASSANDRA-4710)
 * adjust blockFor calculation to account for pending ranges due to node 
   movement (CASSANDRA-833)
 * Change CQL version to 3.0.0 and stop accepting 3.0.0-beta1 (CASSANDRA-4649)
 * (CQL3) Make prepared statement global instead of per connection 
   (CASSANDRA-4449)
 * Fix scrubbing of CQL3 created tables (CASSANDRA-4685)
 * (CQL3) Fix validation when using counter and regular columns in the same 
   table (CASSANDRA-4706)
 * Fix bug starting Cassandra with simple authentication (CASSANDRA-4648)
 * Add support for batchlog in CQL3 (CASSANDRA-4545, 4738)
 * Add support for multiple column family outputs in CFOF (CASSANDRA-4208)
 * Support repairing only the local DC nodes (CASSANDRA-4747)
 * Use rpc_address for binary protocol and change default port (CASSANDRA-4751)
 * Fix use of collections in prepared statements (CASSANDRA-4739)
 * Store more information into peers table (CASSANDRA-4351, 4814)
 * Configurable bucket size for size tiered compaction (CASSANDRA-4704)
 * Run leveled compaction in parallel (CASSANDRA-4310)
 * Fix potential NPE during CFS reload (CASSANDRA-4786)
 * Composite indexes may miss results (CASSANDRA-4796)
 * Move consistency level to the protocol level (CASSANDRA-4734, 4824)
 * Fix Subcolumn slice ends not respected (CASSANDRA-4826)
 * Fix Assertion error in cql3 select (CASSANDRA-4783)
 * Fix list prepend logic (CQL3) (CASSANDRA-4835)
 * Add booleans as literals in CQL3 (CASSANDRA-4776)
 * Allow renaming PK columns in CQL3 (CASSANDRA-4822)
 * Fix binary protocol NEW_NODE event (CASSANDRA-4679)
 * Fix potential infinite loop in tombstone compaction (CASSANDRA-4781)
 * Remove system tables accounting from schema (CASSANDRA-4850)
 * (cql3) Force provided columns in clustering key order in 
   'CLUSTERING ORDER BY' (CASSANDRA-4881)
 * Fix composite index bug (CASSANDRA-4884)
 * Fix short read protection for CQL3 (CASSANDRA-4882)
 * Add tracing support to the binary protocol (CASSANDRA-4699)
 * (cql3) Don't allow prepared marker inside collections (CASSANDRA-4890)
 * Re-allow order by on non-selected columns (CASSANDRA-4645)
 * Bug when composite index is created in a table having collections (CASSANDRA-4909)
 * log index scan subject in CompositesSearcher (CASSANDRA-4904)
Merged from 1.1:
 * add get[Row|Key]CacheEntries to CacheServiceMBean (CASSANDRA-4859)
 * fix get_paged_slice to wrap to next row correctly (CASSANDRA-4816)
 * fix indexing empty column values (CASSANDRA-4832)
 * allow JdbcDate to compose null Date objects (CASSANDRA-4830)
 * fix possible stackoverflow when compacting 1000s of sstables
   (CASSANDRA-4765)
 * fix wrong leveled compaction progress calculation (CASSANDRA-4807)
 * add a close() method to CRAR to prevent leaking file descriptors (CASSANDRA-4820)
 * fix potential infinite loop in get_count (CASSANDRA-4833)
 * fix compositeType.{get/from}String methods (CASSANDRA-4842)
 * (CQL) fix CREATE COLUMNFAMILY permissions check (CASSANDRA-4864)
 * Fix DynamicCompositeType same type comparison (CASSANDRA-4711)
 * Fix duplicate SSTable reference when stream session failed (CASSANDRA-3306)
 * Allow static CF definition with compact storage (CASSANDRA-4910)
 * Fix endless loop/compaction of schema_* CFs due to broken timestamps (CASSANDRA-4880)
 * Fix 'wrong class type' assertion in CounterColumn (CASSANDRA-4976)


1.2-beta1
 * add atomic_batch_mutate (CASSANDRA-4542, -4635)
 * increase default max_hint_window_in_ms to 3h (CASSANDRA-4632)
 * include message initiation time to replicas so they can more
   accurately drop timed-out requests (CASSANDRA-2858)
 * fix clientutil.jar dependencies (CASSANDRA-4566)
 * optimize WriteResponse (CASSANDRA-4548)
 * new metrics (CASSANDRA-4009)
 * redesign KEYS indexes to avoid read-before-write (CASSANDRA-2897)
 * debug tracing (CASSANDRA-1123)
 * parallelize row cache loading (CASSANDRA-4282)
 * Make compaction, flush JBOD-aware (CASSANDRA-4292)
 * run local range scans on the read stage (CASSANDRA-3687)
 * clean up ioexceptions (CASSANDRA-2116)
 * add disk_failure_policy (CASSANDRA-2118)
 * Introduce new json format with row level deletion (CASSANDRA-4054)
 * remove redundant "name" column from schema_keyspaces (CASSANDRA-4433)
 * improve "nodetool ring" handling of multi-dc clusters (CASSANDRA-3047)
 * update NTS calculateNaturalEndpoints to be O(N log N) (CASSANDRA-3881)
 * split up rpc timeout by operation type (CASSANDRA-2819)
 * rewrite key cache save/load to use only sequential i/o (CASSANDRA-3762)
 * update MS protocol with a version handshake + broadcast address id
   (CASSANDRA-4311)
 * multithreaded hint replay (CASSANDRA-4189)
 * add inter-node message compression (CASSANDRA-3127)
 * remove COPP (CASSANDRA-2479)
 * Track tombstone expiration and compact when tombstone content is
   higher than a configurable threshold, default 20% (CASSANDRA-3442, 4234)
 * update MurmurHash to version 3 (CASSANDRA-2975)
 * (CLI) track elapsed time for `delete' operation (CASSANDRA-4060)
 * (CLI) jline version is bumped to 1.0 to properly  support
   'delete' key function (CASSANDRA-4132)
 * Save IndexSummary into new SSTable 'Summary' component (CASSANDRA-2392, 4289)
 * Add support for range tombstones (CASSANDRA-3708)
 * Improve MessagingService efficiency (CASSANDRA-3617)
 * Avoid ID conflicts from concurrent schema changes (CASSANDRA-3794)
 * Set thrift HSHA server thread limit to unlimited by default (CASSANDRA-4277)
 * Avoids double serialization of CF id in RowMutation messages
   (CASSANDRA-4293)
 * stream compressed sstables directly with java nio (CASSANDRA-4297)
 * Support multiple ranges in SliceQueryFilter (CASSANDRA-3885)
 * Add column metadata to system column families (CASSANDRA-4018)
 * (cql3) Always use composite types by default (CASSANDRA-4329)
 * (cql3) Add support for set, map and list (CASSANDRA-3647)
 * Validate date type correctly (CASSANDRA-4441)
 * (cql3) Allow definitions with only a PK (CASSANDRA-4361)
 * (cql3) Add support for row key composites (CASSANDRA-4179)
 * improve DynamicEndpointSnitch by using reservoir sampling (CASSANDRA-4038)
 * (cql3) Add support for 2ndary indexes (CASSANDRA-3680)
 * (cql3) fix defining more than one PK to be invalid (CASSANDRA-4477)
 * remove schema agreement checking from all external APIs (Thrift, CQL and CQL3) (CASSANDRA-4487)
 * add Murmur3Partitioner and make it default for new installations (CASSANDRA-3772, 4621)
 * (cql3) update pseudo-map syntax to use map syntax (CASSANDRA-4497)
 * Finer grained exceptions hierarchy and provides error code with exceptions (CASSANDRA-3979)
 * Adds events push to binary protocol (CASSANDRA-4480)
 * Rewrite nodetool help (CASSANDRA-2293)
 * Make CQL3 the default for CQL (CASSANDRA-4640)
 * update stress tool to be able to use CQL3 (CASSANDRA-4406)
 * Accept all thrift update on CQL3 cf but don't expose their metadata (CASSANDRA-4377)
 * Replace Throttle with Guava's RateLimiter for HintedHandOff (CASSANDRA-4541)
 * fix counter add/get using CQL2 and CQL3 in stress tool (CASSANDRA-4633)
 * Add sstable count per level to cfstats (CASSANDRA-4537)
 * (cql3) Add ALTER KEYSPACE statement (CASSANDRA-4611)
 * (cql3) Allow defining default consistency levels (CASSANDRA-4448)
 * (cql3) Fix queries using LIMIT missing results (CASSANDRA-4579)
 * fix cross-version gossip messaging (CASSANDRA-4576)
 * added inet data type (CASSANDRA-4627)


1.1.6
 * Wait for writes on synchronous read digest mismatch (CASSANDRA-4792)
 * fix commitlog replay for nanotime-infected sstables (CASSANDRA-4782)
 * preflight check ttl for maximum of 20 years (CASSANDRA-4771)
 * (Pig) fix widerow input with single column rows (CASSANDRA-4789)
 * Fix HH to compact with correct gcBefore, which avoids wiping out
   undelivered hints (CASSANDRA-4772)
 * LCS will merge up to 32 L0 sstables as intended (CASSANDRA-4778)
 * NTS will default unconfigured DC replicas to zero (CASSANDRA-4675)
 * use default consistency level in counter validation if none is
   explicitly provide (CASSANDRA-4700)
 * Improve IAuthority interface by introducing fine-grained
   access permissions and grant/revoke commands (CASSANDRA-4490, 4644)
 * fix assumption error in CLI when updating/describing keyspace 
   (CASSANDRA-4322)
 * Adds offline sstablescrub to debian packaging (CASSANDRA-4642)
 * Automatic fixing of overlapping leveled sstables (CASSANDRA-4644)
 * fix error when using ORDER BY with extended selections (CASSANDRA-4689)
 * (CQL3) Fix validation for IN queries for non-PK cols (CASSANDRA-4709)
 * fix re-created keyspace disappering after 1.1.5 upgrade 
   (CASSANDRA-4698, 4752)
 * (CLI) display elapsed time in 2 fraction digits (CASSANDRA-3460)
 * add authentication support to sstableloader (CASSANDRA-4712)
 * Fix CQL3 'is reversed' logic (CASSANDRA-4716, 4759)
 * (CQL3) Don't return ReversedType in result set metadata (CASSANDRA-4717)
 * Backport adding AlterKeyspace statement (CASSANDRA-4611)
 * (CQL3) Correcty accept upper-case data types (CASSANDRA-4770)
 * Add binary protocol events for schema changes (CASSANDRA-4684)
Merged from 1.0:
 * Switch from NBHM to CHM in MessagingService's callback map, which
   prevents OOM in long-running instances (CASSANDRA-4708)


1.1.5
 * add SecondaryIndex.reload API (CASSANDRA-4581)
 * use millis + atomicint for commitlog segment creation instead of
   nanotime, which has issues under some hypervisors (CASSANDRA-4601)
 * fix FD leak in slice queries (CASSANDRA-4571)
 * avoid recursion in leveled compaction (CASSANDRA-4587)
 * increase stack size under Java7 to 180K
 * Log(info) schema changes (CASSANDRA-4547)
 * Change nodetool setcachecapcity to manipulate global caches (CASSANDRA-4563)
 * (cql3) fix setting compaction strategy (CASSANDRA-4597)
 * fix broken system.schema_* timestamps on system startup (CASSANDRA-4561)
 * fix wrong skip of cache saving (CASSANDRA-4533)
 * Avoid NPE when lost+found is in data dir (CASSANDRA-4572)
 * Respect five-minute flush moratorium after initial CL replay (CASSANDRA-4474)
 * Adds ntp as recommended in debian packaging (CASSANDRA-4606)
 * Configurable transport in CF Record{Reader|Writer} (CASSANDRA-4558)
 * (cql3) fix potential NPE with both equal and unequal restriction (CASSANDRA-4532)
 * (cql3) improves ORDER BY validation (CASSANDRA-4624)
 * Fix potential deadlock during counter writes (CASSANDRA-4578)
 * Fix cql error with ORDER BY when using IN (CASSANDRA-4612)
Merged from 1.0:
 * increase Xss to 160k to accomodate latest 1.6 JVMs (CASSANDRA-4602)
 * fix toString of hint destination tokens (CASSANDRA-4568)
 * Fix multiple values for CurrentLocal NodeID (CASSANDRA-4626)


1.1.4
 * fix offline scrub to catch >= out of order rows (CASSANDRA-4411)
 * fix cassandra-env.sh on RHEL and other non-dash-based systems 
   (CASSANDRA-4494)
Merged from 1.0:
 * (Hadoop) fix setting key length for old-style mapred api (CASSANDRA-4534)
 * (Hadoop) fix iterating through a resultset consisting entirely
   of tombstoned rows (CASSANDRA-4466)


1.1.3
 * (cqlsh) add COPY TO (CASSANDRA-4434)
 * munmap commitlog segments before rename (CASSANDRA-4337)
 * (JMX) rename getRangeKeySample to sampleKeyRange to avoid returning
   multi-MB results as an attribute (CASSANDRA-4452)
 * flush based on data size, not throughput; overwritten columns no 
   longer artificially inflate liveRatio (CASSANDRA-4399)
 * update default commitlog segment size to 32MB and total commitlog
   size to 32/1024 MB for 32/64 bit JVMs, respectively (CASSANDRA-4422)
 * avoid using global partitioner to estimate ranges in index sstables
   (CASSANDRA-4403)
 * restore pre-CASSANDRA-3862 approach to removing expired tombstones
   from row cache during compaction (CASSANDRA-4364)
 * (stress) support for CQL prepared statements (CASSANDRA-3633)
 * Correctly catch exception when Snappy cannot be loaded (CASSANDRA-4400)
 * (cql3) Support ORDER BY when IN condition is given in WHERE clause (CASSANDRA-4327)
 * (cql3) delete "component_index" column on DROP TABLE call (CASSANDRA-4420)
 * change nanoTime() to currentTimeInMillis() in schema related code (CASSANDRA-4432)
 * add a token generation tool (CASSANDRA-3709)
 * Fix LCS bug with sstable containing only 1 row (CASSANDRA-4411)
 * fix "Can't Modify Index Name" problem on CF update (CASSANDRA-4439)
 * Fix assertion error in getOverlappingSSTables during repair (CASSANDRA-4456)
 * fix nodetool's setcompactionthreshold command (CASSANDRA-4455)
 * Ensure compacted files are never used, to avoid counter overcount (CASSANDRA-4436)
Merged from 1.0:
 * Push the validation of secondary index values to the SecondaryIndexManager (CASSANDRA-4240)
 * allow dropping columns shadowed by not-yet-expired supercolumn or row
   tombstones in PrecompactedRow (CASSANDRA-4396)


1.1.2
 * Fix cleanup not deleting index entries (CASSANDRA-4379)
 * Use correct partitioner when saving + loading caches (CASSANDRA-4331)
 * Check schema before trying to export sstable (CASSANDRA-2760)
 * Raise a meaningful exception instead of NPE when PFS encounters
   an unconfigured node + no default (CASSANDRA-4349)
 * fix bug in sstable blacklisting with LCS (CASSANDRA-4343)
 * LCS no longer promotes tiny sstables out of L0 (CASSANDRA-4341)
 * skip tombstones during hint replay (CASSANDRA-4320)
 * fix NPE in compactionstats (CASSANDRA-4318)
 * enforce 1m min keycache for auto (CASSANDRA-4306)
 * Have DeletedColumn.isMFD always return true (CASSANDRA-4307)
 * (cql3) exeption message for ORDER BY constraints said primary filter can be
    an IN clause, which is misleading (CASSANDRA-4319)
 * (cql3) Reject (not yet supported) creation of 2ndardy indexes on tables with
   composite primary keys (CASSANDRA-4328)
 * Set JVM stack size to 160k for java 7 (CASSANDRA-4275)
 * cqlsh: add COPY command to load data from CSV flat files (CASSANDRA-4012)
 * CFMetaData.fromThrift to throw ConfigurationException upon error (CASSANDRA-4353)
 * Use CF comparator to sort indexed columns in SecondaryIndexManager
   (CASSANDRA-4365)
 * add strategy_options to the KSMetaData.toString() output (CASSANDRA-4248)
 * (cql3) fix range queries containing unqueried results (CASSANDRA-4372)
 * (cql3) allow updating column_alias types (CASSANDRA-4041)
 * (cql3) Fix deletion bug (CASSANDRA-4193)
 * Fix computation of overlapping sstable for leveled compaction (CASSANDRA-4321)
 * Improve scrub and allow to run it offline (CASSANDRA-4321)
 * Fix assertionError in StorageService.bulkLoad (CASSANDRA-4368)
 * (cqlsh) add option to authenticate to a keyspace at startup (CASSANDRA-4108)
 * (cqlsh) fix ASSUME functionality (CASSANDRA-4352)
 * Fix ColumnFamilyRecordReader to not return progress > 100% (CASSANDRA-3942)
Merged from 1.0:
 * Set gc_grace on index CF to 0 (CASSANDRA-4314)


1.1.1
 * add populate_io_cache_on_flush option (CASSANDRA-2635)
 * allow larger cache capacities than 2GB (CASSANDRA-4150)
 * add getsstables command to nodetool (CASSANDRA-4199)
 * apply parent CF compaction settings to secondary index CFs (CASSANDRA-4280)
 * preserve commitlog size cap when recycling segments at startup
   (CASSANDRA-4201)
 * (Hadoop) fix split generation regression (CASSANDRA-4259)
 * ignore min/max compactions settings in LCS, while preserving
   behavior that min=max=0 disables autocompaction (CASSANDRA-4233)
 * log number of rows read from saved cache (CASSANDRA-4249)
 * calculate exact size required for cleanup operations (CASSANDRA-1404)
 * avoid blocking additional writes during flush when the commitlog
   gets behind temporarily (CASSANDRA-1991)
 * enable caching on index CFs based on data CF cache setting (CASSANDRA-4197)
 * warn on invalid replication strategy creation options (CASSANDRA-4046)
 * remove [Freeable]Memory finalizers (CASSANDRA-4222)
 * include tombstone size in ColumnFamily.size, which can prevent OOM
   during sudden mass delete operations by yielding a nonzero liveRatio
   (CASSANDRA-3741)
 * Open 1 sstableScanner per level for leveled compaction (CASSANDRA-4142)
 * Optimize reads when row deletion timestamps allow us to restrict
   the set of sstables we check (CASSANDRA-4116)
 * add support for commitlog archiving and point-in-time recovery
   (CASSANDRA-3690)
 * avoid generating redundant compaction tasks during streaming
   (CASSANDRA-4174)
 * add -cf option to nodetool snapshot, and takeColumnFamilySnapshot to
   StorageService mbean (CASSANDRA-556)
 * optimize cleanup to drop entire sstables where possible (CASSANDRA-4079)
 * optimize truncate when autosnapshot is disabled (CASSANDRA-4153)
 * update caches to use byte[] keys to reduce memory overhead (CASSANDRA-3966)
 * add column limit to cli (CASSANDRA-3012, 4098)
 * clean up and optimize DataOutputBuffer, used by CQL compression and
   CompositeType (CASSANDRA-4072)
 * optimize commitlog checksumming (CASSANDRA-3610)
 * identify and blacklist corrupted SSTables from future compactions 
   (CASSANDRA-2261)
 * Move CfDef and KsDef validation out of thrift (CASSANDRA-4037)
 * Expose API to repair a user provided range (CASSANDRA-3912)
 * Add way to force the cassandra-cli to refresh its schema (CASSANDRA-4052)
 * Avoid having replicate on write tasks stacking up at CL.ONE (CASSANDRA-2889)
 * (cql3) Backwards compatibility for composite comparators in non-cql3-aware
   clients (CASSANDRA-4093)
 * (cql3) Fix order by for reversed queries (CASSANDRA-4160)
 * (cql3) Add ReversedType support (CASSANDRA-4004)
 * (cql3) Add timeuuid type (CASSANDRA-4194)
 * (cql3) Minor fixes (CASSANDRA-4185)
 * (cql3) Fix prepared statement in BATCH (CASSANDRA-4202)
 * (cql3) Reduce the list of reserved keywords (CASSANDRA-4186)
 * (cql3) Move max/min compaction thresholds to compaction strategy options
   (CASSANDRA-4187)
 * Fix exception during move when localhost is the only source (CASSANDRA-4200)
 * (cql3) Allow paging through non-ordered partitioner results (CASSANDRA-3771)
 * (cql3) Fix drop index (CASSANDRA-4192)
 * (cql3) Don't return range ghosts anymore (CASSANDRA-3982)
 * fix re-creating Keyspaces/ColumnFamilies with the same name as dropped
   ones (CASSANDRA-4219)
 * fix SecondaryIndex LeveledManifest save upon snapshot (CASSANDRA-4230)
 * fix missing arrayOffset in FBUtilities.hash (CASSANDRA-4250)
 * (cql3) Add name of parameters in CqlResultSet (CASSANDRA-4242)
 * (cql3) Correctly validate order by queries (CASSANDRA-4246)
 * rename stress to cassandra-stress for saner packaging (CASSANDRA-4256)
 * Fix exception on colum metadata with non-string comparator (CASSANDRA-4269)
 * Check for unknown/invalid compression options (CASSANDRA-4266)
 * (cql3) Adds simple access to column timestamp and ttl (CASSANDRA-4217)
 * (cql3) Fix range queries with secondary indexes (CASSANDRA-4257)
 * Better error messages from improper input in cli (CASSANDRA-3865)
 * Try to stop all compaction upon Keyspace or ColumnFamily drop (CASSANDRA-4221)
 * (cql3) Allow keyspace properties to contain hyphens (CASSANDRA-4278)
 * (cql3) Correctly validate keyspace access in create table (CASSANDRA-4296)
 * Avoid deadlock in migration stage (CASSANDRA-3882)
 * Take supercolumn names and deletion info into account in memtable throughput
   (CASSANDRA-4264)
 * Add back backward compatibility for old style replication factor (CASSANDRA-4294)
 * Preserve compatibility with pre-1.1 index queries (CASSANDRA-4262)
Merged from 1.0:
 * Fix super columns bug where cache is not updated (CASSANDRA-4190)
 * fix maxTimestamp to include row tombstones (CASSANDRA-4116)
 * (CLI) properly handle quotes in create/update keyspace commands (CASSANDRA-4129)
 * Avoids possible deadlock during bootstrap (CASSANDRA-4159)
 * fix stress tool that hangs forever on timeout or error (CASSANDRA-4128)
 * stress tool to return appropriate exit code on failure (CASSANDRA-4188)
 * fix compaction NPE when out of disk space and assertions disabled
   (CASSANDRA-3985)
 * synchronize LCS getEstimatedTasks to avoid CME (CASSANDRA-4255)
 * ensure unique streaming session id's (CASSANDRA-4223)
 * kick off background compaction when min/max thresholds change 
   (CASSANDRA-4279)
 * improve ability of STCS.getBuckets to deal with 100s of 1000s of
   sstables, such as when convertinb back from LCS (CASSANDRA-4287)
 * Oversize integer in CQL throws NumberFormatException (CASSANDRA-4291)
 * fix 1.0.x node join to mixed version cluster, other nodes >= 1.1 (CASSANDRA-4195)
 * Fix LCS splitting sstable base on uncompressed size (CASSANDRA-4419)
 * Push the validation of secondary index values to the SecondaryIndexManager (CASSANDRA-4240)
 * Don't purge columns during upgradesstables (CASSANDRA-4462)
 * Make cqlsh work with piping (CASSANDRA-4113)
 * Validate arguments for nodetool decommission (CASSANDRA-4061)
 * Report thrift status in nodetool info (CASSANDRA-4010)


1.1.0-final
 * average a reduced liveRatio estimate with the previous one (CASSANDRA-4065)
 * Allow KS and CF names up to 48 characters (CASSANDRA-4157)
 * fix stress build (CASSANDRA-4140)
 * add time remaining estimate to nodetool compactionstats (CASSANDRA-4167)
 * (cql) fix NPE in cql3 ALTER TABLE (CASSANDRA-4163)
 * (cql) Add support for CL.TWO and CL.THREE in CQL (CASSANDRA-4156)
 * (cql) Fix type in CQL3 ALTER TABLE preventing update (CASSANDRA-4170)
 * (cql) Throw invalid exception from CQL3 on obsolete options (CASSANDRA-4171)
 * (cqlsh) fix recognizing uppercase SELECT keyword (CASSANDRA-4161)
 * Pig: wide row support (CASSANDRA-3909)
Merged from 1.0:
 * avoid streaming empty files with bulk loader if sstablewriter errors out
   (CASSANDRA-3946)


1.1-rc1
 * Include stress tool in binary builds (CASSANDRA-4103)
 * (Hadoop) fix wide row iteration when last row read was deleted
   (CASSANDRA-4154)
 * fix read_repair_chance to really default to 0.1 in the cli (CASSANDRA-4114)
 * Adds caching and bloomFilterFpChange to CQL options (CASSANDRA-4042)
 * Adds posibility to autoconfigure size of the KeyCache (CASSANDRA-4087)
 * fix KEYS index from skipping results (CASSANDRA-3996)
 * Remove sliced_buffer_size_in_kb dead option (CASSANDRA-4076)
 * make loadNewSStable preserve sstable version (CASSANDRA-4077)
 * Respect 1.0 cache settings as much as possible when upgrading 
   (CASSANDRA-4088)
 * relax path length requirement for sstable files when upgrading on 
   non-Windows platforms (CASSANDRA-4110)
 * fix terminination of the stress.java when errors were encountered
   (CASSANDRA-4128)
 * Move CfDef and KsDef validation out of thrift (CASSANDRA-4037)
 * Fix get_paged_slice (CASSANDRA-4136)
 * CQL3: Support slice with exclusive start and stop (CASSANDRA-3785)
Merged from 1.0:
 * support PropertyFileSnitch in bulk loader (CASSANDRA-4145)
 * add auto_snapshot option allowing disabling snapshot before drop/truncate
   (CASSANDRA-3710)
 * allow short snitch names (CASSANDRA-4130)


1.1-beta2
 * rename loaded sstables to avoid conflicts with local snapshots
   (CASSANDRA-3967)
 * start hint replay as soon as FD notifies that the target is back up
   (CASSANDRA-3958)
 * avoid unproductive deserializing of cached rows during compaction
   (CASSANDRA-3921)
 * fix concurrency issues with CQL keyspace creation (CASSANDRA-3903)
 * Show Effective Owership via Nodetool ring <keyspace> (CASSANDRA-3412)
 * Update ORDER BY syntax for CQL3 (CASSANDRA-3925)
 * Fix BulkRecordWriter to not throw NPE if reducer gets no map data from Hadoop (CASSANDRA-3944)
 * Fix bug with counters in super columns (CASSANDRA-3821)
 * Remove deprecated merge_shard_chance (CASSANDRA-3940)
 * add a convenient way to reset a node's schema (CASSANDRA-2963)
 * fix for intermittent SchemaDisagreementException (CASSANDRA-3884)
 * CLI `list <CF>` to limit number of columns and their order (CASSANDRA-3012)
 * ignore deprecated KsDef/CfDef/ColumnDef fields in native schema (CASSANDRA-3963)
 * CLI to report when unsupported column_metadata pair was given (CASSANDRA-3959)
 * reincarnate removed and deprecated KsDef/CfDef attributes (CASSANDRA-3953)
 * Fix race between writes and read for cache (CASSANDRA-3862)
 * perform static initialization of StorageProxy on start-up (CASSANDRA-3797)
 * support trickling fsync() on writes (CASSANDRA-3950)
 * expose counters for unavailable/timeout exceptions given to thrift clients (CASSANDRA-3671)
 * avoid quadratic startup time in LeveledManifest (CASSANDRA-3952)
 * Add type information to new schema_ columnfamilies and remove thrift
   serialization for schema (CASSANDRA-3792)
 * add missing column validator options to the CLI help (CASSANDRA-3926)
 * skip reading saved key cache if CF's caching strategy is NONE or ROWS_ONLY (CASSANDRA-3954)
 * Unify migration code (CASSANDRA-4017)
Merged from 1.0:
 * cqlsh: guess correct version of Python for Arch Linux (CASSANDRA-4090)
 * (CLI) properly handle quotes in create/update keyspace commands (CASSANDRA-4129)
 * Avoids possible deadlock during bootstrap (CASSANDRA-4159)
 * fix stress tool that hangs forever on timeout or error (CASSANDRA-4128)
 * Fix super columns bug where cache is not updated (CASSANDRA-4190)
 * stress tool to return appropriate exit code on failure (CASSANDRA-4188)


1.0.9
 * improve index sampling performance (CASSANDRA-4023)
 * always compact away deleted hints immediately after handoff (CASSANDRA-3955)
 * delete hints from dropped ColumnFamilies on handoff instead of
   erroring out (CASSANDRA-3975)
 * add CompositeType ref to the CLI doc for create/update column family (CASSANDRA-3980)
 * Pig: support Counter ColumnFamilies (CASSANDRA-3973)
 * Pig: Composite column support (CASSANDRA-3684)
 * Avoid NPE during repair when a keyspace has no CFs (CASSANDRA-3988)
 * Fix division-by-zero error on get_slice (CASSANDRA-4000)
 * don't change manifest level for cleanup, scrub, and upgradesstables
   operations under LeveledCompactionStrategy (CASSANDRA-3989, 4112)
 * fix race leading to super columns assertion failure (CASSANDRA-3957)
 * fix NPE on invalid CQL delete command (CASSANDRA-3755)
 * allow custom types in CLI's assume command (CASSANDRA-4081)
 * fix totalBytes count for parallel compactions (CASSANDRA-3758)
 * fix intermittent NPE in get_slice (CASSANDRA-4095)
 * remove unnecessary asserts in native code interfaces (CASSANDRA-4096)
 * Validate blank keys in CQL to avoid assertion errors (CASSANDRA-3612)
 * cqlsh: fix bad decoding of some column names (CASSANDRA-4003)
 * cqlsh: fix incorrect padding with unicode chars (CASSANDRA-4033)
 * Fix EC2 snitch incorrectly reporting region (CASSANDRA-4026)
 * Shut down thrift during decommission (CASSANDRA-4086)
 * Expose nodetool cfhistograms for 2ndary indexes (CASSANDRA-4063)
Merged from 0.8:
 * Fix ConcurrentModificationException in gossiper (CASSANDRA-4019)


1.1-beta1
 * (cqlsh)
   + add SOURCE and CAPTURE commands, and --file option (CASSANDRA-3479)
   + add ALTER COLUMNFAMILY WITH (CASSANDRA-3523)
   + bundle Python dependencies with Cassandra (CASSANDRA-3507)
   + added to Debian package (CASSANDRA-3458)
   + display byte data instead of erroring out on decode failure 
     (CASSANDRA-3874)
 * add nodetool rebuild_index (CASSANDRA-3583)
 * add nodetool rangekeysample (CASSANDRA-2917)
 * Fix streaming too much data during move operations (CASSANDRA-3639)
 * Nodetool and CLI connect to localhost by default (CASSANDRA-3568)
 * Reduce memory used by primary index sample (CASSANDRA-3743)
 * (Hadoop) separate input/output configurations (CASSANDRA-3197, 3765)
 * avoid returning internal Cassandra classes over JMX (CASSANDRA-2805)
 * add row-level isolation via SnapTree (CASSANDRA-2893)
 * Optimize key count estimation when opening sstable on startup
   (CASSANDRA-2988)
 * multi-dc replication optimization supporting CL > ONE (CASSANDRA-3577)
 * add command to stop compactions (CASSANDRA-1740, 3566, 3582)
 * multithreaded streaming (CASSANDRA-3494)
 * removed in-tree redhat spec (CASSANDRA-3567)
 * "defragment" rows for name-based queries under STCS, again (CASSANDRA-2503)
 * Recycle commitlog segments for improved performance 
   (CASSANDRA-3411, 3543, 3557, 3615)
 * update size-tiered compaction to prioritize small tiers (CASSANDRA-2407)
 * add message expiration logic to OutboundTcpConnection (CASSANDRA-3005)
 * off-heap cache to use sun.misc.Unsafe instead of JNA (CASSANDRA-3271)
 * EACH_QUORUM is only supported for writes (CASSANDRA-3272)
 * replace compactionlock use in schema migration by checking CFS.isValid
   (CASSANDRA-3116)
 * recognize that "SELECT first ... *" isn't really "SELECT *" (CASSANDRA-3445)
 * Use faster bytes comparison (CASSANDRA-3434)
 * Bulk loader is no longer a fat client, (HADOOP) bulk load output format
   (CASSANDRA-3045)
 * (Hadoop) add support for KeyRange.filter
 * remove assumption that keys and token are in bijection
   (CASSANDRA-1034, 3574, 3604)
 * always remove endpoints from delevery queue in HH (CASSANDRA-3546)
 * fix race between cf flush and its 2ndary indexes flush (CASSANDRA-3547)
 * fix potential race in AES when a repair fails (CASSANDRA-3548)
 * Remove columns shadowed by a deleted container even when we cannot purge
   (CASSANDRA-3538)
 * Improve memtable slice iteration performance (CASSANDRA-3545)
 * more efficient allocation of small bloom filters (CASSANDRA-3618)
 * Use separate writer thread in SSTableSimpleUnsortedWriter (CASSANDRA-3619)
 * fsync the directory after new sstable or commitlog segment are created (CASSANDRA-3250)
 * fix minor issues reported by FindBugs (CASSANDRA-3658)
 * global key/row caches (CASSANDRA-3143, 3849)
 * optimize memtable iteration during range scan (CASSANDRA-3638)
 * introduce 'crc_check_chance' in CompressionParameters to support
   a checksum percentage checking chance similarly to read-repair (CASSANDRA-3611)
 * a way to deactivate global key/row cache on per-CF basis (CASSANDRA-3667)
 * fix LeveledCompactionStrategy broken because of generation pre-allocation
   in LeveledManifest (CASSANDRA-3691)
 * finer-grained control over data directories (CASSANDRA-2749)
 * Fix ClassCastException during hinted handoff (CASSANDRA-3694)
 * Upgrade Thrift to 0.7 (CASSANDRA-3213)
 * Make stress.java insert operation to use microseconds (CASSANDRA-3725)
 * Allows (internally) doing a range query with a limit of columns instead of
   rows (CASSANDRA-3742)
 * Allow rangeSlice queries to be start/end inclusive/exclusive (CASSANDRA-3749)
 * Fix BulkLoader to support new SSTable layout and add stream
   throttling to prevent an NPE when there is no yaml config (CASSANDRA-3752)
 * Allow concurrent schema migrations (CASSANDRA-1391, 3832)
 * Add SnapshotCommand to trigger snapshot on remote node (CASSANDRA-3721)
 * Make CFMetaData conversions to/from thrift/native schema inverses
   (CASSANDRA_3559)
 * Add initial code for CQL 3.0-beta (CASSANDRA-2474, 3781, 3753)
 * Add wide row support for ColumnFamilyInputFormat (CASSANDRA-3264)
 * Allow extending CompositeType comparator (CASSANDRA-3657)
 * Avoids over-paging during get_count (CASSANDRA-3798)
 * Add new command to rebuild a node without (repair) merkle tree calculations
   (CASSANDRA-3483, 3922)
 * respect not only row cache capacity but caching mode when
   trying to read data (CASSANDRA-3812)
 * fix system tests (CASSANDRA-3827)
 * CQL support for altering row key type in ALTER TABLE (CASSANDRA-3781)
 * turn compression on by default (CASSANDRA-3871)
 * make hexToBytes refuse invalid input (CASSANDRA-2851)
 * Make secondary indexes CF inherit compression and compaction from their
   parent CF (CASSANDRA-3877)
 * Finish cleanup up tombstone purge code (CASSANDRA-3872)
 * Avoid NPE on aboarted stream-out sessions (CASSANDRA-3904)
 * BulkRecordWriter throws NPE for counter columns (CASSANDRA-3906)
 * Support compression using BulkWriter (CASSANDRA-3907)


1.0.8
 * fix race between cleanup and flush on secondary index CFSes (CASSANDRA-3712)
 * avoid including non-queried nodes in rangeslice read repair
   (CASSANDRA-3843)
 * Only snapshot CF being compacted for snapshot_before_compaction 
   (CASSANDRA-3803)
 * Log active compactions in StatusLogger (CASSANDRA-3703)
 * Compute more accurate compaction score per level (CASSANDRA-3790)
 * Return InvalidRequest when using a keyspace that doesn't exist
   (CASSANDRA-3764)
 * disallow user modification of System keyspace (CASSANDRA-3738)
 * allow using sstable2json on secondary index data (CASSANDRA-3738)
 * (cqlsh) add DESCRIBE COLUMNFAMILIES (CASSANDRA-3586)
 * (cqlsh) format blobs correctly and use colors to improve output
   readability (CASSANDRA-3726)
 * synchronize BiMap of bootstrapping tokens (CASSANDRA-3417)
 * show index options in CLI (CASSANDRA-3809)
 * add optional socket timeout for streaming (CASSANDRA-3838)
 * fix truncate not to leave behind non-CFS backed secondary indexes
   (CASSANDRA-3844)
 * make CLI `show schema` to use output stream directly instead
   of StringBuilder (CASSANDRA-3842)
 * remove the wait on hint future during write (CASSANDRA-3870)
 * (cqlsh) ignore missing CfDef opts (CASSANDRA-3933)
 * (cqlsh) look for cqlshlib relative to realpath (CASSANDRA-3767)
 * Fix short read protection (CASSANDRA-3934)
 * Make sure infered and actual schema match (CASSANDRA-3371)
 * Fix NPE during HH delivery (CASSANDRA-3677)
 * Don't put boostrapping node in 'hibernate' status (CASSANDRA-3737)
 * Fix double quotes in windows bat files (CASSANDRA-3744)
 * Fix bad validator lookup (CASSANDRA-3789)
 * Fix soft reset in EC2MultiRegionSnitch (CASSANDRA-3835)
 * Don't leave zombie connections with THSHA thrift server (CASSANDRA-3867)
 * (cqlsh) fix deserialization of data (CASSANDRA-3874)
 * Fix removetoken force causing an inconsistent state (CASSANDRA-3876)
 * Fix ahndling of some types with Pig (CASSANDRA-3886)
 * Don't allow to drop the system keyspace (CASSANDRA-3759)
 * Make Pig deletes disabled by default and configurable (CASSANDRA-3628)
Merged from 0.8:
 * (Pig) fix CassandraStorage to use correct comparator in Super ColumnFamily
   case (CASSANDRA-3251)
 * fix thread safety issues in commitlog replay, primarily affecting
   systems with many (100s) of CF definitions (CASSANDRA-3751)
 * Fix relevant tombstone ignored with super columns (CASSANDRA-3875)


1.0.7
 * fix regression in HH page size calculation (CASSANDRA-3624)
 * retry failed stream on IOException (CASSANDRA-3686)
 * allow configuring bloom_filter_fp_chance (CASSANDRA-3497)
 * attempt hint delivery every ten minutes, or when failure detector
   notifies us that a node is back up, whichever comes first.  hint
   handoff throttle delay default changed to 1ms, from 50 (CASSANDRA-3554)
 * add nodetool setstreamthroughput (CASSANDRA-3571)
 * fix assertion when dropping a columnfamily with no sstables (CASSANDRA-3614)
 * more efficient allocation of small bloom filters (CASSANDRA-3618)
 * CLibrary.createHardLinkWithExec() to check for errors (CASSANDRA-3101)
 * Avoid creating empty and non cleaned writer during compaction (CASSANDRA-3616)
 * stop thrift service in shutdown hook so we can quiesce MessagingService
   (CASSANDRA-3335)
 * (CQL) compaction_strategy_options and compression_parameters for
   CREATE COLUMNFAMILY statement (CASSANDRA-3374)
 * Reset min/max compaction threshold when creating size tiered compaction
   strategy (CASSANDRA-3666)
 * Don't ignore IOException during compaction (CASSANDRA-3655)
 * Fix assertion error for CF with gc_grace=0 (CASSANDRA-3579)
 * Shutdown ParallelCompaction reducer executor after use (CASSANDRA-3711)
 * Avoid < 0 value for pending tasks in leveled compaction (CASSANDRA-3693)
 * (Hadoop) Support TimeUUID in Pig CassandraStorage (CASSANDRA-3327)
 * Check schema is ready before continuing boostrapping (CASSANDRA-3629)
 * Catch overflows during parsing of chunk_length_kb (CASSANDRA-3644)
 * Improve stream protocol mismatch errors (CASSANDRA-3652)
 * Avoid multiple thread doing HH to the same target (CASSANDRA-3681)
 * Add JMX property for rp_timeout_in_ms (CASSANDRA-2940)
 * Allow DynamicCompositeType to compare component of different types
   (CASSANDRA-3625)
 * Flush non-cfs backed secondary indexes (CASSANDRA-3659)
 * Secondary Indexes should report memory consumption (CASSANDRA-3155)
 * fix for SelectStatement start/end key are not set correctly
   when a key alias is involved (CASSANDRA-3700)
 * fix CLI `show schema` command insert of an extra comma in
   column_metadata (CASSANDRA-3714)
Merged from 0.8:
 * avoid logging (harmless) exception when GC takes < 1ms (CASSANDRA-3656)
 * prevent new nodes from thinking down nodes are up forever (CASSANDRA-3626)
 * use correct list of replicas for LOCAL_QUORUM reads when read repair
   is disabled (CASSANDRA-3696)
 * block on flush before compacting hints (may prevent OOM) (CASSANDRA-3733)


1.0.6
 * (CQL) fix cqlsh support for replicate_on_write (CASSANDRA-3596)
 * fix adding to leveled manifest after streaming (CASSANDRA-3536)
 * filter out unavailable cipher suites when using encryption (CASSANDRA-3178)
 * (HADOOP) add old-style api support for CFIF and CFRR (CASSANDRA-2799)
 * Support TimeUUIDType column names in Stress.java tool (CASSANDRA-3541)
 * (CQL) INSERT/UPDATE/DELETE/TRUNCATE commands should allow CF names to
   be qualified by keyspace (CASSANDRA-3419)
 * always remove endpoints from delevery queue in HH (CASSANDRA-3546)
 * fix race between cf flush and its 2ndary indexes flush (CASSANDRA-3547)
 * fix potential race in AES when a repair fails (CASSANDRA-3548)
 * fix default value validation usage in CLI SET command (CASSANDRA-3553)
 * Optimize componentsFor method for compaction and startup time
   (CASSANDRA-3532)
 * (CQL) Proper ColumnFamily metadata validation on CREATE COLUMNFAMILY 
   (CASSANDRA-3565)
 * fix compression "chunk_length_kb" option to set correct kb value for 
   thrift/avro (CASSANDRA-3558)
 * fix missing response during range slice repair (CASSANDRA-3551)
 * 'describe ring' moved from CLI to nodetool and available through JMX (CASSANDRA-3220)
 * add back partitioner to sstable metadata (CASSANDRA-3540)
 * fix NPE in get_count for counters (CASSANDRA-3601)
Merged from 0.8:
 * remove invalid assertion that table was opened before dropping it
   (CASSANDRA-3580)
 * range and index scans now only send requests to enough replicas to
   satisfy requested CL + RR (CASSANDRA-3598)
 * use cannonical host for local node in nodetool info (CASSANDRA-3556)
 * remove nonlocal DC write optimization since it only worked with
   CL.ONE or CL.LOCAL_QUORUM (CASSANDRA-3577, 3585)
 * detect misuses of CounterColumnType (CASSANDRA-3422)
 * turn off string interning in json2sstable, take 2 (CASSANDRA-2189)
 * validate compression parameters on add/update of the ColumnFamily 
   (CASSANDRA-3573)
 * Check for 0.0.0.0 is incorrect in CFIF (CASSANDRA-3584)
 * Increase vm.max_map_count in debian packaging (CASSANDRA-3563)
 * gossiper will never add itself to saved endpoints (CASSANDRA-3485)


1.0.5
 * revert CASSANDRA-3407 (see CASSANDRA-3540)
 * fix assertion error while forwarding writes to local nodes (CASSANDRA-3539)


1.0.4
 * fix self-hinting of timed out read repair updates and make hinted handoff
   less prone to OOMing a coordinator (CASSANDRA-3440)
 * expose bloom filter sizes via JMX (CASSANDRA-3495)
 * enforce RP tokens 0..2**127 (CASSANDRA-3501)
 * canonicalize paths exposed through JMX (CASSANDRA-3504)
 * fix "liveSize" stat when sstables are removed (CASSANDRA-3496)
 * add bloom filter FP rates to nodetool cfstats (CASSANDRA-3347)
 * record partitioner in sstable metadata component (CASSANDRA-3407)
 * add new upgradesstables nodetool command (CASSANDRA-3406)
 * skip --debug requirement to see common exceptions in CLI (CASSANDRA-3508)
 * fix incorrect query results due to invalid max timestamp (CASSANDRA-3510)
 * make sstableloader recognize compressed sstables (CASSANDRA-3521)
 * avoids race in OutboundTcpConnection in multi-DC setups (CASSANDRA-3530)
 * use SETLOCAL in cassandra.bat (CASSANDRA-3506)
 * fix ConcurrentModificationException in Table.all() (CASSANDRA-3529)
Merged from 0.8:
 * fix concurrence issue in the FailureDetector (CASSANDRA-3519)
 * fix array out of bounds error in counter shard removal (CASSANDRA-3514)
 * avoid dropping tombstones when they might still be needed to shadow
   data in a different sstable (CASSANDRA-2786)


1.0.3
 * revert name-based query defragmentation aka CASSANDRA-2503 (CASSANDRA-3491)
 * fix invalidate-related test failures (CASSANDRA-3437)
 * add next-gen cqlsh to bin/ (CASSANDRA-3188, 3131, 3493)
 * (CQL) fix handling of rows with no columns (CASSANDRA-3424, 3473)
 * fix querying supercolumns by name returning only a subset of
   subcolumns or old subcolumn versions (CASSANDRA-3446)
 * automatically compute sha1 sum for uncompressed data files (CASSANDRA-3456)
 * fix reading metadata/statistics component for version < h (CASSANDRA-3474)
 * add sstable forward-compatibility (CASSANDRA-3478)
 * report compression ratio in CFSMBean (CASSANDRA-3393)
 * fix incorrect size exception during streaming of counters (CASSANDRA-3481)
 * (CQL) fix for counter decrement syntax (CASSANDRA-3418)
 * Fix race introduced by CASSANDRA-2503 (CASSANDRA-3482)
 * Fix incomplete deletion of delivered hints (CASSANDRA-3466)
 * Avoid rescheduling compactions when no compaction was executed 
   (CASSANDRA-3484)
 * fix handling of the chunk_length_kb compression options (CASSANDRA-3492)
Merged from 0.8:
 * fix updating CF row_cache_provider (CASSANDRA-3414)
 * CFMetaData.convertToThrift method to set RowCacheProvider (CASSANDRA-3405)
 * acquire compactionlock during truncate (CASSANDRA-3399)
 * fix displaying cfdef entries for super columnfamilies (CASSANDRA-3415)
 * Make counter shard merging thread safe (CASSANDRA-3178)
 * Revert CASSANDRA-2855
 * Fix bug preventing the use of efficient cross-DC writes (CASSANDRA-3472)
 * `describe ring` command for CLI (CASSANDRA-3220)
 * (Hadoop) skip empty rows when entire row is requested, redux (CASSANDRA-2855)


1.0.2
 * "defragment" rows for name-based queries under STCS (CASSANDRA-2503)
 * Add timing information to cassandra-cli GET/SET/LIST queries (CASSANDRA-3326)
 * Only create one CompressionMetadata object per sstable (CASSANDRA-3427)
 * cleanup usage of StorageService.setMode() (CASSANDRA-3388)
 * Avoid large array allocation for compressed chunk offsets (CASSANDRA-3432)
 * fix DecimalType bytebuffer marshalling (CASSANDRA-3421)
 * fix bug that caused first column in per row indexes to be ignored 
   (CASSANDRA-3441)
 * add JMX call to clean (failed) repair sessions (CASSANDRA-3316)
 * fix sstableloader reference acquisition bug (CASSANDRA-3438)
 * fix estimated row size regression (CASSANDRA-3451)
 * make sure we don't return more columns than asked (CASSANDRA-3303, 3395)
Merged from 0.8:
 * acquire compactionlock during truncate (CASSANDRA-3399)
 * fix displaying cfdef entries for super columnfamilies (CASSANDRA-3415)


1.0.1
 * acquire references during index build to prevent delete problems
   on Windows (CASSANDRA-3314)
 * describe_ring should include datacenter/topology information (CASSANDRA-2882)
 * Thrift sockets are not properly buffered (CASSANDRA-3261)
 * performance improvement for bytebufferutil compare function (CASSANDRA-3286)
 * add system.versions ColumnFamily (CASSANDRA-3140)
 * reduce network copies (CASSANDRA-3333, 3373)
 * limit nodetool to 32MB of heap (CASSANDRA-3124)
 * (CQL) update parser to accept "timestamp" instead of "date" (CASSANDRA-3149)
 * Fix CLI `show schema` to include "compression_options" (CASSANDRA-3368)
 * Snapshot to include manifest under LeveledCompactionStrategy (CASSANDRA-3359)
 * (CQL) SELECT query should allow CF name to be qualified by keyspace (CASSANDRA-3130)
 * (CQL) Fix internal application error specifying 'using consistency ...'
   in lower case (CASSANDRA-3366)
 * fix Deflate compression when compression actually makes the data bigger
   (CASSANDRA-3370)
 * optimize UUIDGen to avoid lock contention on InetAddress.getLocalHost 
   (CASSANDRA-3387)
 * tolerate index being dropped mid-mutation (CASSANDRA-3334, 3313)
 * CompactionManager is now responsible for checking for new candidates
   post-task execution, enabling more consistent leveled compaction 
   (CASSANDRA-3391)
 * Cache HSHA threads (CASSANDRA-3372)
 * use CF/KS names as snapshot prefix for drop + truncate operations
   (CASSANDRA-2997)
 * Break bloom filters up to avoid heap fragmentation (CASSANDRA-2466)
 * fix cassandra hanging on jsvc stop (CASSANDRA-3302)
 * Avoid leveled compaction getting blocked on errors (CASSANDRA-3408)
 * Make reloading the compaction strategy safe (CASSANDRA-3409)
 * ignore 0.8 hints even if compaction begins before we try to purge
   them (CASSANDRA-3385)
 * remove procrun (bin\daemon) from Cassandra source tree and 
   artifacts (CASSANDRA-3331)
 * make cassandra compile under JDK7 (CASSANDRA-3275)
 * remove dependency of clientutil.jar to FBUtilities (CASSANDRA-3299)
 * avoid truncation errors by using long math on long values (CASSANDRA-3364)
 * avoid clock drift on some Windows machine (CASSANDRA-3375)
 * display cache provider in cli 'describe keyspace' command (CASSANDRA-3384)
 * fix incomplete topology information in describe_ring (CASSANDRA-3403)
 * expire dead gossip states based on time (CASSANDRA-2961)
 * improve CompactionTask extensibility (CASSANDRA-3330)
 * Allow one leveled compaction task to kick off another (CASSANDRA-3363)
 * allow encryption only between datacenters (CASSANDRA-2802)
Merged from 0.8:
 * fix truncate allowing data to be replayed post-restart (CASSANDRA-3297)
 * make iwriter final in IndexWriter to avoid NPE (CASSANDRA-2863)
 * (CQL) update grammar to require key clause in DELETE statement
   (CASSANDRA-3349)
 * (CQL) allow numeric keyspace names in USE statement (CASSANDRA-3350)
 * (Hadoop) skip empty rows when slicing the entire row (CASSANDRA-2855)
 * Fix handling of tombstone by SSTableExport/Import (CASSANDRA-3357)
 * fix ColumnIndexer to use long offsets (CASSANDRA-3358)
 * Improved CLI exceptions (CASSANDRA-3312)
 * Fix handling of tombstone by SSTableExport/Import (CASSANDRA-3357)
 * Only count compaction as active (for throttling) when they have
   successfully acquired the compaction lock (CASSANDRA-3344)
 * Display CLI version string on startup (CASSANDRA-3196)
 * (Hadoop) make CFIF try rpc_address or fallback to listen_address
   (CASSANDRA-3214)
 * (Hadoop) accept comma delimited lists of initial thrift connections
   (CASSANDRA-3185)
 * ColumnFamily min_compaction_threshold should be >= 2 (CASSANDRA-3342)
 * (Pig) add 0.8+ types and key validation type in schema (CASSANDRA-3280)
 * Fix completely removing column metadata using CLI (CASSANDRA-3126)
 * CLI `describe cluster;` output should be on separate lines for separate versions
   (CASSANDRA-3170)
 * fix changing durable_writes keyspace option during CF creation
   (CASSANDRA-3292)
 * avoid locking on update when no indexes are involved (CASSANDRA-3386)
 * fix assertionError during repair with ordered partitioners (CASSANDRA-3369)
 * correctly serialize key_validation_class for avro (CASSANDRA-3391)
 * don't expire counter tombstone after streaming (CASSANDRA-3394)
 * prevent nodes that failed to join from hanging around forever 
   (CASSANDRA-3351)
 * remove incorrect optimization from slice read path (CASSANDRA-3390)
 * Fix race in AntiEntropyService (CASSANDRA-3400)


1.0.0-final
 * close scrubbed sstable fd before deleting it (CASSANDRA-3318)
 * fix bug preventing obsolete commitlog segments from being removed
   (CASSANDRA-3269)
 * tolerate whitespace in seed CDL (CASSANDRA-3263)
 * Change default heap thresholds to max(min(1/2 ram, 1G), min(1/4 ram, 8GB))
   (CASSANDRA-3295)
 * Fix broken CompressedRandomAccessReaderTest (CASSANDRA-3298)
 * (CQL) fix type information returned for wildcard queries (CASSANDRA-3311)
 * add estimated tasks to LeveledCompactionStrategy (CASSANDRA-3322)
 * avoid including compaction cache-warming in keycache stats (CASSANDRA-3325)
 * run compaction and hinted handoff threads at MIN_PRIORITY (CASSANDRA-3308)
 * default hsha thrift server to cpu core count in rpc pool (CASSANDRA-3329)
 * add bin\daemon to binary tarball for Windows service (CASSANDRA-3331)
 * Fix places where uncompressed size of sstables was use in place of the
   compressed one (CASSANDRA-3338)
 * Fix hsha thrift server (CASSANDRA-3346)
 * Make sure repair only stream needed sstables (CASSANDRA-3345)


1.0.0-rc2
 * Log a meaningful warning when a node receives a message for a repair session
   that doesn't exist anymore (CASSANDRA-3256)
 * test for NUMA policy support as well as numactl presence (CASSANDRA-3245)
 * Fix FD leak when internode encryption is enabled (CASSANDRA-3257)
 * Remove incorrect assertion in mergeIterator (CASSANDRA-3260)
 * FBUtilities.hexToBytes(String) to throw NumberFormatException when string
   contains non-hex characters (CASSANDRA-3231)
 * Keep SimpleSnitch proximity ordering unchanged from what the Strategy
   generates, as intended (CASSANDRA-3262)
 * remove Scrub from compactionstats when finished (CASSANDRA-3255)
 * fix counter entry in jdbc TypesMap (CASSANDRA-3268)
 * fix full queue scenario for ParallelCompactionIterator (CASSANDRA-3270)
 * fix bootstrap process (CASSANDRA-3285)
 * don't try delivering hints if when there isn't any (CASSANDRA-3176)
 * CLI documentation change for ColumnFamily `compression_options` (CASSANDRA-3282)
 * ignore any CF ids sent by client for adding CF/KS (CASSANDRA-3288)
 * remove obsolete hints on first startup (CASSANDRA-3291)
 * use correct ISortedColumns for time-optimized reads (CASSANDRA-3289)
 * Evict gossip state immediately when a token is taken over by a new IP 
   (CASSANDRA-3259)


1.0.0-rc1
 * Update CQL to generate microsecond timestamps by default (CASSANDRA-3227)
 * Fix counting CFMetadata towards Memtable liveRatio (CASSANDRA-3023)
 * Kill server on wrapped OOME such as from FileChannel.map (CASSANDRA-3201)
 * remove unnecessary copy when adding to row cache (CASSANDRA-3223)
 * Log message when a full repair operation completes (CASSANDRA-3207)
 * Fix streamOutSession keeping sstables references forever if the remote end
   dies (CASSANDRA-3216)
 * Remove dynamic_snitch boolean from example configuration (defaulting to 
   true) and set default badness threshold to 0.1 (CASSANDRA-3229)
 * Base choice of random or "balanced" token on bootstrap on whether
   schema definitions were found (CASSANDRA-3219)
 * Fixes for LeveledCompactionStrategy score computation, prioritization,
   scheduling, and performance (CASSANDRA-3224, 3234)
 * parallelize sstable open at server startup (CASSANDRA-2988)
 * fix handling of exceptions writing to OutboundTcpConnection (CASSANDRA-3235)
 * Allow using quotes in "USE <keyspace>;" CLI command (CASSANDRA-3208)
 * Don't allow any cache loading exceptions to halt startup (CASSANDRA-3218)
 * Fix sstableloader --ignores option (CASSANDRA-3247)
 * File descriptor limit increased in packaging (CASSANDRA-3206)
 * Fix deadlock in commit log during flush (CASSANDRA-3253) 


1.0.0-beta1
 * removed binarymemtable (CASSANDRA-2692)
 * add commitlog_total_space_in_mb to prevent fragmented logs (CASSANDRA-2427)
 * removed commitlog_rotation_threshold_in_mb configuration (CASSANDRA-2771)
 * make AbstractBounds.normalize de-overlapp overlapping ranges (CASSANDRA-2641)
 * replace CollatingIterator, ReducingIterator with MergeIterator 
   (CASSANDRA-2062)
 * Fixed the ability to set compaction strategy in cli using create column 
   family command (CASSANDRA-2778)
 * clean up tmp files after failed compaction (CASSANDRA-2468)
 * restrict repair streaming to specific columnfamilies (CASSANDRA-2280)
 * don't bother persisting columns shadowed by a row tombstone (CASSANDRA-2589)
 * reset CF and SC deletion times after gc_grace (CASSANDRA-2317)
 * optimize away seek when compacting wide rows (CASSANDRA-2879)
 * single-pass streaming (CASSANDRA-2677, 2906, 2916, 3003)
 * use reference counting for deleting sstables instead of relying on GC
   (CASSANDRA-2521, 3179)
 * store hints as serialized mutations instead of pointers to data row
   (CASSANDRA-2045)
 * store hints in the coordinator node instead of in the closest replica 
   (CASSANDRA-2914)
 * add row_cache_keys_to_save CF option (CASSANDRA-1966)
 * check column family validity in nodetool repair (CASSANDRA-2933)
 * use lazy initialization instead of class initialization in NodeId
   (CASSANDRA-2953)
 * add paging to get_count (CASSANDRA-2894)
 * fix "short reads" in [multi]get (CASSANDRA-2643, 3157, 3192)
 * add optional compression for sstables (CASSANDRA-47, 2994, 3001, 3128)
 * add scheduler JMX metrics (CASSANDRA-2962)
 * add block level checksum for compressed data (CASSANDRA-1717)
 * make column family backed column map pluggable and introduce unsynchronized
   ArrayList backed one to speedup reads (CASSANDRA-2843, 3165, 3205)
 * refactoring of the secondary index api (CASSANDRA-2982)
 * make CL > ONE reads wait for digest reconciliation before returning
   (CASSANDRA-2494)
 * fix missing logging for some exceptions (CASSANDRA-2061)
 * refactor and optimize ColumnFamilyStore.files(...) and Descriptor.fromFilename(String)
   and few other places responsible for work with SSTable files (CASSANDRA-3040)
 * Stop reading from sstables once we know we have the most recent columns,
   for query-by-name requests (CASSANDRA-2498)
 * Add query-by-column mode to stress.java (CASSANDRA-3064)
 * Add "install" command to cassandra.bat (CASSANDRA-292)
 * clean up KSMetadata, CFMetadata from unnecessary
   Thrift<->Avro conversion methods (CASSANDRA-3032)
 * Add timeouts to client request schedulers (CASSANDRA-3079, 3096)
 * Cli to use hashes rather than array of hashes for strategy options (CASSANDRA-3081)
 * LeveledCompactionStrategy (CASSANDRA-1608, 3085, 3110, 3087, 3145, 3154, 3182)
 * Improvements of the CLI `describe` command (CASSANDRA-2630)
 * reduce window where dropped CF sstables may not be deleted (CASSANDRA-2942)
 * Expose gossip/FD info to JMX (CASSANDRA-2806)
 * Fix streaming over SSL when compressed SSTable involved (CASSANDRA-3051)
 * Add support for pluggable secondary index implementations (CASSANDRA-3078)
 * remove compaction_thread_priority setting (CASSANDRA-3104)
 * generate hints for replicas that timeout, not just replicas that are known
   to be down before starting (CASSANDRA-2034)
 * Add throttling for internode streaming (CASSANDRA-3080)
 * make the repair of a range repair all replica (CASSANDRA-2610, 3194)
 * expose the ability to repair the first range (as returned by the
   partitioner) of a node (CASSANDRA-2606)
 * Streams Compression (CASSANDRA-3015)
 * add ability to use multiple threads during a single compaction
   (CASSANDRA-2901)
 * make AbstractBounds.normalize support overlapping ranges (CASSANDRA-2641)
 * fix of the CQL count() behavior (CASSANDRA-3068)
 * use TreeMap backed column families for the SSTable simple writers
   (CASSANDRA-3148)
 * fix inconsistency of the CLI syntax when {} should be used instead of [{}]
   (CASSANDRA-3119)
 * rename CQL type names to match expected SQL behavior (CASSANDRA-3149, 3031)
 * Arena-based allocation for memtables (CASSANDRA-2252, 3162, 3163, 3168)
 * Default RR chance to 0.1 (CASSANDRA-3169)
 * Add RowLevel support to secondary index API (CASSANDRA-3147)
 * Make SerializingCacheProvider the default if JNA is available (CASSANDRA-3183)
 * Fix backwards compatibilty for CQL memtable properties (CASSANDRA-3190)
 * Add five-minute delay before starting compactions on a restarted server
   (CASSANDRA-3181)
 * Reduce copies done for intra-host messages (CASSANDRA-1788, 3144)
 * support of compaction strategy option for stress.java (CASSANDRA-3204)
 * make memtable throughput and column count thresholds no-ops (CASSANDRA-2449)
 * Return schema information along with the resultSet in CQL (CASSANDRA-2734)
 * Add new DecimalType (CASSANDRA-2883)
 * Fix assertion error in RowRepairResolver (CASSANDRA-3156)
 * Reduce unnecessary high buffer sizes (CASSANDRA-3171)
 * Pluggable compaction strategy (CASSANDRA-1610)
 * Add new broadcast_address config option (CASSANDRA-2491)


0.8.7
 * Kill server on wrapped OOME such as from FileChannel.map (CASSANDRA-3201)
 * Allow using quotes in "USE <keyspace>;" CLI command (CASSANDRA-3208)
 * Log message when a full repair operation completes (CASSANDRA-3207)
 * Don't allow any cache loading exceptions to halt startup (CASSANDRA-3218)
 * Fix sstableloader --ignores option (CASSANDRA-3247)
 * File descriptor limit increased in packaging (CASSANDRA-3206)
 * Log a meaningfull warning when a node receive a message for a repair session
   that doesn't exist anymore (CASSANDRA-3256)
 * Fix FD leak when internode encryption is enabled (CASSANDRA-3257)
 * FBUtilities.hexToBytes(String) to throw NumberFormatException when string
   contains non-hex characters (CASSANDRA-3231)
 * Keep SimpleSnitch proximity ordering unchanged from what the Strategy
   generates, as intended (CASSANDRA-3262)
 * remove Scrub from compactionstats when finished (CASSANDRA-3255)
 * Fix tool .bat files when CASSANDRA_HOME contains spaces (CASSANDRA-3258)
 * Force flush of status table when removing/updating token (CASSANDRA-3243)
 * Evict gossip state immediately when a token is taken over by a new IP (CASSANDRA-3259)
 * Fix bug where the failure detector can take too long to mark a host
   down (CASSANDRA-3273)
 * (Hadoop) allow wrapping ranges in queries (CASSANDRA-3137)
 * (Hadoop) check all interfaces for a match with split location
   before falling back to random replica (CASSANDRA-3211)
 * (Hadoop) Make Pig storage handle implements LoadMetadata (CASSANDRA-2777)
 * (Hadoop) Fix exception during PIG 'dump' (CASSANDRA-2810)
 * Fix stress COUNTER_GET option (CASSANDRA-3301)
 * Fix missing fields in CLI `show schema` output (CASSANDRA-3304)
 * Nodetool no longer leaks threads and closes JMX connections (CASSANDRA-3309)
 * fix truncate allowing data to be replayed post-restart (CASSANDRA-3297)
 * Move SimpleAuthority and SimpleAuthenticator to examples (CASSANDRA-2922)
 * Fix handling of tombstone by SSTableExport/Import (CASSANDRA-3357)
 * Fix transposition in cfHistograms (CASSANDRA-3222)
 * Allow using number as DC name when creating keyspace in CQL (CASSANDRA-3239)
 * Force flush of system table after updating/removing a token (CASSANDRA-3243)


0.8.6
 * revert CASSANDRA-2388
 * change TokenRange.endpoints back to listen/broadcast address to match
   pre-1777 behavior, and add TokenRange.rpc_endpoints instead (CASSANDRA-3187)
 * avoid trying to watch cassandra-topology.properties when loaded from jar
   (CASSANDRA-3138)
 * prevent users from creating keyspaces with LocalStrategy replication
   (CASSANDRA-3139)
 * fix CLI `show schema;` to output correct keyspace definition statement
   (CASSANDRA-3129)
 * CustomTThreadPoolServer to log TTransportException at DEBUG level
   (CASSANDRA-3142)
 * allow topology sort to work with non-unique rack names between 
   datacenters (CASSANDRA-3152)
 * Improve caching of same-version Messages on digest and repair paths
   (CASSANDRA-3158)
 * Randomize choice of first replica for counter increment (CASSANDRA-2890)
 * Fix using read_repair_chance instead of merge_shard_change (CASSANDRA-3202)
 * Avoid streaming data to nodes that already have it, on move as well as
   decommission (CASSANDRA-3041)
 * Fix divide by zero error in GCInspector (CASSANDRA-3164)
 * allow quoting of the ColumnFamily name in CLI `create column family`
   statement (CASSANDRA-3195)
 * Fix rolling upgrade from 0.7 to 0.8 problem (CASSANDRA-3166)
 * Accomodate missing encryption_options in IncomingTcpConnection.stream
   (CASSANDRA-3212)


0.8.5
 * fix NPE when encryption_options is unspecified (CASSANDRA-3007)
 * include column name in validation failure exceptions (CASSANDRA-2849)
 * make sure truncate clears out the commitlog so replay won't re-
   populate with truncated data (CASSANDRA-2950)
 * fix NPE when debug logging is enabled and dropped CF is present
   in a commitlog segment (CASSANDRA-3021)
 * fix cassandra.bat when CASSANDRA_HOME contains spaces (CASSANDRA-2952)
 * fix to SSTableSimpleUnsortedWriter bufferSize calculation (CASSANDRA-3027)
 * make cleanup and normal compaction able to skip empty rows
   (rows containing nothing but expired tombstones) (CASSANDRA-3039)
 * work around native memory leak in com.sun.management.GarbageCollectorMXBean
   (CASSANDRA-2868)
 * validate that column names in column_metadata are not equal to key_alias
   on create/update of the ColumnFamily and CQL 'ALTER' statement (CASSANDRA-3036)
 * return an InvalidRequestException if an indexed column is assigned
   a value larger than 64KB (CASSANDRA-3057)
 * fix of numeric-only and string column names handling in CLI "drop index" 
   (CASSANDRA-3054)
 * prune index scan resultset back to original request for lazy
   resultset expansion case (CASSANDRA-2964)
 * (Hadoop) fail jobs when Cassandra node has failed but TaskTracker
   has not (CASSANDRA-2388)
 * fix dynamic snitch ignoring nodes when read_repair_chance is zero
   (CASSANDRA-2662)
 * avoid retaining references to dropped CFS objects in 
   CompactionManager.estimatedCompactions (CASSANDRA-2708)
 * expose rpc timeouts per host in MessagingServiceMBean (CASSANDRA-2941)
 * avoid including cwd in classpath for deb and rpm packages (CASSANDRA-2881)
 * remove gossip state when a new IP takes over a token (CASSANDRA-3071)
 * allow sstable2json to work on index sstable files (CASSANDRA-3059)
 * always hint counters (CASSANDRA-3099)
 * fix log4j initialization in EmbeddedCassandraService (CASSANDRA-2857)
 * remove gossip state when a new IP takes over a token (CASSANDRA-3071)
 * work around native memory leak in com.sun.management.GarbageCollectorMXBean
    (CASSANDRA-2868)
 * fix UnavailableException with writes at CL.EACH_QUORM (CASSANDRA-3084)
 * fix parsing of the Keyspace and ColumnFamily names in numeric
   and string representations in CLI (CASSANDRA-3075)
 * fix corner cases in Range.differenceToFetch (CASSANDRA-3084)
 * fix ip address String representation in the ring cache (CASSANDRA-3044)
 * fix ring cache compatibility when mixing pre-0.8.4 nodes with post-
   in the same cluster (CASSANDRA-3023)
 * make repair report failure when a node participating dies (instead of
   hanging forever) (CASSANDRA-2433)
 * fix handling of the empty byte buffer by ReversedType (CASSANDRA-3111)
 * Add validation that Keyspace names are case-insensitively unique (CASSANDRA-3066)
 * catch invalid key_validation_class before instantiating UpdateColumnFamily (CASSANDRA-3102)
 * make Range and Bounds objects client-safe (CASSANDRA-3108)
 * optionally skip log4j configuration (CASSANDRA-3061)
 * bundle sstableloader with the debian package (CASSANDRA-3113)
 * don't try to build secondary indexes when there is none (CASSANDRA-3123)
 * improve SSTableSimpleUnsortedWriter speed for large rows (CASSANDRA-3122)
 * handle keyspace arguments correctly in nodetool snapshot (CASSANDRA-3038)
 * Fix SSTableImportTest on windows (CASSANDRA-3043)
 * expose compactionThroughputMbPerSec through JMX (CASSANDRA-3117)
 * log keyspace and CF of large rows being compacted


0.8.4
 * change TokenRing.endpoints to be a list of rpc addresses instead of 
   listen/broadcast addresses (CASSANDRA-1777)
 * include files-to-be-streamed in StreamInSession.getSources (CASSANDRA-2972)
 * use JAVA env var in cassandra-env.sh (CASSANDRA-2785, 2992)
 * avoid doing read for no-op replicate-on-write at CL=1 (CASSANDRA-2892)
 * refuse counter write for CL.ANY (CASSANDRA-2990)
 * switch back to only logging recent dropped messages (CASSANDRA-3004)
 * always deserialize RowMutation for counters (CASSANDRA-3006)
 * ignore saved replication_factor strategy_option for NTS (CASSANDRA-3011)
 * make sure pre-truncate CL segments are discarded (CASSANDRA-2950)


0.8.3
 * add ability to drop local reads/writes that are going to timeout
   (CASSANDRA-2943)
 * revamp token removal process, keep gossip states for 3 days (CASSANDRA-2496)
 * don't accept extra args for 0-arg nodetool commands (CASSANDRA-2740)
 * log unavailableexception details at debug level (CASSANDRA-2856)
 * expose data_dir though jmx (CASSANDRA-2770)
 * don't include tmp files as sstable when create cfs (CASSANDRA-2929)
 * log Java classpath on startup (CASSANDRA-2895)
 * keep gossipped version in sync with actual on migration coordinator 
   (CASSANDRA-2946)
 * use lazy initialization instead of class initialization in NodeId
   (CASSANDRA-2953)
 * check column family validity in nodetool repair (CASSANDRA-2933)
 * speedup bytes to hex conversions dramatically (CASSANDRA-2850)
 * Flush memtables on shutdown when durable writes are disabled 
   (CASSANDRA-2958)
 * improved POSIX compatibility of start scripts (CASsANDRA-2965)
 * add counter support to Hadoop InputFormat (CASSANDRA-2981)
 * fix bug where dirty commitlog segments were removed (and avoid keeping 
   segments with no post-flush activity permanently dirty) (CASSANDRA-2829)
 * fix throwing exception with batch mutation of counter super columns
   (CASSANDRA-2949)
 * ignore system tables during repair (CASSANDRA-2979)
 * throw exception when NTS is given replication_factor as an option
   (CASSANDRA-2960)
 * fix assertion error during compaction of counter CFs (CASSANDRA-2968)
 * avoid trying to create index names, when no index exists (CASSANDRA-2867)
 * don't sample the system table when choosing a bootstrap token
   (CASSANDRA-2825)
 * gossiper notifies of local state changes (CASSANDRA-2948)
 * add asynchronous and half-sync/half-async (hsha) thrift servers 
   (CASSANDRA-1405)
 * fix potential use of free'd native memory in SerializingCache 
   (CASSANDRA-2951)
 * prune index scan resultset back to original request for lazy
   resultset expansion case (CASSANDRA-2964)
 * (Hadoop) fail jobs when Cassandra node has failed but TaskTracker
    has not (CASSANDRA-2388)


0.8.2
 * CQL: 
   - include only one row per unique key for IN queries (CASSANDRA-2717)
   - respect client timestamp on full row deletions (CASSANDRA-2912)
 * improve thread-safety in StreamOutSession (CASSANDRA-2792)
 * allow deleting a row and updating indexed columns in it in the
   same mutation (CASSANDRA-2773)
 * Expose number of threads blocked on submitting memtable to flush
   in JMX (CASSANDRA-2817)
 * add ability to return "endpoints" to nodetool (CASSANDRA-2776)
 * Add support for multiple (comma-delimited) coordinator addresses
   to ColumnFamilyInputFormat (CASSANDRA-2807)
 * fix potential NPE while scheduling read repair for range slice
   (CASSANDRA-2823)
 * Fix race in SystemTable.getCurrentLocalNodeId (CASSANDRA-2824)
 * Correctly set default for replicate_on_write (CASSANDRA-2835)
 * improve nodetool compactionstats formatting (CASSANDRA-2844)
 * fix index-building status display (CASSANDRA-2853)
 * fix CLI perpetuating obsolete KsDef.replication_factor (CASSANDRA-2846)
 * improve cli treatment of multiline comments (CASSANDRA-2852)
 * handle row tombstones correctly in EchoedRow (CASSANDRA-2786)
 * add MessagingService.get[Recently]DroppedMessages and
   StorageService.getExceptionCount (CASSANDRA-2804)
 * fix possibility of spurious UnavailableException for LOCAL_QUORUM
   reads with dynamic snitch + read repair disabled (CASSANDRA-2870)
 * add ant-optional as dependence for the debian package (CASSANDRA-2164)
 * add option to specify limit for get_slice in the CLI (CASSANDRA-2646)
 * decrease HH page size (CASSANDRA-2832)
 * reset cli keyspace after dropping the current one (CASSANDRA-2763)
 * add KeyRange option to Hadoop inputformat (CASSANDRA-1125)
 * fix protocol versioning (CASSANDRA-2818, 2860)
 * support spaces in path to log4j configuration (CASSANDRA-2383)
 * avoid including inferred types in CF update (CASSANDRA-2809)
 * fix JMX bulkload call (CASSANDRA-2908)
 * fix updating KS with durable_writes=false (CASSANDRA-2907)
 * add simplified facade to SSTableWriter for bulk loading use
   (CASSANDRA-2911)
 * fix re-using index CF sstable names after drop/recreate (CASSANDRA-2872)
 * prepend CF to default index names (CASSANDRA-2903)
 * fix hint replay (CASSANDRA-2928)
 * Properly synchronize repair's merkle tree computation (CASSANDRA-2816)


0.8.1
 * CQL:
   - support for insert, delete in BATCH (CASSANDRA-2537)
   - support for IN to SELECT, UPDATE (CASSANDRA-2553)
   - timestamp support for INSERT, UPDATE, and BATCH (CASSANDRA-2555)
   - TTL support (CASSANDRA-2476)
   - counter support (CASSANDRA-2473)
   - ALTER COLUMNFAMILY (CASSANDRA-1709)
   - DROP INDEX (CASSANDRA-2617)
   - add SCHEMA/TABLE as aliases for KS/CF (CASSANDRA-2743)
   - server handles wait-for-schema-agreement (CASSANDRA-2756)
   - key alias support (CASSANDRA-2480)
 * add support for comparator parameters and a generic ReverseType
   (CASSANDRA-2355)
 * add CompositeType and DynamicCompositeType (CASSANDRA-2231)
 * optimize batches containing multiple updates to the same row
   (CASSANDRA-2583)
 * adjust hinted handoff page size to avoid OOM with large columns 
   (CASSANDRA-2652)
 * mark BRAF buffer invalid post-flush so we don't re-flush partial
   buffers again, especially on CL writes (CASSANDRA-2660)
 * add DROP INDEX support to CLI (CASSANDRA-2616)
 * don't perform HH to client-mode [storageproxy] nodes (CASSANDRA-2668)
 * Improve forceDeserialize/getCompactedRow encapsulation (CASSANDRA-2659)
 * Don't write CounterUpdateColumn to disk in tests (CASSANDRA-2650)
 * Add sstable bulk loading utility (CASSANDRA-1278)
 * avoid replaying hints to dropped columnfamilies (CASSANDRA-2685)
 * add placeholders for missing rows in range query pseudo-RR (CASSANDRA-2680)
 * remove no-op HHOM.renameHints (CASSANDRA-2693)
 * clone super columns to avoid modifying them during flush (CASSANDRA-2675)
 * allow writes to bypass the commitlog for certain keyspaces (CASSANDRA-2683)
 * avoid NPE when bypassing commitlog during memtable flush (CASSANDRA-2781)
 * Added support for making bootstrap retry if nodes flap (CASSANDRA-2644)
 * Added statusthrift to nodetool to report if thrift server is running (CASSANDRA-2722)
 * Fixed rows being cached if they do not exist (CASSANDRA-2723)
 * Support passing tableName and cfName to RowCacheProviders (CASSANDRA-2702)
 * close scrub file handles (CASSANDRA-2669)
 * throttle migration replay (CASSANDRA-2714)
 * optimize column serializer creation (CASSANDRA-2716)
 * Added support for making bootstrap retry if nodes flap (CASSANDRA-2644)
 * Added statusthrift to nodetool to report if thrift server is running
   (CASSANDRA-2722)
 * Fixed rows being cached if they do not exist (CASSANDRA-2723)
 * fix truncate/compaction race (CASSANDRA-2673)
 * workaround large resultsets causing large allocation retention
   by nio sockets (CASSANDRA-2654)
 * fix nodetool ring use with Ec2Snitch (CASSANDRA-2733)
 * fix removing columns and subcolumns that are supressed by a row or
   supercolumn tombstone during replica resolution (CASSANDRA-2590)
 * support sstable2json against snapshot sstables (CASSANDRA-2386)
 * remove active-pull schema requests (CASSANDRA-2715)
 * avoid marking entire list of sstables as actively being compacted
   in multithreaded compaction (CASSANDRA-2765)
 * seek back after deserializing a row to update cache with (CASSANDRA-2752)
 * avoid skipping rows in scrub for counter column family (CASSANDRA-2759)
 * fix ConcurrentModificationException in repair when dealing with 0.7 node
   (CASSANDRA-2767)
 * use threadsafe collections for StreamInSession (CASSANDRA-2766)
 * avoid infinite loop when creating merkle tree (CASSANDRA-2758)
 * avoids unmarking compacting sstable prematurely in cleanup (CASSANDRA-2769)
 * fix NPE when the commit log is bypassed (CASSANDRA-2718)
 * don't throw an exception in SS.isRPCServerRunning (CASSANDRA-2721)
 * make stress.jar executable (CASSANDRA-2744)
 * add daemon mode to java stress (CASSANDRA-2267)
 * expose the DC and rack of a node through JMX and nodetool ring (CASSANDRA-2531)
 * fix cache mbean getSize (CASSANDRA-2781)
 * Add Date, Float, Double, and Boolean types (CASSANDRA-2530)
 * Add startup flag to renew counter node id (CASSANDRA-2788)
 * add jamm agent to cassandra.bat (CASSANDRA-2787)
 * fix repair hanging if a neighbor has nothing to send (CASSANDRA-2797)
 * purge tombstone even if row is in only one sstable (CASSANDRA-2801)
 * Fix wrong purge of deleted cf during compaction (CASSANDRA-2786)
 * fix race that could result in Hadoop writer failing to throw an
   exception encountered after close() (CASSANDRA-2755)
 * fix scan wrongly throwing assertion error (CASSANDRA-2653)
 * Always use even distribution for merkle tree with RandomPartitionner
   (CASSANDRA-2841)
 * fix describeOwnership for OPP (CASSANDRA-2800)
 * ensure that string tokens do not contain commas (CASSANDRA-2762)


0.8.0-final
 * fix CQL grammar warning and cqlsh regression from CASSANDRA-2622
 * add ant generate-cql-html target (CASSANDRA-2526)
 * update CQL consistency levels (CASSANDRA-2566)
 * debian packaging fixes (CASSANDRA-2481, 2647)
 * fix UUIDType, IntegerType for direct buffers (CASSANDRA-2682, 2684)
 * switch to native Thrift for Hadoop map/reduce (CASSANDRA-2667)
 * fix StackOverflowError when building from eclipse (CASSANDRA-2687)
 * only provide replication_factor to strategy_options "help" for
   SimpleStrategy, OldNetworkTopologyStrategy (CASSANDRA-2678, 2713)
 * fix exception adding validators to non-string columns (CASSANDRA-2696)
 * avoid instantiating DatabaseDescriptor in JDBC (CASSANDRA-2694)
 * fix potential stack overflow during compaction (CASSANDRA-2626)
 * clone super columns to avoid modifying them during flush (CASSANDRA-2675)
 * reset underlying iterator in EchoedRow constructor (CASSANDRA-2653)


0.8.0-rc1
 * faster flushes and compaction from fixing excessively pessimistic 
   rebuffering in BRAF (CASSANDRA-2581)
 * fix returning null column values in the python cql driver (CASSANDRA-2593)
 * fix merkle tree splitting exiting early (CASSANDRA-2605)
 * snapshot_before_compaction directory name fix (CASSANDRA-2598)
 * Disable compaction throttling during bootstrap (CASSANDRA-2612) 
 * fix CQL treatment of > and < operators in range slices (CASSANDRA-2592)
 * fix potential double-application of counter updates on commitlog replay
   by moving replay position from header to sstable metadata (CASSANDRA-2419)
 * JDBC CQL driver exposes getColumn for access to timestamp
 * JDBC ResultSetMetadata properties added to AbstractType
 * r/m clustertool (CASSANDRA-2607)
 * add support for presenting row key as a column in CQL result sets 
   (CASSANDRA-2622)
 * Don't allow {LOCAL|EACH}_QUORUM unless strategy is NTS (CASSANDRA-2627)
 * validate keyspace strategy_options during CQL create (CASSANDRA-2624)
 * fix empty Result with secondary index when limit=1 (CASSANDRA-2628)
 * Fix regression where bootstrapping a node with no schema fails
   (CASSANDRA-2625)
 * Allow removing LocationInfo sstables (CASSANDRA-2632)
 * avoid attempting to replay mutations from dropped keyspaces (CASSANDRA-2631)
 * avoid using cached position of a key when GT is requested (CASSANDRA-2633)
 * fix counting bloom filter true positives (CASSANDRA-2637)
 * initialize local ep state prior to gossip startup if needed (CASSANDRA-2638)
 * fix counter increment lost after restart (CASSANDRA-2642)
 * add quote-escaping via backslash to CLI (CASSANDRA-2623)
 * fix pig example script (CASSANDRA-2487)
 * fix dynamic snitch race in adding latencies (CASSANDRA-2618)
 * Start/stop cassandra after more important services such as mdadm in
   debian packaging (CASSANDRA-2481)


0.8.0-beta2
 * fix NPE compacting index CFs (CASSANDRA-2528)
 * Remove checking all column families on startup for compaction candidates 
   (CASSANDRA-2444)
 * validate CQL create keyspace options (CASSANDRA-2525)
 * fix nodetool setcompactionthroughput (CASSANDRA-2550)
 * move	gossip heartbeat back to its own thread (CASSANDRA-2554)
 * validate cql TRUNCATE columnfamily before truncating (CASSANDRA-2570)
 * fix batch_mutate for mixed standard-counter mutations (CASSANDRA-2457)
 * disallow making schema changes to system keyspace (CASSANDRA-2563)
 * fix sending mutation messages multiple times (CASSANDRA-2557)
 * fix incorrect use of NBHM.size in ReadCallback that could cause
   reads to time out even when responses were received (CASSANDRA-2552)
 * trigger read repair correctly for LOCAL_QUORUM reads (CASSANDRA-2556)
 * Allow configuring the number of compaction thread (CASSANDRA-2558)
 * forceUserDefinedCompaction will attempt to compact what it is given
   even if the pessimistic estimate is that there is not enough disk space;
   automatic compactions will only compact 2 or more sstables (CASSANDRA-2575)
 * refuse to apply migrations with older timestamps than the current 
   schema (CASSANDRA-2536)
 * remove unframed Thrift transport option
 * include indexes in snapshots (CASSANDRA-2596)
 * improve ignoring of obsolete mutations in index maintenance (CASSANDRA-2401)
 * recognize attempt to drop just the index while leaving the column
   definition alone (CASSANDRA-2619)
  

0.8.0-beta1
 * remove Avro RPC support (CASSANDRA-926)
 * support for columns that act as incr/decr counters 
   (CASSANDRA-1072, 1937, 1944, 1936, 2101, 2093, 2288, 2105, 2384, 2236, 2342,
   2454)
 * CQL (CASSANDRA-1703, 1704, 1705, 1706, 1707, 1708, 1710, 1711, 1940, 
   2124, 2302, 2277, 2493)
 * avoid double RowMutation serialization on write path (CASSANDRA-1800)
 * make NetworkTopologyStrategy the default (CASSANDRA-1960)
 * configurable internode encryption (CASSANDRA-1567, 2152)
 * human readable column names in sstable2json output (CASSANDRA-1933)
 * change default JMX port to 7199 (CASSANDRA-2027)
 * backwards compatible internal messaging (CASSANDRA-1015)
 * atomic switch of memtables and sstables (CASSANDRA-2284)
 * add pluggable SeedProvider (CASSANDRA-1669)
 * Fix clustertool to not throw exception when calling get_endpoints (CASSANDRA-2437)
 * upgrade to thrift 0.6 (CASSANDRA-2412) 
 * repair works on a token range instead of full ring (CASSANDRA-2324)
 * purge tombstones from row cache (CASSANDRA-2305)
 * push replication_factor into strategy_options (CASSANDRA-1263)
 * give snapshots the same name on each node (CASSANDRA-1791)
 * remove "nodetool loadbalance" (CASSANDRA-2448)
 * multithreaded compaction (CASSANDRA-2191)
 * compaction throttling (CASSANDRA-2156)
 * add key type information and alias (CASSANDRA-2311, 2396)
 * cli no longer divides read_repair_chance by 100 (CASSANDRA-2458)
 * made CompactionInfo.getTaskType return an enum (CASSANDRA-2482)
 * add a server-wide cap on measured memtable memory usage and aggressively
   flush to keep under that threshold (CASSANDRA-2006)
 * add unified UUIDType (CASSANDRA-2233)
 * add off-heap row cache support (CASSANDRA-1969)


0.7.5
 * improvements/fixes to PIG driver (CASSANDRA-1618, CASSANDRA-2387,
   CASSANDRA-2465, CASSANDRA-2484)
 * validate index names (CASSANDRA-1761)
 * reduce contention on Table.flusherLock (CASSANDRA-1954)
 * try harder to detect failures during streaming, cleaning up temporary
   files more reliably (CASSANDRA-2088)
 * shut down server for OOM on a Thrift thread (CASSANDRA-2269)
 * fix tombstone handling in repair and sstable2json (CASSANDRA-2279)
 * preserve version when streaming data from old sstables (CASSANDRA-2283)
 * don't start repair if a neighboring node is marked as dead (CASSANDRA-2290)
 * purge tombstones from row cache (CASSANDRA-2305)
 * Avoid seeking when sstable2json exports the entire file (CASSANDRA-2318)
 * clear Built flag in system table when dropping an index (CASSANDRA-2320)
 * don't allow arbitrary argument for stress.java (CASSANDRA-2323)
 * validate values for index predicates in get_indexed_slice (CASSANDRA-2328)
 * queue secondary indexes for flush before the parent (CASSANDRA-2330)
 * allow job configuration to set the CL used in Hadoop jobs (CASSANDRA-2331)
 * add memtable_flush_queue_size defaulting to 4 (CASSANDRA-2333)
 * Allow overriding of initial_token, storage_port and rpc_port from system
   properties (CASSANDRA-2343)
 * fix comparator used for non-indexed secondary expressions in index scan
   (CASSANDRA-2347)
 * ensure size calculation and write phase of large-row compaction use
   the same threshold for TTL expiration (CASSANDRA-2349)
 * fix race when iterating CFs during add/drop (CASSANDRA-2350)
 * add ConsistencyLevel command to CLI (CASSANDRA-2354)
 * allow negative numbers in the cli (CASSANDRA-2358)
 * hard code serialVersionUID for tokens class (CASSANDRA-2361)
 * fix potential infinite loop in ByteBufferUtil.inputStream (CASSANDRA-2365)
 * fix encoding bugs in HintedHandoffManager, SystemTable when default
   charset is not UTF8 (CASSANDRA-2367)
 * avoids having removed node reappearing in Gossip (CASSANDRA-2371)
 * fix incorrect truncation of long to int when reading columns via block
   index (CASSANDRA-2376)
 * fix NPE during stream session (CASSANDRA-2377)
 * fix race condition that could leave orphaned data files when dropping CF or
   KS (CASSANDRA-2381)
 * fsync statistics component on write (CASSANDRA-2382)
 * fix duplicate results from CFS.scan (CASSANDRA-2406)
 * add IntegerType to CLI help (CASSANDRA-2414)
 * avoid caching token-only decoratedkeys (CASSANDRA-2416)
 * convert mmap assertion to if/throw so scrub can catch it (CASSANDRA-2417)
 * don't overwrite gc log (CASSANDR-2418)
 * invalidate row cache for streamed row to avoid inconsitencies
   (CASSANDRA-2420)
 * avoid copies in range/index scans (CASSANDRA-2425)
 * make sure we don't wipe data during cleanup if the node has not join
   the ring (CASSANDRA-2428)
 * Try harder to close files after compaction (CASSANDRA-2431)
 * re-set bootstrapped flag after move finishes (CASSANDRA-2435)
 * display validation_class in CLI 'describe keyspace' (CASSANDRA-2442)
 * make cleanup compactions cleanup the row cache (CASSANDRA-2451)
 * add column fields validation to scrub (CASSANDRA-2460)
 * use 64KB flush buffer instead of in_memory_compaction_limit (CASSANDRA-2463)
 * fix backslash substitutions in CLI (CASSANDRA-2492)
 * disable cache saving for system CFS (CASSANDRA-2502)
 * fixes for verifying destination availability under hinted conditions
   so UE can be thrown intead of timing out (CASSANDRA-2514)
 * fix update of validation class in column metadata (CASSANDRA-2512)
 * support LOCAL_QUORUM, EACH_QUORUM CLs outside of NTS (CASSANDRA-2516)
 * preserve version when streaming data from old sstables (CASSANDRA-2283)
 * fix backslash substitutions in CLI (CASSANDRA-2492)
 * count a row deletion as one operation towards memtable threshold 
   (CASSANDRA-2519)
 * support LOCAL_QUORUM, EACH_QUORUM CLs outside of NTS (CASSANDRA-2516)


0.7.4
 * add nodetool join command (CASSANDRA-2160)
 * fix secondary indexes on pre-existing or streamed data (CASSANDRA-2244)
 * initialize endpoint in gossiper earlier (CASSANDRA-2228)
 * add ability to write to Cassandra from Pig (CASSANDRA-1828)
 * add rpc_[min|max]_threads (CASSANDRA-2176)
 * add CL.TWO, CL.THREE (CASSANDRA-2013)
 * avoid exporting an un-requested row in sstable2json, when exporting 
   a key that does not exist (CASSANDRA-2168)
 * add incremental_backups option (CASSANDRA-1872)
 * add configurable row limit to Pig loadfunc (CASSANDRA-2276)
 * validate column values in batches as well as single-Column inserts
   (CASSANDRA-2259)
 * move sample schema from cassandra.yaml to schema-sample.txt,
   a cli scripts (CASSANDRA-2007)
 * avoid writing empty rows when scrubbing tombstoned rows (CASSANDRA-2296)
 * fix assertion error in range and index scans for CL < ALL
   (CASSANDRA-2282)
 * fix commitlog replay when flush position refers to data that didn't
   get synced before server died (CASSANDRA-2285)
 * fix fd leak in sstable2json with non-mmap'd i/o (CASSANDRA-2304)
 * reduce memory use during streaming of multiple sstables (CASSANDRA-2301)
 * purge tombstoned rows from cache after GCGraceSeconds (CASSANDRA-2305)
 * allow zero replicas in a NTS datacenter (CASSANDRA-1924)
 * make range queries respect snitch for local replicas (CASSANDRA-2286)
 * fix HH delivery when column index is larger than 2GB (CASSANDRA-2297)
 * make 2ary indexes use parent CF flush thresholds during initial build
   (CASSANDRA-2294)
 * update memtable_throughput to be a long (CASSANDRA-2158)


0.7.3
 * Keep endpoint state until aVeryLongTime (CASSANDRA-2115)
 * lower-latency read repair (CASSANDRA-2069)
 * add hinted_handoff_throttle_delay_in_ms option (CASSANDRA-2161)
 * fixes for cache save/load (CASSANDRA-2172, -2174)
 * Handle whole-row deletions in CFOutputFormat (CASSANDRA-2014)
 * Make memtable_flush_writers flush in parallel (CASSANDRA-2178)
 * Add compaction_preheat_key_cache option (CASSANDRA-2175)
 * refactor stress.py to have only one copy of the format string 
   used for creating row keys (CASSANDRA-2108)
 * validate index names for \w+ (CASSANDRA-2196)
 * Fix Cassandra cli to respect timeout if schema does not settle 
   (CASSANDRA-2187)
 * fix for compaction and cleanup writing old-format data into new-version 
   sstable (CASSANDRA-2211, -2216)
 * add nodetool scrub (CASSANDRA-2217, -2240)
 * fix sstable2json large-row pagination (CASSANDRA-2188)
 * fix EOFing on requests for the last bytes in a file (CASSANDRA-2213)
 * fix BufferedRandomAccessFile bugs (CASSANDRA-2218, -2241)
 * check for memtable flush_after_mins exceeded every 10s (CASSANDRA-2183)
 * fix cache saving on Windows (CASSANDRA-2207)
 * add validateSchemaAgreement call + synchronization to schema
   modification operations (CASSANDRA-2222)
 * fix for reversed slice queries on large rows (CASSANDRA-2212)
 * fat clients were writing local data (CASSANDRA-2223)
 * set DEFAULT_MEMTABLE_LIFETIME_IN_MINS to 24h
 * improve detection and cleanup of partially-written sstables 
   (CASSANDRA-2206)
 * fix supercolumn de/serialization when subcolumn comparator is different
   from supercolumn's (CASSANDRA-2104)
 * fix starting up on Windows when CASSANDRA_HOME contains whitespace
   (CASSANDRA-2237)
 * add [get|set][row|key]cacheSavePeriod to JMX (CASSANDRA-2100)
 * fix Hadoop ColumnFamilyOutputFormat dropping of mutations
   when batch fills up (CASSANDRA-2255)
 * move file deletions off of scheduledtasks executor (CASSANDRA-2253)


0.7.2
 * copy DecoratedKey.key when inserting into caches to avoid retaining
   a reference to the underlying buffer (CASSANDRA-2102)
 * format subcolumn names with subcomparator (CASSANDRA-2136)
 * fix column bloom filter deserialization (CASSANDRA-2165)


0.7.1
 * refactor MessageDigest creation code. (CASSANDRA-2107)
 * buffer network stack to avoid inefficient small TCP messages while avoiding
   the nagle/delayed ack problem (CASSANDRA-1896)
 * check log4j configuration for changes every 10s (CASSANDRA-1525, 1907)
 * more-efficient cross-DC replication (CASSANDRA-1530, -2051, -2138)
 * avoid polluting page cache with commitlog or sstable writes
   and seq scan operations (CASSANDRA-1470)
 * add RMI authentication options to nodetool (CASSANDRA-1921)
 * make snitches configurable at runtime (CASSANDRA-1374)
 * retry hadoop split requests on connection failure (CASSANDRA-1927)
 * implement describeOwnership for BOP, COPP (CASSANDRA-1928)
 * make read repair behave as expected for ConsistencyLevel > ONE
   (CASSANDRA-982, 2038)
 * distributed test harness (CASSANDRA-1859, 1964)
 * reduce flush lock contention (CASSANDRA-1930)
 * optimize supercolumn deserialization (CASSANDRA-1891)
 * fix CFMetaData.apply to only compare objects of the same class 
   (CASSANDRA-1962)
 * allow specifying specific SSTables to compact from JMX (CASSANDRA-1963)
 * fix race condition in MessagingService.targets (CASSANDRA-1959, 2094, 2081)
 * refuse to open sstables from a future version (CASSANDRA-1935)
 * zero-copy reads (CASSANDRA-1714)
 * fix copy bounds for word Text in wordcount demo (CASSANDRA-1993)
 * fixes for contrib/javautils (CASSANDRA-1979)
 * check more frequently for memtable expiration (CASSANDRA-2000)
 * fix writing SSTable column count statistics (CASSANDRA-1976)
 * fix streaming of multiple CFs during bootstrap (CASSANDRA-1992)
 * explicitly set JVM GC new generation size with -Xmn (CASSANDRA-1968)
 * add short options for CLI flags (CASSANDRA-1565)
 * make keyspace argument to "describe keyspace" in CLI optional
   when authenticated to keyspace already (CASSANDRA-2029)
 * added option to specify -Dcassandra.join_ring=false on startup
   to allow "warm spare" nodes or performing JMX maintenance before
   joining the ring (CASSANDRA-526)
 * log migrations at INFO (CASSANDRA-2028)
 * add CLI verbose option in file mode (CASSANDRA-2030)
 * add single-line "--" comments to CLI (CASSANDRA-2032)
 * message serialization tests (CASSANDRA-1923)
 * switch from ivy to maven-ant-tasks (CASSANDRA-2017)
 * CLI attempts to block for new schema to propagate (CASSANDRA-2044)
 * fix potential overflow in nodetool cfstats (CASSANDRA-2057)
 * add JVM shutdownhook to sync commitlog (CASSANDRA-1919)
 * allow nodes to be up without being part of  normal traffic (CASSANDRA-1951)
 * fix CLI "show keyspaces" with null options on NTS (CASSANDRA-2049)
 * fix possible ByteBuffer race conditions (CASSANDRA-2066)
 * reduce garbage generated by MessagingService to prevent load spikes
   (CASSANDRA-2058)
 * fix math in RandomPartitioner.describeOwnership (CASSANDRA-2071)
 * fix deletion of sstable non-data components (CASSANDRA-2059)
 * avoid blocking gossip while deleting handoff hints (CASSANDRA-2073)
 * ignore messages from newer versions, keep track of nodes in gossip 
   regardless of version (CASSANDRA-1970)
 * cache writing moved to CompactionManager to reduce i/o contention and
   updated to use non-cache-polluting writes (CASSANDRA-2053)
 * page through large rows when exporting to JSON (CASSANDRA-2041)
 * add flush_largest_memtables_at and reduce_cache_sizes_at options
   (CASSANDRA-2142)
 * add cli 'describe cluster' command (CASSANDRA-2127)
 * add cli support for setting username/password at 'connect' command 
   (CASSANDRA-2111)
 * add -D option to Stress.java to allow reading hosts from a file 
   (CASSANDRA-2149)
 * bound hints CF throughput between 32M and 256M (CASSANDRA-2148)
 * continue starting when invalid saved cache entries are encountered
   (CASSANDRA-2076)
 * add max_hint_window_in_ms option (CASSANDRA-1459)


0.7.0-final
 * fix offsets to ByteBuffer.get (CASSANDRA-1939)


0.7.0-rc4
 * fix cli crash after backgrounding (CASSANDRA-1875)
 * count timeouts in storageproxy latencies, and include latency 
   histograms in StorageProxyMBean (CASSANDRA-1893)
 * fix CLI get recognition of supercolumns (CASSANDRA-1899)
 * enable keepalive on intra-cluster sockets (CASSANDRA-1766)
 * count timeouts towards dynamicsnitch latencies (CASSANDRA-1905)
 * Expose index-building status in JMX + cli schema description
   (CASSANDRA-1871)
 * allow [LOCAL|EACH]_QUORUM to be used with non-NetworkTopology 
   replication Strategies
 * increased amount of index locks for faster commitlog replay
 * collect secondary index tombstones immediately (CASSANDRA-1914)
 * revert commitlog changes from #1780 (CASSANDRA-1917)
 * change RandomPartitioner min token to -1 to avoid collision w/
   tokens on actual nodes (CASSANDRA-1901)
 * examine the right nibble when validating TimeUUID (CASSANDRA-1910)
 * include secondary indexes in cleanup (CASSANDRA-1916)
 * CFS.scrubDataDirectories should also cleanup invalid secondary indexes
   (CASSANDRA-1904)
 * ability to disable/enable gossip on nodes to force them down
   (CASSANDRA-1108)


0.7.0-rc3
 * expose getNaturalEndpoints in StorageServiceMBean taking byte[]
   key; RMI cannot serialize ByteBuffer (CASSANDRA-1833)
 * infer org.apache.cassandra.locator for replication strategy classes
   when not otherwise specified
 * validation that generates less garbage (CASSANDRA-1814)
 * add TTL support to CLI (CASSANDRA-1838)
 * cli defaults to bytestype for subcomparator when creating
   column families (CASSANDRA-1835)
 * unregister index MBeans when index is dropped (CASSANDRA-1843)
 * make ByteBufferUtil.clone thread-safe (CASSANDRA-1847)
 * change exception for read requests during bootstrap from 
   InvalidRequest to Unavailable (CASSANDRA-1862)
 * respect row-level tombstones post-flush in range scans
   (CASSANDRA-1837)
 * ReadResponseResolver check digests against each other (CASSANDRA-1830)
 * return InvalidRequest when remove of subcolumn without supercolumn
   is requested (CASSANDRA-1866)
 * flush before repair (CASSANDRA-1748)
 * SSTableExport validates key order (CASSANDRA-1884)
 * large row support for SSTableExport (CASSANDRA-1867)
 * Re-cache hot keys post-compaction without hitting disk (CASSANDRA-1878)
 * manage read repair in coordinator instead of data source, to
   provide latency information to dynamic snitch (CASSANDRA-1873)


0.7.0-rc2
 * fix live-column-count of slice ranges including tombstoned supercolumn 
   with live subcolumn (CASSANDRA-1591)
 * rename o.a.c.internal.AntientropyStage -> AntiEntropyStage,
   o.a.c.request.Request_responseStage -> RequestResponseStage,
   o.a.c.internal.Internal_responseStage -> InternalResponseStage
 * add AbstractType.fromString (CASSANDRA-1767)
 * require index_type to be present when specifying index_name
   on ColumnDef (CASSANDRA-1759)
 * fix add/remove index bugs in CFMetadata (CASSANDRA-1768)
 * rebuild Strategy during system_update_keyspace (CASSANDRA-1762)
 * cli updates prompt to ... in continuation lines (CASSANDRA-1770)
 * support multiple Mutations per key in hadoop ColumnFamilyOutputFormat
   (CASSANDRA-1774)
 * improvements to Debian init script (CASSANDRA-1772)
 * use local classloader to check for version.properties (CASSANDRA-1778)
 * Validate that column names in column_metadata are valid for the
   defined comparator, and decode properly in cli (CASSANDRA-1773)
 * use cross-platform newlines in cli (CASSANDRA-1786)
 * add ExpiringColumn support to sstable import/export (CASSANDRA-1754)
 * add flush for each append to periodic commitlog mode; added
   periodic_without_flush option to disable this (CASSANDRA-1780)
 * close file handle used for post-flush truncate (CASSANDRA-1790)
 * various code cleanup (CASSANDRA-1793, -1794, -1795)
 * fix range queries against wrapped range (CASSANDRA-1781)
 * fix consistencylevel calculations for NetworkTopologyStrategy
   (CASSANDRA-1804)
 * cli support index type enum names (CASSANDRA-1810)
 * improved validation of column_metadata (CASSANDRA-1813)
 * reads at ConsistencyLevel > 1 throw UnavailableException
   immediately if insufficient live nodes exist (CASSANDRA-1803)
 * copy bytebuffers for local writes to avoid retaining the entire
   Thrift frame (CASSANDRA-1801)
 * fix NPE adding index to column w/o prior metadata (CASSANDRA-1764)
 * reduce fat client timeout (CASSANDRA-1730)
 * fix botched merge of CASSANDRA-1316


0.7.0-rc1
 * fix compaction and flush races with schema updates (CASSANDRA-1715)
 * add clustertool, config-converter, sstablekeys, and schematool 
   Windows .bat files (CASSANDRA-1723)
 * reject range queries received during bootstrap (CASSANDRA-1739)
 * fix wrapping-range queries on non-minimum token (CASSANDRA-1700)
 * add nodetool cfhistogram (CASSANDRA-1698)
 * limit repaired ranges to what the nodes have in common (CASSANDRA-1674)
 * index scan treats missing columns as not matching secondary
   expressions (CASSANDRA-1745)
 * Fix misuse of DataOutputBuffer.getData in AntiEntropyService
   (CASSANDRA-1729)
 * detect and warn when obsolete version of JNA is present (CASSANDRA-1760)
 * reduce fat client timeout (CASSANDRA-1730)
 * cleanup smallest CFs first to increase free temp space for larger ones
   (CASSANDRA-1811)
 * Update windows .bat files to work outside of main Cassandra
   directory (CASSANDRA-1713)
 * fix read repair regression from 0.6.7 (CASSANDRA-1727)
 * more-efficient read repair (CASSANDRA-1719)
 * fix hinted handoff replay (CASSANDRA-1656)
 * log type of dropped messages (CASSANDRA-1677)
 * upgrade to SLF4J 1.6.1
 * fix ByteBuffer bug in ExpiringColumn.updateDigest (CASSANDRA-1679)
 * fix IntegerType.getString (CASSANDRA-1681)
 * make -Djava.net.preferIPv4Stack=true the default (CASSANDRA-628)
 * add INTERNAL_RESPONSE verb to differentiate from responses related
   to client requests (CASSANDRA-1685)
 * log tpstats when dropping messages (CASSANDRA-1660)
 * include unreachable nodes in describeSchemaVersions (CASSANDRA-1678)
 * Avoid dropping messages off the client request path (CASSANDRA-1676)
 * fix jna errno reporting (CASSANDRA-1694)
 * add friendlier error for UnknownHostException on startup (CASSANDRA-1697)
 * include jna dependency in RPM package (CASSANDRA-1690)
 * add --skip-keys option to stress.py (CASSANDRA-1696)
 * improve cli handling of non-string keys and column names 
   (CASSANDRA-1701, -1693)
 * r/m extra subcomparator line in cli keyspaces output (CASSANDRA-1712)
 * add read repair chance to cli "show keyspaces"
 * upgrade to ConcurrentLinkedHashMap 1.1 (CASSANDRA-975)
 * fix index scan routing (CASSANDRA-1722)
 * fix tombstoning of supercolumns in range queries (CASSANDRA-1734)
 * clear endpoint cache after updating keyspace metadata (CASSANDRA-1741)
 * fix wrapping-range queries on non-minimum token (CASSANDRA-1700)
 * truncate includes secondary indexes (CASSANDRA-1747)
 * retain reference to PendingFile sstables (CASSANDRA-1749)
 * fix sstableimport regression (CASSANDRA-1753)
 * fix for bootstrap when no non-system tables are defined (CASSANDRA-1732)
 * handle replica unavailability in index scan (CASSANDRA-1755)
 * fix service initialization order deadlock (CASSANDRA-1756)
 * multi-line cli commands (CASSANDRA-1742)
 * fix race between snapshot and compaction (CASSANDRA-1736)
 * add listEndpointsPendingHints, deleteHintsForEndpoint JMX methods 
   (CASSANDRA-1551)


0.7.0-beta3
 * add strategy options to describe_keyspace output (CASSANDRA-1560)
 * log warning when using randomly generated token (CASSANDRA-1552)
 * re-organize JMX into .db, .net, .internal, .request (CASSANDRA-1217)
 * allow nodes to change IPs between restarts (CASSANDRA-1518)
 * remember ring state between restarts by default (CASSANDRA-1518)
 * flush index built flag so we can read it before log replay (CASSANDRA-1541)
 * lock row cache updates to prevent race condition (CASSANDRA-1293)
 * remove assertion causing rare (and harmless) error messages in
   commitlog (CASSANDRA-1330)
 * fix moving nodes with no keyspaces defined (CASSANDRA-1574)
 * fix unbootstrap when no data is present in a transfer range (CASSANDRA-1573)
 * take advantage of AVRO-495 to simplify our avro IDL (CASSANDRA-1436)
 * extend authorization hierarchy to column family (CASSANDRA-1554)
 * deletion support in secondary indexes (CASSANDRA-1571)
 * meaningful error message for invalid replication strategy class 
   (CASSANDRA-1566)
 * allow keyspace creation with RF > N (CASSANDRA-1428)
 * improve cli error handling (CASSANDRA-1580)
 * add cache save/load ability (CASSANDRA-1417, 1606, 1647)
 * add StorageService.getDrainProgress (CASSANDRA-1588)
 * Disallow bootstrap to an in-use token (CASSANDRA-1561)
 * Allow dynamic secondary index creation and destruction (CASSANDRA-1532)
 * log auto-guessed memtable thresholds (CASSANDRA-1595)
 * add ColumnDef support to cli (CASSANDRA-1583)
 * reduce index sample time by 75% (CASSANDRA-1572)
 * add cli support for column, strategy metadata (CASSANDRA-1578, 1612)
 * add cli support for schema modification (CASSANDRA-1584)
 * delete temp files on failed compactions (CASSANDRA-1596)
 * avoid blocking for dead nodes during removetoken (CASSANDRA-1605)
 * remove ConsistencyLevel.ZERO (CASSANDRA-1607)
 * expose in-progress compaction type in jmx (CASSANDRA-1586)
 * removed IClock & related classes from internals (CASSANDRA-1502)
 * fix removing tokens from SystemTable on decommission and removetoken
   (CASSANDRA-1609)
 * include CF metadata in cli 'show keyspaces' (CASSANDRA-1613)
 * switch from Properties to HashMap in PropertyFileSnitch to
   avoid synchronization bottleneck (CASSANDRA-1481)
 * PropertyFileSnitch configuration file renamed to 
   cassandra-topology.properties
 * add cli support for get_range_slices (CASSANDRA-1088, CASSANDRA-1619)
 * Make memtable flush thresholds per-CF instead of global 
   (CASSANDRA-1007, 1637)
 * add cli support for binary data without CfDef hints (CASSANDRA-1603)
 * fix building SSTable statistics post-stream (CASSANDRA-1620)
 * fix potential infinite loop in 2ary index queries (CASSANDRA-1623)
 * allow creating NTS keyspaces with no replicas configured (CASSANDRA-1626)
 * add jmx histogram of sstables accessed per read (CASSANDRA-1624)
 * remove system_rename_column_family and system_rename_keyspace from the
   client API until races can be fixed (CASSANDRA-1630, CASSANDRA-1585)
 * add cli sanity tests (CASSANDRA-1582)
 * update GC settings in cassandra.bat (CASSANDRA-1636)
 * cli support for index queries (CASSANDRA-1635)
 * cli support for updating schema memtable settings (CASSANDRA-1634)
 * cli --file option (CASSANDRA-1616)
 * reduce automatically chosen memtable sizes by 50% (CASSANDRA-1641)
 * move endpoint cache from snitch to strategy (CASSANDRA-1643)
 * fix commitlog recovery deleting the newly-created segment as well as
   the old ones (CASSANDRA-1644)
 * upgrade to Thrift 0.5 (CASSANDRA-1367)
 * renamed CL.DCQUORUM to LOCAL_QUORUM and DCQUORUMSYNC to EACH_QUORUM
 * cli truncate support (CASSANDRA-1653)
 * update GC settings in cassandra.bat (CASSANDRA-1636)
 * avoid logging when a node's ip/token is gossipped back to it (CASSANDRA-1666)


0.7-beta2
 * always use UTF-8 for hint keys (CASSANDRA-1439)
 * remove cassandra.yaml dependency from Hadoop and Pig (CASSADRA-1322)
 * expose CfDef metadata in describe_keyspaces (CASSANDRA-1363)
 * restore use of mmap_index_only option (CASSANDRA-1241)
 * dropping a keyspace with no column families generated an error 
   (CASSANDRA-1378)
 * rename RackAwareStrategy to OldNetworkTopologyStrategy, RackUnawareStrategy 
   to SimpleStrategy, DatacenterShardStrategy to NetworkTopologyStrategy,
   AbstractRackAwareSnitch to AbstractNetworkTopologySnitch (CASSANDRA-1392)
 * merge StorageProxy.mutate, mutateBlocking (CASSANDRA-1396)
 * faster UUIDType, LongType comparisons (CASSANDRA-1386, 1393)
 * fix setting read_repair_chance from CLI addColumnFamily (CASSANDRA-1399)
 * fix updates to indexed columns (CASSANDRA-1373)
 * fix race condition leaving to FileNotFoundException (CASSANDRA-1382)
 * fix sharded lock hash on index write path (CASSANDRA-1402)
 * add support for GT/E, LT/E in subordinate index clauses (CASSANDRA-1401)
 * cfId counter got out of sync when CFs were added (CASSANDRA-1403)
 * less chatty schema updates (CASSANDRA-1389)
 * rename column family mbeans. 'type' will now include either 
   'IndexColumnFamilies' or 'ColumnFamilies' depending on the CFS type.
   (CASSANDRA-1385)
 * disallow invalid keyspace and column family names. This includes name that
   matches a '^\w+' regex. (CASSANDRA-1377)
 * use JNA, if present, to take snapshots (CASSANDRA-1371)
 * truncate hints if starting 0.7 for the first time (CASSANDRA-1414)
 * fix FD leak in single-row slicepredicate queries (CASSANDRA-1416)
 * allow index expressions against columns that are not part of the 
   SlicePredicate (CASSANDRA-1410)
 * config-converter properly handles snitches and framed support 
   (CASSANDRA-1420)
 * remove keyspace argument from multiget_count (CASSANDRA-1422)
 * allow specifying cassandra.yaml location as (local or remote) URL
   (CASSANDRA-1126)
 * fix using DynamicEndpointSnitch with NetworkTopologyStrategy
   (CASSANDRA-1429)
 * Add CfDef.default_validation_class (CASSANDRA-891)
 * fix EstimatedHistogram.max (CASSANDRA-1413)
 * quorum read optimization (CASSANDRA-1622)
 * handle zero-length (or missing) rows during HH paging (CASSANDRA-1432)
 * include secondary indexes during schema migrations (CASSANDRA-1406)
 * fix commitlog header race during schema change (CASSANDRA-1435)
 * fix ColumnFamilyStoreMBeanIterator to use new type name (CASSANDRA-1433)
 * correct filename generated by xml->yaml converter (CASSANDRA-1419)
 * add CMSInitiatingOccupancyFraction=75 and UseCMSInitiatingOccupancyOnly
   to default JVM options
 * decrease jvm heap for cassandra-cli (CASSANDRA-1446)
 * ability to modify keyspaces and column family definitions on a live cluster
   (CASSANDRA-1285)
 * support for Hadoop Streaming [non-jvm map/reduce via stdin/out]
   (CASSANDRA-1368)
 * Move persistent sstable stats from the system table to an sstable component
   (CASSANDRA-1430)
 * remove failed bootstrap attempt from pending ranges when gossip times
   it out after 1h (CASSANDRA-1463)
 * eager-create tcp connections to other cluster members (CASSANDRA-1465)
 * enumerate stages and derive stage from message type instead of 
   transmitting separately (CASSANDRA-1465)
 * apply reversed flag during collation from different data sources
   (CASSANDRA-1450)
 * make failure to remove commitlog segment non-fatal (CASSANDRA-1348)
 * correct ordering of drain operations so CL.recover is no longer 
   necessary (CASSANDRA-1408)
 * removed keyspace from describe_splits method (CASSANDRA-1425)
 * rename check_schema_agreement to describe_schema_versions
   (CASSANDRA-1478)
 * fix QUORUM calculation for RF > 3 (CASSANDRA-1487)
 * remove tombstones during non-major compactions when bloom filter
   verifies that row does not exist in other sstables (CASSANDRA-1074)
 * nodes that coordinated a loadbalance in the past could not be seen by
   newly added nodes (CASSANDRA-1467)
 * exposed endpoint states (gossip details) via jmx (CASSANDRA-1467)
 * ensure that compacted sstables are not included when new readers are
   instantiated (CASSANDRA-1477)
 * by default, calculate heap size and memtable thresholds at runtime (CASSANDRA-1469)
 * fix races dealing with adding/dropping keyspaces and column families in
   rapid succession (CASSANDRA-1477)
 * clean up of Streaming system (CASSANDRA-1503, 1504, 1506)
 * add options to configure Thrift socket keepalive and buffer sizes (CASSANDRA-1426)
 * make contrib CassandraServiceDataCleaner recursive (CASSANDRA-1509)
 * min, max compaction threshold are configurable and persistent 
   per-ColumnFamily (CASSANDRA-1468)
 * fix replaying the last mutation in a commitlog unnecessarily 
   (CASSANDRA-1512)
 * invoke getDefaultUncaughtExceptionHandler from DTPE with the original
   exception rather than the ExecutionException wrapper (CASSANDRA-1226)
 * remove Clock from the Thrift (and Avro) API (CASSANDRA-1501)
 * Close intra-node sockets when connection is broken (CASSANDRA-1528)
 * RPM packaging spec file (CASSANDRA-786)
 * weighted request scheduler (CASSANDRA-1485)
 * treat expired columns as deleted (CASSANDRA-1539)
 * make IndexInterval configurable (CASSANDRA-1488)
 * add describe_snitch to Thrift API (CASSANDRA-1490)
 * MD5 authenticator compares plain text submitted password with MD5'd
   saved property, instead of vice versa (CASSANDRA-1447)
 * JMX MessagingService pending and completed counts (CASSANDRA-1533)
 * fix race condition processing repair responses (CASSANDRA-1511)
 * make repair blocking (CASSANDRA-1511)
 * create EndpointSnitchInfo and MBean to expose rack and DC (CASSANDRA-1491)
 * added option to contrib/word_count to output results back to Cassandra
   (CASSANDRA-1342)
 * rewrite Hadoop ColumnFamilyRecordWriter to pool connections, retry to
   multiple Cassandra nodes, and smooth impact on the Cassandra cluster
   by using smaller batch sizes (CASSANDRA-1434)
 * fix setting gc_grace_seconds via CLI (CASSANDRA-1549)
 * support TTL'd index values (CASSANDRA-1536)
 * make removetoken work like decommission (CASSANDRA-1216)
 * make cli comparator-aware and improve quote rules (CASSANDRA-1523,-1524)
 * make nodetool compact and cleanup blocking (CASSANDRA-1449)
 * add memtable, cache information to GCInspector logs (CASSANDRA-1558)
 * enable/disable HintedHandoff via JMX (CASSANDRA-1550)
 * Ignore stray files in the commit log directory (CASSANDRA-1547)
 * Disallow bootstrap to an in-use token (CASSANDRA-1561)


0.7-beta1
 * sstable versioning (CASSANDRA-389)
 * switched to slf4j logging (CASSANDRA-625)
 * add (optional) expiration time for column (CASSANDRA-699)
 * access levels for authentication/authorization (CASSANDRA-900)
 * add ReadRepairChance to CF definition (CASSANDRA-930)
 * fix heisenbug in system tests, especially common on OS X (CASSANDRA-944)
 * convert to byte[] keys internally and all public APIs (CASSANDRA-767)
 * ability to alter schema definitions on a live cluster (CASSANDRA-44)
 * renamed configuration file to cassandra.xml, and log4j.properties to
   log4j-server.properties, which must now be loaded from
   the classpath (which is how our scripts in bin/ have always done it)
   (CASSANDRA-971)
 * change get_count to require a SlicePredicate. create multi_get_count
   (CASSANDRA-744)
 * re-organized endpointsnitch implementations and added SimpleSnitch
   (CASSANDRA-994)
 * Added preload_row_cache option (CASSANDRA-946)
 * add CRC to commitlog header (CASSANDRA-999)
 * removed deprecated batch_insert and get_range_slice methods (CASSANDRA-1065)
 * add truncate thrift method (CASSANDRA-531)
 * http mini-interface using mx4j (CASSANDRA-1068)
 * optimize away copy of sliced row on memtable read path (CASSANDRA-1046)
 * replace constant-size 2GB mmaped segments and special casing for index 
   entries spanning segment boundaries, with SegmentedFile that computes 
   segments that always contain entire entries/rows (CASSANDRA-1117)
 * avoid reading large rows into memory during compaction (CASSANDRA-16)
 * added hadoop OutputFormat (CASSANDRA-1101)
 * efficient Streaming (no more anticompaction) (CASSANDRA-579)
 * split commitlog header into separate file and add size checksum to
   mutations (CASSANDRA-1179)
 * avoid allocating a new byte[] for each mutation on replay (CASSANDRA-1219)
 * revise HH schema to be per-endpoint (CASSANDRA-1142)
 * add joining/leaving status to nodetool ring (CASSANDRA-1115)
 * allow multiple repair sessions per node (CASSANDRA-1190)
 * optimize away MessagingService for local range queries (CASSANDRA-1261)
 * make framed transport the default so malformed requests can't OOM the 
   server (CASSANDRA-475)
 * significantly faster reads from row cache (CASSANDRA-1267)
 * take advantage of row cache during range queries (CASSANDRA-1302)
 * make GCGraceSeconds a per-ColumnFamily value (CASSANDRA-1276)
 * keep persistent row size and column count statistics (CASSANDRA-1155)
 * add IntegerType (CASSANDRA-1282)
 * page within a single row during hinted handoff (CASSANDRA-1327)
 * push DatacenterShardStrategy configuration into keyspace definition,
   eliminating datacenter.properties. (CASSANDRA-1066)
 * optimize forward slices starting with '' and single-index-block name 
   queries by skipping the column index (CASSANDRA-1338)
 * streaming refactor (CASSANDRA-1189)
 * faster comparison for UUID types (CASSANDRA-1043)
 * secondary index support (CASSANDRA-749 and subtasks)
 * make compaction buckets deterministic (CASSANDRA-1265)


0.6.6
 * Allow using DynamicEndpointSnitch with RackAwareStrategy (CASSANDRA-1429)
 * remove the remaining vestiges of the unfinished DatacenterShardStrategy 
   (replaced by NetworkTopologyStrategy in 0.7)
   

0.6.5
 * fix key ordering in range query results with RandomPartitioner
   and ConsistencyLevel > ONE (CASSANDRA-1145)
 * fix for range query starting with the wrong token range (CASSANDRA-1042)
 * page within a single row during hinted handoff (CASSANDRA-1327)
 * fix compilation on non-sun JDKs (CASSANDRA-1061)
 * remove String.trim() call on row keys in batch mutations (CASSANDRA-1235)
 * Log summary of dropped messages instead of spamming log (CASSANDRA-1284)
 * add dynamic endpoint snitch (CASSANDRA-981)
 * fix streaming for keyspaces with hyphens in their name (CASSANDRA-1377)
 * fix errors in hard-coded bloom filter optKPerBucket by computing it
   algorithmically (CASSANDRA-1220
 * remove message deserialization stage, and uncap read/write stages
   so slow reads/writes don't block gossip processing (CASSANDRA-1358)
 * add jmx port configuration to Debian package (CASSANDRA-1202)
 * use mlockall via JNA, if present, to prevent Linux from swapping
   out parts of the JVM (CASSANDRA-1214)


0.6.4
 * avoid queuing multiple hint deliveries for the same endpoint
   (CASSANDRA-1229)
 * better performance for and stricter checking of UTF8 column names
   (CASSANDRA-1232)
 * extend option to lower compaction priority to hinted handoff
   as well (CASSANDRA-1260)
 * log errors in gossip instead of re-throwing (CASSANDRA-1289)
 * avoid aborting commitlog replay prematurely if a flushed-but-
   not-removed commitlog segment is encountered (CASSANDRA-1297)
 * fix duplicate rows being read during mapreduce (CASSANDRA-1142)
 * failure detection wasn't closing command sockets (CASSANDRA-1221)
 * cassandra-cli.bat works on windows (CASSANDRA-1236)
 * pre-emptively drop requests that cannot be processed within RPCTimeout
   (CASSANDRA-685)
 * add ack to Binary write verb and update CassandraBulkLoader
   to wait for acks for each row (CASSANDRA-1093)
 * added describe_partitioner Thrift method (CASSANDRA-1047)
 * Hadoop jobs no longer require the Cassandra storage-conf.xml
   (CASSANDRA-1280, CASSANDRA-1047)
 * log thread pool stats when GC is excessive (CASSANDRA-1275)
 * remove gossip message size limit (CASSANDRA-1138)
 * parallelize local and remote reads during multiget, and respect snitch 
   when determining whether to do local read for CL.ONE (CASSANDRA-1317)
 * fix read repair to use requested consistency level on digest mismatch,
   rather than assuming QUORUM (CASSANDRA-1316)
 * process digest mismatch re-reads in parallel (CASSANDRA-1323)
 * switch hints CF comparator to BytesType (CASSANDRA-1274)


0.6.3
 * retry to make streaming connections up to 8 times. (CASSANDRA-1019)
 * reject describe_ring() calls on invalid keyspaces (CASSANDRA-1111)
 * fix cache size calculation for size of 100% (CASSANDRA-1129)
 * fix cache capacity only being recalculated once (CASSANDRA-1129)
 * remove hourly scan of all hints on the off chance that the gossiper
   missed a status change; instead, expose deliverHintsToEndpoint to JMX
   so it can be done manually, if necessary (CASSANDRA-1141)
 * don't reject reads at CL.ALL (CASSANDRA-1152)
 * reject deletions to supercolumns in CFs containing only standard
   columns (CASSANDRA-1139)
 * avoid preserving login information after client disconnects
   (CASSANDRA-1057)
 * prefer sun jdk to openjdk in debian init script (CASSANDRA-1174)
 * detect partioner config changes between restarts and fail fast 
   (CASSANDRA-1146)
 * use generation time to resolve node token reassignment disagreements
   (CASSANDRA-1118)
 * restructure the startup ordering of Gossiper and MessageService to avoid
   timing anomalies (CASSANDRA-1160)
 * detect incomplete commit log hearders (CASSANDRA-1119)
 * force anti-entropy service to stream files on the stream stage to avoid
   sending streams out of order (CASSANDRA-1169)
 * remove inactive stream managers after AES streams files (CASSANDRA-1169)
 * allow removing entire row through batch_mutate Deletion (CASSANDRA-1027)
 * add JMX metrics for row-level bloom filter false positives (CASSANDRA-1212)
 * added a redhat init script to contrib (CASSANDRA-1201)
 * use midpoint when bootstrapping a new machine into range with not
   much data yet instead of random token (CASSANDRA-1112)
 * kill server on OOM in executor stage as well as Thrift (CASSANDRA-1226)
 * remove opportunistic repairs, when two machines with overlapping replica
   responsibilities happen to finish major compactions of the same CF near
   the same time.  repairs are now fully manual (CASSANDRA-1190)
 * add ability to lower compaction priority (default is no change from 0.6.2)
   (CASSANDRA-1181)


0.6.2
 * fix contrib/word_count build. (CASSANDRA-992)
 * split CommitLogExecutorService into BatchCommitLogExecutorService and 
   PeriodicCommitLogExecutorService (CASSANDRA-1014)
 * add latency histograms to CFSMBean (CASSANDRA-1024)
 * make resolving timestamp ties deterministic by using value bytes
   as a tiebreaker (CASSANDRA-1039)
 * Add option to turn off Hinted Handoff (CASSANDRA-894)
 * fix windows startup (CASSANDRA-948)
 * make concurrent_reads, concurrent_writes configurable at runtime via JMX
   (CASSANDRA-1060)
 * disable GCInspector on non-Sun JVMs (CASSANDRA-1061)
 * fix tombstone handling in sstable rows with no other data (CASSANDRA-1063)
 * fix size of row in spanned index entries (CASSANDRA-1056)
 * install json2sstable, sstable2json, and sstablekeys to Debian package
 * StreamingService.StreamDestinations wouldn't empty itself after streaming
   finished (CASSANDRA-1076)
 * added Collections.shuffle(splits) before returning the splits in 
   ColumnFamilyInputFormat (CASSANDRA-1096)
 * do not recalculate cache capacity post-compaction if it's been manually 
   modified (CASSANDRA-1079)
 * better defaults for flush sorter + writer executor queue sizes
   (CASSANDRA-1100)
 * windows scripts for SSTableImport/Export (CASSANDRA-1051)
 * windows script for nodetool (CASSANDRA-1113)
 * expose PhiConvictThreshold (CASSANDRA-1053)
 * make repair of RF==1 a no-op (CASSANDRA-1090)
 * improve default JVM GC options (CASSANDRA-1014)
 * fix SlicePredicate serialization inside Hadoop jobs (CASSANDRA-1049)
 * close Thrift sockets in Hadoop ColumnFamilyRecordReader (CASSANDRA-1081)


0.6.1
 * fix NPE in sstable2json when no excluded keys are given (CASSANDRA-934)
 * keep the replica set constant throughout the read repair process
   (CASSANDRA-937)
 * allow querying getAllRanges with empty token list (CASSANDRA-933)
 * fix command line arguments inversion in clustertool (CASSANDRA-942)
 * fix race condition that could trigger a false-positive assertion
   during post-flush discard of old commitlog segments (CASSANDRA-936)
 * fix neighbor calculation for anti-entropy repair (CASSANDRA-924)
 * perform repair even for small entropy differences (CASSANDRA-924)
 * Use hostnames in CFInputFormat to allow Hadoop's naive string-based
   locality comparisons to work (CASSANDRA-955)
 * cache read-only BufferedRandomAccessFile length to avoid
   3 system calls per invocation (CASSANDRA-950)
 * nodes with IPv6 (and no IPv4) addresses could not join cluster
   (CASSANDRA-969)
 * Retrieve the correct number of undeleted columns, if any, from
   a supercolumn in a row that had been deleted previously (CASSANDRA-920)
 * fix index scans that cross the 2GB mmap boundaries for both mmap
   and standard i/o modes (CASSANDRA-866)
 * expose drain via nodetool (CASSANDRA-978)


0.6.0-RC1
 * JMX drain to flush memtables and run through commit log (CASSANDRA-880)
 * Bootstrapping can skip ranges under the right conditions (CASSANDRA-902)
 * fix merging row versions in range_slice for CL > ONE (CASSANDRA-884)
 * default write ConsistencyLeven chaned from ZERO to ONE
 * fix for index entries spanning mmap buffer boundaries (CASSANDRA-857)
 * use lexical comparison if time part of TimeUUIDs are the same 
   (CASSANDRA-907)
 * bound read, mutation, and response stages to fix possible OOM
   during log replay (CASSANDRA-885)
 * Use microseconds-since-epoch (UTC) in cli, instead of milliseconds
 * Treat batch_mutate Deletion with null supercolumn as "apply this predicate 
   to top level supercolumns" (CASSANDRA-834)
 * Streaming destination nodes do not update their JMX status (CASSANDRA-916)
 * Fix internal RPC timeout calculation (CASSANDRA-911)
 * Added Pig loadfunc to contrib/pig (CASSANDRA-910)


0.6.0-beta3
 * fix compaction bucketing bug (CASSANDRA-814)
 * update windows batch file (CASSANDRA-824)
 * deprecate KeysCachedFraction configuration directive in favor
   of KeysCached; move to unified-per-CF key cache (CASSANDRA-801)
 * add invalidateRowCache to ColumnFamilyStoreMBean (CASSANDRA-761)
 * send Handoff hints to natural locations to reduce load on
   remaining nodes in a failure scenario (CASSANDRA-822)
 * Add RowWarningThresholdInMB configuration option to warn before very 
   large rows get big enough to threaten node stability, and -x option to
   be able to remove them with sstable2json if the warning is unheeded
   until it's too late (CASSANDRA-843)
 * Add logging of GC activity (CASSANDRA-813)
 * fix ConcurrentModificationException in commitlog discard (CASSANDRA-853)
 * Fix hardcoded row count in Hadoop RecordReader (CASSANDRA-837)
 * Add a jmx status to the streaming service and change several DEBUG
   messages to INFO (CASSANDRA-845)
 * fix classpath in cassandra-cli.bat for Windows (CASSANDRA-858)
 * allow re-specifying host, port to cassandra-cli if invalid ones
   are first tried (CASSANDRA-867)
 * fix race condition handling rpc timeout in the coordinator
   (CASSANDRA-864)
 * Remove CalloutLocation and StagingFileDirectory from storage-conf files 
   since those settings are no longer used (CASSANDRA-878)
 * Parse a long from RowWarningThresholdInMB instead of an int (CASSANDRA-882)
 * Remove obsolete ControlPort code from DatabaseDescriptor (CASSANDRA-886)
 * move skipBytes side effect out of assert (CASSANDRA-899)
 * add "double getLoad" to StorageServiceMBean (CASSANDRA-898)
 * track row stats per CF at compaction time (CASSANDRA-870)
 * disallow CommitLogDirectory matching a DataFileDirectory (CASSANDRA-888)
 * default key cache size is 200k entries, changed from 10% (CASSANDRA-863)
 * add -Dcassandra-foreground=yes to cassandra.bat
 * exit if cluster name is changed unexpectedly (CASSANDRA-769)


0.6.0-beta1/beta2
 * add batch_mutate thrift command, deprecating batch_insert (CASSANDRA-336)
 * remove get_key_range Thrift API, deprecated in 0.5 (CASSANDRA-710)
 * add optional login() Thrift call for authentication (CASSANDRA-547)
 * support fat clients using gossiper and StorageProxy to perform
   replication in-process [jvm-only] (CASSANDRA-535)
 * support mmapped I/O for reads, on by default on 64bit JVMs 
   (CASSANDRA-408, CASSANDRA-669)
 * improve insert concurrency, particularly during Hinted Handoff
   (CASSANDRA-658)
 * faster network code (CASSANDRA-675)
 * stress.py moved to contrib (CASSANDRA-635)
 * row caching [must be explicitly enabled per-CF in config] (CASSANDRA-678)
 * present a useful measure of compaction progress in JMX (CASSANDRA-599)
 * add bin/sstablekeys (CASSNADRA-679)
 * add ConsistencyLevel.ANY (CASSANDRA-687)
 * make removetoken remove nodes from gossip entirely (CASSANDRA-644)
 * add ability to set cache sizes at runtime (CASSANDRA-708)
 * report latency and cache hit rate statistics with lifetime totals
   instead of average over the last minute (CASSANDRA-702)
 * support get_range_slice for RandomPartitioner (CASSANDRA-745)
 * per-keyspace replication factory and replication strategy (CASSANDRA-620)
 * track latency in microseconds (CASSANDRA-733)
 * add describe_ Thrift methods, deprecating get_string_property and 
   get_string_list_property
 * jmx interface for tracking operation mode and streams in general.
   (CASSANDRA-709)
 * keep memtables in sorted order to improve range query performance
   (CASSANDRA-799)
 * use while loop instead of recursion when trimming sstables compaction list 
   to avoid blowing stack in pathological cases (CASSANDRA-804)
 * basic Hadoop map/reduce support (CASSANDRA-342)


0.5.1
 * ensure all files for an sstable are streamed to the same directory.
   (CASSANDRA-716)
 * more accurate load estimate for bootstrapping (CASSANDRA-762)
 * tolerate dead or unavailable bootstrap target on write (CASSANDRA-731)
 * allow larger numbers of keys (> 140M) in a sstable bloom filter
   (CASSANDRA-790)
 * include jvm argument improvements from CASSANDRA-504 in debian package
 * change streaming chunk size to 32MB to accomodate Windows XP limitations
   (was 64MB) (CASSANDRA-795)
 * fix get_range_slice returning results in the wrong order (CASSANDRA-781)
 

0.5.0 final
 * avoid attempting to delete temporary bootstrap files twice (CASSANDRA-681)
 * fix bogus NaN in nodeprobe cfstats output (CASSANDRA-646)
 * provide a policy for dealing with single thread executors w/ a full queue
   (CASSANDRA-694)
 * optimize inner read in MessagingService, vastly improving multiple-node
   performance (CASSANDRA-675)
 * wait for table flush before streaming data back to a bootstrapping node.
   (CASSANDRA-696)
 * keep track of bootstrapping sources by table so that bootstrapping doesn't 
   give the indication of finishing early (CASSANDRA-673)


0.5.0 RC3
 * commit the correct version of the patch for CASSANDRA-663


0.5.0 RC2 (unreleased)
 * fix bugs in converting get_range_slice results to Thrift 
   (CASSANDRA-647, CASSANDRA-649)
 * expose java.util.concurrent.TimeoutException in StorageProxy methods
   (CASSANDRA-600)
 * TcpConnectionManager was holding on to disconnected connections, 
   giving the false indication they were being used. (CASSANDRA-651)
 * Remove duplicated write. (CASSANDRA-662)
 * Abort bootstrap if IP is already in the token ring (CASSANDRA-663)
 * increase default commitlog sync period, and wait for last sync to 
   finish before submitting another (CASSANDRA-668)


0.5.0 RC1
 * Fix potential NPE in get_range_slice (CASSANDRA-623)
 * add CRC32 to commitlog entries (CASSANDRA-605)
 * fix data streaming on windows (CASSANDRA-630)
 * GC compacted sstables after cleanup and compaction (CASSANDRA-621)
 * Speed up anti-entropy validation (CASSANDRA-629)
 * Fix anti-entropy assertion error (CASSANDRA-639)
 * Fix pending range conflicts when bootstapping or moving
   multiple nodes at once (CASSANDRA-603)
 * Handle obsolete gossip related to node movement in the case where
   one or more nodes is down when the movement occurs (CASSANDRA-572)
 * Include dead nodes in gossip to avoid a variety of problems
   and fix HH to removed nodes (CASSANDRA-634)
 * return an InvalidRequestException for mal-formed SlicePredicates
   (CASSANDRA-643)
 * fix bug determining closest neighbor for use in multiple datacenters
   (CASSANDRA-648)
 * Vast improvements in anticompaction speed (CASSANDRA-607)
 * Speed up log replay and writes by avoiding redundant serializations
   (CASSANDRA-652)


0.5.0 beta 2
 * Bootstrap improvements (several tickets)
 * add nodeprobe repair anti-entropy feature (CASSANDRA-193, CASSANDRA-520)
 * fix possibility of partition when many nodes restart at once
   in clusters with multiple seeds (CASSANDRA-150)
 * fix NPE in get_range_slice when no data is found (CASSANDRA-578)
 * fix potential NPE in hinted handoff (CASSANDRA-585)
 * fix cleanup of local "system" keyspace (CASSANDRA-576)
 * improve computation of cluster load balance (CASSANDRA-554)
 * added super column read/write, column count, and column/row delete to
   cassandra-cli (CASSANDRA-567, CASSANDRA-594)
 * fix returning live subcolumns of deleted supercolumns (CASSANDRA-583)
 * respect JAVA_HOME in bin/ scripts (several tickets)
 * add StorageService.initClient for fat clients on the JVM (CASSANDRA-535)
   (see contrib/client_only for an example of use)
 * make consistency_level functional in get_range_slice (CASSANDRA-568)
 * optimize key deserialization for RandomPartitioner (CASSANDRA-581)
 * avoid GCing tombstones except on major compaction (CASSANDRA-604)
 * increase failure conviction threshold, resulting in less nodes
   incorrectly (and temporarily) marked as down (CASSANDRA-610)
 * respect memtable thresholds during log replay (CASSANDRA-609)
 * support ConsistencyLevel.ALL on read (CASSANDRA-584)
 * add nodeprobe removetoken command (CASSANDRA-564)


0.5.0 beta
 * Allow multiple simultaneous flushes, improving flush throughput 
   on multicore systems (CASSANDRA-401)
 * Split up locks to improve write and read throughput on multicore systems
   (CASSANDRA-444, CASSANDRA-414)
 * More efficient use of memory during compaction (CASSANDRA-436)
 * autobootstrap option: when enabled, all non-seed nodes will attempt
   to bootstrap when started, until bootstrap successfully
   completes. -b option is removed.  (CASSANDRA-438)
 * Unless a token is manually specified in the configuration xml,
   a bootstraping node will use a token that gives it half the
   keys from the most-heavily-loaded node in the cluster,
   instead of generating a random token. 
   (CASSANDRA-385, CASSANDRA-517)
 * Miscellaneous bootstrap fixes (several tickets)
 * Ability to change a node's token even after it has data on it
   (CASSANDRA-541)
 * Ability to decommission a live node from the ring (CASSANDRA-435)
 * Semi-automatic loadbalancing via nodeprobe (CASSANDRA-192)
 * Add ability to set compaction thresholds at runtime via
   JMX / nodeprobe.  (CASSANDRA-465)
 * Add "comment" field to ColumnFamily definition. (CASSANDRA-481)
 * Additional JMX metrics (CASSANDRA-482)
 * JSON based export and import tools (several tickets)
 * Hinted Handoff fixes (several tickets)
 * Add key cache to improve read performance (CASSANDRA-423)
 * Simplified construction of custom ReplicationStrategy classes
   (CASSANDRA-497)
 * Graphical application (Swing) for ring integrity verification and 
   visualization was added to contrib (CASSANDRA-252)
 * Add DCQUORUM, DCQUORUMSYNC consistency levels and corresponding
   ReplicationStrategy / EndpointSnitch classes.  Experimental.
   (CASSANDRA-492)
 * Web client interface added to contrib (CASSANDRA-457)
 * More-efficient flush for Random, CollatedOPP partitioners 
   for normal writes (CASSANDRA-446) and bulk load (CASSANDRA-420)
 * Add MemtableFlushAfterMinutes, a global replacement for the old 
   per-CF FlushPeriodInMinutes setting (CASSANDRA-463)
 * optimizations to slice reading (CASSANDRA-350) and supercolumn
   queries (CASSANDRA-510)
 * force binding to given listenaddress for nodes with multiple
   interfaces (CASSANDRA-546)
 * stress.py benchmarking tool improvements (several tickets)
 * optimized replica placement code (CASSANDRA-525)
 * faster log replay on restart (CASSANDRA-539, CASSANDRA-540)
 * optimized local-node writes (CASSANDRA-558)
 * added get_range_slice, deprecating get_key_range (CASSANDRA-344)
 * expose TimedOutException to thrift (CASSANDRA-563)
 

0.4.2
 * Add validation disallowing null keys (CASSANDRA-486)
 * Fix race conditions in TCPConnectionManager (CASSANDRA-487)
 * Fix using non-utf8-aware comparison as a sanity check.
   (CASSANDRA-493)
 * Improve default garbage collector options (CASSANDRA-504)
 * Add "nodeprobe flush" (CASSANDRA-505)
 * remove NotFoundException from get_slice throws list (CASSANDRA-518)
 * fix get (not get_slice) of entire supercolumn (CASSANDRA-508)
 * fix null token during bootstrap (CASSANDRA-501)


0.4.1
 * Fix FlushPeriod columnfamily configuration regression
   (CASSANDRA-455)
 * Fix long column name support (CASSANDRA-460)
 * Fix for serializing a row that only contains tombstones
   (CASSANDRA-458)
 * Fix for discarding unneeded commitlog segments (CASSANDRA-459)
 * Add SnapshotBeforeCompaction configuration option (CASSANDRA-426)
 * Fix compaction abort under insufficient disk space (CASSANDRA-473)
 * Fix reading subcolumn slice from tombstoned CF (CASSANDRA-484)
 * Fix race condition in RVH causing occasional NPE (CASSANDRA-478)


0.4.0
 * fix get_key_range problems when a node is down (CASSANDRA-440)
   and add UnavailableException to more Thrift methods
 * Add example EndPointSnitch contrib code (several tickets)


0.4.0 RC2
 * fix SSTable generation clash during compaction (CASSANDRA-418)
 * reject method calls with null parameters (CASSANDRA-308)
 * properly order ranges in nodeprobe output (CASSANDRA-421)
 * fix logging of certain errors on executor threads (CASSANDRA-425)


0.4.0 RC1
 * Bootstrap feature is live; use -b on startup (several tickets)
 * Added multiget api (CASSANDRA-70)
 * fix Deadlock with SelectorManager.doProcess and TcpConnection.write
   (CASSANDRA-392)
 * remove key cache b/c of concurrency bugs in third-party
   CLHM library (CASSANDRA-405)
 * update non-major compaction logic to use two threshold values
   (CASSANDRA-407)
 * add periodic / batch commitlog sync modes (several tickets)
 * inline BatchMutation into batch_insert params (CASSANDRA-403)
 * allow setting the logging level at runtime via mbean (CASSANDRA-402)
 * change default comparator to BytesType (CASSANDRA-400)
 * add forwards-compatible ConsistencyLevel parameter to get_key_range
   (CASSANDRA-322)
 * r/m special case of blocking for local destination when writing with 
   ConsistencyLevel.ZERO (CASSANDRA-399)
 * Fixes to make BinaryMemtable [bulk load interface] useful (CASSANDRA-337);
   see contrib/bmt_example for an example of using it.
 * More JMX properties added (several tickets)
 * Thrift changes (several tickets)
    - Merged _super get methods with the normal ones; return values
      are now of ColumnOrSuperColumn.
    - Similarly, merged batch_insert_super into batch_insert.



0.4.0 beta
 * On-disk data format has changed to allow billions of keys/rows per
   node instead of only millions
 * Multi-keyspace support
 * Scan all sstables for all queries to avoid situations where
   different types of operation on the same ColumnFamily could
   disagree on what data was present
 * Snapshot support via JMX
 * Thrift API has changed a _lot_:
    - removed time-sorted CFs; instead, user-defined comparators
      may be defined on the column names, which are now byte arrays.
      Default comparators are provided for UTF8, Bytes, Ascii, Long (i64),
      and UUID types.
    - removed colon-delimited strings in thrift api in favor of explicit
      structs such as ColumnPath, ColumnParent, etc.  Also normalized
      thrift struct and argument naming.
    - Added columnFamily argument to get_key_range.
    - Change signature of get_slice to accept starting and ending
      columns as well as an offset.  (This allows use of indexes.)
      Added "ascending" flag to allow reasonably-efficient reverse
      scans as well.  Removed get_slice_by_range as redundant.
    - get_key_range operates on one CF at a time
    - changed `block` boolean on insert methods to ConsistencyLevel enum,
      with options of NONE, ONE, QUORUM, and ALL.
    - added similar consistency_level parameter to read methods
    - column-name-set slice with no names given now returns zero columns
      instead of all of them.  ("all" can run your server out of memory.
      use a range-based slice with a high max column count instead.)
 * Removed the web interface. Node information can now be obtained by 
   using the newly introduced nodeprobe utility.
 * More JMX stats
 * Remove magic values from internals (e.g. special key to indicate
   when to flush memtables)
 * Rename configuration "table" to "keyspace"
 * Moved to crash-only design; no more shutdown (just kill the process)
 * Lots of bug fixes

Full list of issues resolved in 0.4 is at https://issues.apache.org/jira/secure/IssueNavigator.jspa?reset=true&&pid=12310865&fixfor=12313862&resolution=1&sorter/field=issuekey&sorter/order=DESC


0.3.0 RC3
 * Fix potential deadlock under load in TCPConnection.
   (CASSANDRA-220)


0.3.0 RC2
 * Fix possible data loss when server is stopped after replaying
   log but before new inserts force memtable flush.
   (CASSANDRA-204)
 * Added BUGS file


0.3.0 RC1
 * Range queries on keys, including user-defined key collation
 * Remove support
 * Workarounds for a weird bug in JDK select/register that seems
   particularly common on VM environments. Cassandra should deploy
   fine on EC2 now
 * Much improved infrastructure: the beginnings of a decent test suite
   ("ant test" for unit tests; "nosetests" for system tests), code
   coverage reporting, etc.
 * Expanded node status reporting via JMX
 * Improved error reporting/logging on both server and client
 * Reduced memory footprint in default configuration
 * Combined blocking and non-blocking versions of insert APIs
 * Added FlushPeriodInMinutes configuration parameter to force
   flushing of infrequently-updated ColumnFamilies<|MERGE_RESOLUTION|>--- conflicted
+++ resolved
@@ -1,4 +1,3 @@
-<<<<<<< HEAD
 2.2.4
  * (Hadoop) fix splits calculation (CASSANDRA-10640)
  * (Hadoop) ensure that Cluster instances are always closed (CASSANDRA-10058)
@@ -11,10 +10,7 @@
  * Deprecate Pig support (CASSANDRA-10542)
  * Reduce contention getting instances of CompositeType (CASSANDRA-10433)
 Merged from 2.1:
-=======
-2.1.12
  * Add a nodetool command to refresh size_estimates (CASSANDRA-9579)
->>>>>>> ecd66de2
  * Shutdown compaction in drain to prevent leak (CASSANDRA-10079)
  * Invalidate cache after stream receive task is completed (CASSANDRA-10341)
  * Reject counter writes in CQLSSTableWriter (CASSANDRA-10258)
@@ -54,7 +50,6 @@
  * Update internal python driver used by cqlsh (CASSANDRA-10161, CASSANDRA-10507)
 
 
-<<<<<<< HEAD
 2.2.2
  * cqlsh prompt includes name of keyspace after failed `use` statement (CASSANDRA-10369)
  * Configurable page size in cqlsh (CASSANDRA-9855)
@@ -68,9 +63,6 @@
  * Fall back to 1/4 commitlog volume for commitlog_total_space on small disks
    (CASSANDRA-10199)
 Merged from 2.1:
-=======
-2.1.10
->>>>>>> ecd66de2
  * Bulk Loader API could not tolerate even node failure (CASSANDRA-10347)
  * Avoid misleading pushed notifications when multiple nodes
    share an rpc_address (CASSANDRA-10052)
