--- conflicted
+++ resolved
@@ -139,13 +139,7 @@
 
 
 3.11.1
-<<<<<<< HEAD
  * AbstractTokenTreeBuilder#serializedSize returns wrong value when there is a single leaf and overflow collisions (CASSANDRA-3.11)
-=======
- * Handle limit correctly on tables with strict liveness (CASSANDRA-13883)
- * AbstractTokenTreeBuilder#serializedSize returns wrong value when there is a single leaf and overflow collisions (CASSANDRA-13869)
- * Add a compaction option to TWCS to ignore sstables overlapping checks (CASSANDRA-13418)
->>>>>>> 3e3d56ec
  * BTree.Builder memory leak (CASSANDRA-13754)
  * Revert CASSANDRA-10368 of supporting non-pk column filtering due to correctness (CASSANDRA-13798)
  * Add a skip read validation flag to cassandra-stress (CASSANDRA-13772)
@@ -156,6 +150,7 @@
  * Duplicate the buffer before passing it to analyser in SASI operation (CASSANDRA-13512)
  * Properly evict pstmts from prepared statements cache (CASSANDRA-13641)
 Merged from 3.0:
+ * Handle limit correctly on tables with strict liveness (CASSANDRA-13883)
  * Remove non-rpc-ready nodes from counter leader candidates (CASSANDRA-13043)
  * Improve short read protection performance (CASSANDRA-13794)
  * Fix sstable reader to support range-tombstone-marker for multi-slices (CASSANDRA-13787)
