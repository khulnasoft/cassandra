--- conflicted
+++ resolved
@@ -1,4 +1,3 @@
-<<<<<<< HEAD
 2.2.2
  * cqlsh prompt includes name of keyspace after failed `use` statement (CASSANDRA-10369)
  * Configurable page size in cqlsh (CASSANDRA-9855)
@@ -12,10 +11,7 @@
  * Fall back to 1/4 commitlog volume for commitlog_total_space on small disks
    (CASSANDRA-10199)
 Merged from 2.1:
-=======
-2.1.10
  * Bulk Loader API could not tolerate even node failure (CASSANDRA-10347)
->>>>>>> 31fc6d25
  * Avoid misleading pushed notifications when multiple nodes
    share an rpc_address (CASSANDRA-10052)
  * Fix dropping undroppable when message queue is full (CASSANDRA-10113)
