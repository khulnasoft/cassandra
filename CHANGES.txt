<<<<<<< HEAD
3.0
 * Storage engine refactor (CASSANDRA-8099, 9743)
 * Update Guava to 18.0 (CASSANDRA-9653)
 * Bloom filter false positive ratio is not honoured (CASSANDRA-8413)
 * New option for cassandra-stress to leave a ratio of columns null (CASSANDRA-9522)
 * Change hinted_handoff_enabled yaml setting, JMX (CASSANDRA-9035)
 * Add algorithmic token allocation (CASSANDRA-7032)
 * Add nodetool command to replay batchlog (CASSANDRA-9547)
 * Make file buffer cache independent of paths being read (CASSANDRA-8897)
 * Remove deprecated legacy Hadoop code (CASSANDRA-9353)
 * Decommissioned nodes will not rejoin the cluster (CASSANDRA-8801)
 * Change gossip stabilization to use endpoit size (CASSANDRA-9401)
 * Change default garbage collector to G1 (CASSANDRA-7486)
 * Populate TokenMetadata early during startup (CASSANDRA-9317)
 * undeprecate cache recentHitRate (CASSANDRA-6591)
 * Add support for selectively varint encoding fields (CASSANDRA-9499)
=======
2.2.0-rc3
Merged from 2.0:
 * Scrub (recover) sstables even when -Index.db is missing (CASSANDRA-9591)

>>>>>>> ebe18bb2

2.2.0-rc2
 * Re-enable memory-mapped I/O on Windows (CASSANDRA-9658)
 * Warn when an extra-large partition is compacted (CASSANDRA-9643)
 * (cqlsh) Allow setting the initial connection timeout (CASSANDRA-9601)
 * BulkLoader has --transport-factory option but does not use it (CASSANDRA-9675)
 * Allow JMX over SSL directly from nodetool (CASSANDRA-9090)
 * Update cqlsh for UDFs (CASSANDRA-7556)
 * Change Windows kernel default timer resolution (CASSANDRA-9634)
 * Deprected sstable2json and json2sstable (CASSANDRA-9618)
 * Allow native functions in user-defined aggregates (CASSANDRA-9542)
 * Don't repair system_distributed by default (CASSANDRA-9621)
 * Fix mixing min, max, and count aggregates for blob type (CASSANRA-9622)
 * Rename class for DATE type in Java driver (CASSANDRA-9563)
 * Duplicate compilation of UDFs on coordinator (CASSANDRA-9475)
 * Fix connection leak in CqlRecordWriter (CASSANDRA-9576)
 * Mlockall before opening system sstables & remove boot_without_jna option (CASSANDRA-9573)
 * Add functions to convert timeuuid to date or time, deprecate dateOf and unixTimestampOf (CASSANDRA-9229)
 * Make sure we cancel non-compacting sstables from LifecycleTransaction (CASSANDRA-9566)
 * Fix deprecated repair JMX API (CASSANDRA-9570)
 * Add logback metrics (CASSANDRA-9378)
 * Update and refactor ant test/test-compression to run the tests in parallel (CASSANDRA-9583)
 * Fix upgrading to new directory for secondary index (CASSANDRA-9687)
Merged from 2.1:
 * (cqlsh) Fix bad check for CQL compatibility when DESCRIBE'ing
   COMPACT STORAGE tables with no clustering columns
 * Eliminate strong self-reference chains in sstable ref tidiers (CASSANDRA-9656)
 * Ensure StreamSession uses canonical sstable reader instances (CASSANDRA-9700) 
 * Ensure memtable book keeping is not corrupted in the event we shrink usage (CASSANDRA-9681)
 * Update internal python driver for cqlsh (CASSANDRA-9064)
 * Fix IndexOutOfBoundsException when inserting tuple with too many
   elements using the string literal notation (CASSANDRA-9559)
 * Enable describe on indices (CASSANDRA-7814)
 * Fix incorrect result for IN queries where column not found (CASSANDRA-9540)
 * ColumnFamilyStore.selectAndReference may block during compaction (CASSANDRA-9637)
 * Fix bug in cardinality check when compacting (CASSANDRA-9580)
 * Fix memory leak in Ref due to ConcurrentLinkedQueue.remove() behaviour (CASSANDRA-9549)
 * Make rebuild only run one at a time (CASSANDRA-9119)
Merged from 2.0:
 * Avoid NPE in AuthSuccess#decode (CASSANDRA-9727)
 * Add listen_address to system.local (CASSANDRA-9603)
 * Bug fixes to resultset metadata construction (CASSANDRA-9636)
 * Fix setting 'durable_writes' in ALTER KEYSPACE (CASSANDRA-9560)
 * Avoids ballot clash in Paxos (CASSANDRA-9649)
 * Improve trace messages for RR (CASSANDRA-9479)
 * Fix suboptimal secondary index selection when restricted
   clustering column is also indexed (CASSANDRA-9631)
 * (cqlsh) Add min_threshold to DTCS option autocomplete (CASSANDRA-9385)
 * Fix error message when attempting to create an index on a column
   in a COMPACT STORAGE table with clustering columns (CASSANDRA-9527)
 * 'WITH WITH' in alter keyspace statements causes NPE (CASSANDRA-9565)
 * Expose some internals of SelectStatement for inspection (CASSANDRA-9532)
 * ArrivalWindow should use primitives (CASSANDRA-9496)
 * Periodically submit background compaction tasks (CASSANDRA-9592)
 * Set HAS_MORE_PAGES flag to false when PagingState is null (CASSANDRA-9571)


2.2.0-rc1
 * Compressed commit log should measure compressed space used (CASSANDRA-9095)
 * Fix comparison bug in CassandraRoleManager#collectRoles (CASSANDRA-9551)
 * Add tinyint,smallint,time,date support for UDFs (CASSANDRA-9400)
 * Deprecates SSTableSimpleWriter and SSTableSimpleUnsortedWriter (CASSANDRA-9546)
 * Empty INITCOND treated as null in aggregate (CASSANDRA-9457)
 * Remove use of Cell in Thrift MapReduce classes (CASSANDRA-8609)
 * Integrate pre-release Java Driver 2.2-rc1, custom build (CASSANDRA-9493)
 * Clean up gossiper logic for old versions (CASSANDRA-9370)
 * Fix custom payload coding/decoding to match the spec (CASSANDRA-9515)
 * ant test-all results incomplete when parsed (CASSANDRA-9463)
 * Disallow frozen<> types in function arguments and return types for
   clarity (CASSANDRA-9411)
 * Static Analysis to warn on unsafe use of Autocloseable instances (CASSANDRA-9431)
 * Update commitlog archiving examples now that commitlog segments are
   not recycled (CASSANDRA-9350)
 * Extend Transactional API to sstable lifecycle management (CASSANDRA-8568)
 * (cqlsh) Add support for native protocol 4 (CASSANDRA-9399)
 * Ensure that UDF and UDAs are keyspace-isolated (CASSANDRA-9409)
 * Revert CASSANDRA-7807 (tracing completion client notifications) (CASSANDRA-9429)
 * Add ability to stop compaction by ID (CASSANDRA-7207)
 * Let CassandraVersion handle SNAPSHOT version (CASSANDRA-9438)
Merged from 2.1:
 * (cqlsh) Fix using COPY through SOURCE or -f (CASSANDRA-9083)
 * Fix occasional lack of `system` keyspace in schema tables (CASSANDRA-8487)
 * Use ProtocolError code instead of ServerError code for native protocol
   error responses to unsupported protocol versions (CASSANDRA-9451)
 * Default commitlog_sync_batch_window_in_ms changed to 2ms (CASSANDRA-9504)
 * Fix empty partition assertion in unsorted sstable writing tools (CASSANDRA-9071)
 * Ensure truncate without snapshot cannot produce corrupt responses (CASSANDRA-9388) 
 * Consistent error message when a table mixes counter and non-counter
   columns (CASSANDRA-9492)
 * Avoid getting unreadable keys during anticompaction (CASSANDRA-9508)
 * (cqlsh) Better float precision by default (CASSANDRA-9224)
 * Improve estimated row count (CASSANDRA-9107)
 * Optimize range tombstone memory footprint (CASSANDRA-8603)
 * Use configured gcgs in anticompaction (CASSANDRA-9397)
Merged from 2.0:
 * Don't accumulate more range than necessary in RangeTombstone.Tracker (CASSANDRA-9486)
 * Add broadcast and rpc addresses to system.local (CASSANDRA-9436)
 * Always mark sstable suspect when corrupted (CASSANDRA-9478)
 * Add database users and permissions to CQL3 documentation (CASSANDRA-7558)
 * Allow JVM_OPTS to be passed to standalone tools (CASSANDRA-5969)
 * Fix bad condition in RangeTombstoneList (CASSANDRA-9485)
 * Fix potential StackOverflow when setting CrcCheckChance over JMX (CASSANDRA-9488)
 * Fix null static columns in pages after the first, paged reversed
   queries (CASSANDRA-8502)
 * Fix counting cache serialization in request metrics (CASSANDRA-9466)
 * Add option not to validate atoms during scrub (CASSANDRA-9406)


2.2.0-beta1
 * Introduce Transactional API for internal state changes (CASSANDRA-8984)
 * Add a flag in cassandra.yaml to enable UDFs (CASSANDRA-9404)
 * Better support of null for UDF (CASSANDRA-8374)
 * Use ecj instead of javassist for UDFs (CASSANDRA-8241)
 * faster async logback configuration for tests (CASSANDRA-9376)
 * Add `smallint` and `tinyint` data types (CASSANDRA-8951)
 * Avoid thrift schema creation when native driver is used in stress tool (CASSANDRA-9374)
 * Make Functions.declared thread-safe
 * Add client warnings to native protocol v4 (CASSANDRA-8930)
 * Allow roles cache to be invalidated (CASSANDRA-8967)
 * Upgrade Snappy (CASSANDRA-9063)
 * Don't start Thrift rpc by default (CASSANDRA-9319)
 * Only stream from unrepaired sstables with incremental repair (CASSANDRA-8267)
 * Aggregate UDFs allow SFUNC return type to differ from STYPE if FFUNC specified (CASSANDRA-9321)
 * Remove Thrift dependencies in bundled tools (CASSANDRA-8358)
 * Disable memory mapping of hsperfdata file for JVM statistics (CASSANDRA-9242)
 * Add pre-startup checks to detect potential incompatibilities (CASSANDRA-8049)
 * Distinguish between null and unset in protocol v4 (CASSANDRA-7304)
 * Add user/role permissions for user-defined functions (CASSANDRA-7557)
 * Allow cassandra config to be updated to restart daemon without unloading classes (CASSANDRA-9046)
 * Don't initialize compaction writer before checking if iter is empty (CASSANDRA-9117)
 * Don't execute any functions at prepare-time (CASSANDRA-9037)
 * Share file handles between all instances of a SegmentedFile (CASSANDRA-8893)
 * Make it possible to major compact LCS (CASSANDRA-7272)
 * Make FunctionExecutionException extend RequestExecutionException
   (CASSANDRA-9055)
 * Add support for SELECT JSON, INSERT JSON syntax and new toJson(), fromJson()
   functions (CASSANDRA-7970)
 * Optimise max purgeable timestamp calculation in compaction (CASSANDRA-8920)
 * Constrain internode message buffer sizes, and improve IO class hierarchy (CASSANDRA-8670) 
 * New tool added to validate all sstables in a node (CASSANDRA-5791)
 * Push notification when tracing completes for an operation (CASSANDRA-7807)
 * Delay "node up" and "node added" notifications until native protocol server is started (CASSANDRA-8236)
 * Compressed Commit Log (CASSANDRA-6809)
 * Optimise IntervalTree (CASSANDRA-8988)
 * Add a key-value payload for third party usage (CASSANDRA-8553, 9212)
 * Bump metrics-reporter-config dependency for metrics 3.0 (CASSANDRA-8149)
 * Partition intra-cluster message streams by size, not type (CASSANDRA-8789)
 * Add WriteFailureException to native protocol, notify coordinator of
   write failures (CASSANDRA-8592)
 * Convert SequentialWriter to nio (CASSANDRA-8709)
 * Add role based access control (CASSANDRA-7653, 8650, 7216, 8760, 8849, 8761, 8850)
 * Record client ip address in tracing sessions (CASSANDRA-8162)
 * Indicate partition key columns in response metadata for prepared
   statements (CASSANDRA-7660)
 * Merge UUIDType and TimeUUIDType parse logic (CASSANDRA-8759)
 * Avoid memory allocation when searching index summary (CASSANDRA-8793)
 * Optimise (Time)?UUIDType Comparisons (CASSANDRA-8730)
 * Make CRC32Ex into a separate maven dependency (CASSANDRA-8836)
 * Use preloaded jemalloc w/ Unsafe (CASSANDRA-8714, 9197)
 * Avoid accessing partitioner through StorageProxy (CASSANDRA-8244, 8268)
 * Upgrade Metrics library and remove depricated metrics (CASSANDRA-5657)
 * Serializing Row cache alternative, fully off heap (CASSANDRA-7438)
 * Duplicate rows returned when in clause has repeated values (CASSANDRA-6707)
 * Make CassandraException unchecked, extend RuntimeException (CASSANDRA-8560)
 * Support direct buffer decompression for reads (CASSANDRA-8464)
 * DirectByteBuffer compatible LZ4 methods (CASSANDRA-7039)
 * Group sstables for anticompaction correctly (CASSANDRA-8578)
 * Add ReadFailureException to native protocol, respond
   immediately when replicas encounter errors while handling
   a read request (CASSANDRA-7886)
 * Switch CommitLogSegment from RandomAccessFile to nio (CASSANDRA-8308)
 * Allow mixing token and partition key restrictions (CASSANDRA-7016)
 * Support index key/value entries on map collections (CASSANDRA-8473)
 * Modernize schema tables (CASSANDRA-8261)
 * Support for user-defined aggregation functions (CASSANDRA-8053)
 * Fix NPE in SelectStatement with empty IN values (CASSANDRA-8419)
 * Refactor SelectStatement, return IN results in natural order instead
   of IN value list order and ignore duplicate values in partition key IN restrictions (CASSANDRA-7981)
 * Support UDTs, tuples, and collections in user-defined
   functions (CASSANDRA-7563)
 * Fix aggregate fn results on empty selection, result column name,
   and cqlsh parsing (CASSANDRA-8229)
 * Mark sstables as repaired after full repair (CASSANDRA-7586)
 * Extend Descriptor to include a format value and refactor reader/writer
   APIs (CASSANDRA-7443)
 * Integrate JMH for microbenchmarks (CASSANDRA-8151)
 * Keep sstable levels when bootstrapping (CASSANDRA-7460)
 * Add Sigar library and perform basic OS settings check on startup (CASSANDRA-7838)
 * Support for aggregation functions (CASSANDRA-4914)
 * Remove cassandra-cli (CASSANDRA-7920)
 * Accept dollar quoted strings in CQL (CASSANDRA-7769)
 * Make assassinate a first class command (CASSANDRA-7935)
 * Support IN clause on any partition key column (CASSANDRA-7855)
 * Support IN clause on any clustering column (CASSANDRA-4762)
 * Improve compaction logging (CASSANDRA-7818)
 * Remove YamlFileNetworkTopologySnitch (CASSANDRA-7917)
 * Do anticompaction in groups (CASSANDRA-6851)
 * Support user-defined functions (CASSANDRA-7395, 7526, 7562, 7740, 7781, 7929,
   7924, 7812, 8063, 7813, 7708)
 * Permit configurable timestamps with cassandra-stress (CASSANDRA-7416)
 * Move sstable RandomAccessReader to nio2, which allows using the
   FILE_SHARE_DELETE flag on Windows (CASSANDRA-4050)
 * Remove CQL2 (CASSANDRA-5918)
 * Optimize fetching multiple cells by name (CASSANDRA-6933)
 * Allow compilation in java 8 (CASSANDRA-7028)
 * Make incremental repair default (CASSANDRA-7250)
 * Enable code coverage thru JaCoCo (CASSANDRA-7226)
 * Switch external naming of 'column families' to 'tables' (CASSANDRA-4369) 
 * Shorten SSTable path (CASSANDRA-6962)
 * Use unsafe mutations for most unit tests (CASSANDRA-6969)
 * Fix race condition during calculation of pending ranges (CASSANDRA-7390)
 * Fail on very large batch sizes (CASSANDRA-8011)
 * Improve concurrency of repair (CASSANDRA-6455, 8208, 9145)
 * Select optimal CRC32 implementation at runtime (CASSANDRA-8614)
 * Evaluate MurmurHash of Token once per query (CASSANDRA-7096)
 * Generalize progress reporting (CASSANDRA-8901)
 * Resumable bootstrap streaming (CASSANDRA-8838, CASSANDRA-8942)
 * Allow scrub for secondary index (CASSANDRA-5174)
 * Save repair data to system table (CASSANDRA-5839)
 * fix nodetool names that reference column families (CASSANDRA-8872)
 Merged from 2.1:
 * Warn on misuse of unlogged batches (CASSANDRA-9282)
 * Failure detector detects and ignores local pauses (CASSANDRA-9183)
 * Add utility class to support for rate limiting a given log statement (CASSANDRA-9029)
 * Add missing consistency levels to cassandra-stess (CASSANDRA-9361)
 * Fix commitlog getCompletedTasks to not increment (CASSANDRA-9339)
 * Fix for harmless exceptions logged as ERROR (CASSANDRA-8564)
 * Delete processed sstables in sstablesplit/sstableupgrade (CASSANDRA-8606)
 * Improve sstable exclusion from partition tombstones (CASSANDRA-9298)
 * Validate the indexed column rather than the cell's contents for 2i (CASSANDRA-9057)
 * Add support for top-k custom 2i queries (CASSANDRA-8717)
 * Fix error when dropping table during compaction (CASSANDRA-9251)
 * cassandra-stress supports validation operations over user profiles (CASSANDRA-8773)
 * Add support for rate limiting log messages (CASSANDRA-9029)
 * Log the partition key with tombstone warnings (CASSANDRA-8561)
 * Reduce runWithCompactionsDisabled poll interval to 1ms (CASSANDRA-9271)
 * Fix PITR commitlog replay (CASSANDRA-9195)
 * GCInspector logs very different times (CASSANDRA-9124)
 * Fix deleting from an empty list (CASSANDRA-9198)
 * Update tuple and collection types that use a user-defined type when that UDT
   is modified (CASSANDRA-9148, CASSANDRA-9192)
 * Use higher timeout for prepair and snapshot in repair (CASSANDRA-9261)
 * Fix anticompaction blocking ANTI_ENTROPY stage (CASSANDRA-9151)
 * Repair waits for anticompaction to finish (CASSANDRA-9097)
 * Fix streaming not holding ref when stream error (CASSANDRA-9295)
 * Fix canonical view returning early opened SSTables (CASSANDRA-9396)
Merged from 2.0:
 * (cqlsh) Add LOGIN command to switch users (CASSANDRA-7212)
 * Clone SliceQueryFilter in AbstractReadCommand implementations (CASSANDRA-8940)
 * Push correct protocol notification for DROP INDEX (CASSANDRA-9310)
 * token-generator - generated tokens too long (CASSANDRA-9300)
 * Fix counting of tombstones for TombstoneOverwhelmingException (CASSANDRA-9299)
 * Fix ReconnectableSnitch reconnecting to peers during upgrade (CASSANDRA-6702)
 * Include keyspace and table name in error log for collections over the size
   limit (CASSANDRA-9286)
 * Avoid potential overlap in LCS with single-partition sstables (CASSANDRA-9322)
 * Log warning message when a table is queried before the schema has fully
   propagated (CASSANDRA-9136)
 * Overload SecondaryIndex#indexes to accept the column definition (CASSANDRA-9314)
 * (cqlsh) Add SERIAL and LOCAL_SERIAL consistency levels (CASSANDRA-8051)
 * Fix index selection during rebuild with certain table layouts (CASSANDRA-9281)
 * Fix partition-level-delete-only workload accounting (CASSANDRA-9194)
 * Allow scrub to handle corrupted compressed chunks (CASSANDRA-9140)
 * Fix assertion error when resetlocalschema is run during repair (CASSANDRA-9249)
 * Disable single sstable tombstone compactions for DTCS by default (CASSANDRA-9234)
 * IncomingTcpConnection thread is not named (CASSANDRA-9262)
 * Close incoming connections when MessagingService is stopped (CASSANDRA-9238)
 * Fix streaming hang when retrying (CASSANDRA-9132)


2.1.5
 * Re-add deprecated cold_reads_to_omit param for backwards compat (CASSANDRA-9203)
 * Make anticompaction visible in compactionstats (CASSANDRA-9098)
 * Improve nodetool getendpoints documentation about the partition
   key parameter (CASSANDRA-6458)
 * Don't check other keyspaces for schema changes when an user-defined
   type is altered (CASSANDRA-9187)
 * Add generate-idea-files target to build.xml (CASSANDRA-9123)
 * Allow takeColumnFamilySnapshot to take a list of tables (CASSANDRA-8348)
 * Limit major sstable operations to their canonical representation (CASSANDRA-8669)
 * cqlsh: Add tests for INSERT and UPDATE tab completion (CASSANDRA-9125)
 * cqlsh: quote column names when needed in COPY FROM inserts (CASSANDRA-9080)
 * Do not load read meter for offline operations (CASSANDRA-9082)
 * cqlsh: Make CompositeType data readable (CASSANDRA-8919)
 * cqlsh: Fix display of triggers (CASSANDRA-9081)
 * Fix NullPointerException when deleting or setting an element by index on
   a null list collection (CASSANDRA-9077)
 * Buffer bloom filter serialization (CASSANDRA-9066)
 * Fix anti-compaction target bloom filter size (CASSANDRA-9060)
 * Make FROZEN and TUPLE unreserved keywords in CQL (CASSANDRA-9047)
 * Prevent AssertionError from SizeEstimatesRecorder (CASSANDRA-9034)
 * Avoid overwriting index summaries for sstables with an older format that
   does not support downsampling; rebuild summaries on startup when this
   is detected (CASSANDRA-8993)
 * Fix potential data loss in CompressedSequentialWriter (CASSANDRA-8949)
 * Make PasswordAuthenticator number of hashing rounds configurable (CASSANDRA-8085)
 * Fix AssertionError when binding nested collections in DELETE (CASSANDRA-8900)
 * Check for overlap with non-early sstables in LCS (CASSANDRA-8739)
 * Only calculate max purgable timestamp if we have to (CASSANDRA-8914)
 * (cqlsh) Greatly improve performance of COPY FROM (CASSANDRA-8225)
 * IndexSummary effectiveIndexInterval is now a guideline, not a rule (CASSANDRA-8993)
 * Use correct bounds for page cache eviction of compressed files (CASSANDRA-8746)
 * SSTableScanner enforces its bounds (CASSANDRA-8946)
 * Cleanup cell equality (CASSANDRA-8947)
 * Introduce intra-cluster message coalescing (CASSANDRA-8692)
 * DatabaseDescriptor throws NPE when rpc_interface is used (CASSANDRA-8839)
 * Don't check if an sstable is live for offline compactions (CASSANDRA-8841)
 * Don't set clientMode in SSTableLoader (CASSANDRA-8238)
 * Fix SSTableRewriter with disabled early open (CASSANDRA-8535)
 * Fix cassandra-stress so it respects the CL passed in user mode (CASSANDRA-8948)
 * Fix rare NPE in ColumnDefinition#hasIndexOption() (CASSANDRA-8786)
 * cassandra-stress reports per-operation statistics, plus misc (CASSANDRA-8769)
 * Add SimpleDate (cql date) and Time (cql time) types (CASSANDRA-7523)
 * Use long for key count in cfstats (CASSANDRA-8913)
 * Make SSTableRewriter.abort() more robust to failure (CASSANDRA-8832)
 * Remove cold_reads_to_omit from STCS (CASSANDRA-8860)
 * Make EstimatedHistogram#percentile() use ceil instead of floor (CASSANDRA-8883)
 * Fix top partitions reporting wrong cardinality (CASSANDRA-8834)
 * Fix rare NPE in KeyCacheSerializer (CASSANDRA-8067)
 * Pick sstables for validation as late as possible inc repairs (CASSANDRA-8366)
 * Fix commitlog getPendingTasks to not increment (CASSANDRA-8862)
 * Fix parallelism adjustment in range and secondary index queries
   when the first fetch does not satisfy the limit (CASSANDRA-8856)
 * Check if the filtered sstables is non-empty in STCS (CASSANDRA-8843)
 * Upgrade java-driver used for cassandra-stress (CASSANDRA-8842)
 * Fix CommitLog.forceRecycleAllSegments() memory access error (CASSANDRA-8812)
 * Improve assertions in Memory (CASSANDRA-8792)
 * Fix SSTableRewriter cleanup (CASSANDRA-8802)
 * Introduce SafeMemory for CompressionMetadata.Writer (CASSANDRA-8758)
 * 'nodetool info' prints exception against older node (CASSANDRA-8796)
 * Ensure SSTableReader.last corresponds exactly with the file end (CASSANDRA-8750)
 * Make SSTableWriter.openEarly more robust and obvious (CASSANDRA-8747)
 * Enforce SSTableReader.first/last (CASSANDRA-8744)
 * Cleanup SegmentedFile API (CASSANDRA-8749)
 * Avoid overlap with early compaction replacement (CASSANDRA-8683)
 * Safer Resource Management++ (CASSANDRA-8707)
 * Write partition size estimates into a system table (CASSANDRA-7688)
 * cqlsh: Fix keys() and full() collection indexes in DESCRIBE output
   (CASSANDRA-8154)
 * Show progress of streaming in nodetool netstats (CASSANDRA-8886)
 * IndexSummaryBuilder utilises offheap memory, and shares data between
   each IndexSummary opened from it (CASSANDRA-8757)
 * markCompacting only succeeds if the exact SSTableReader instances being 
   marked are in the live set (CASSANDRA-8689)
 * cassandra-stress support for varint (CASSANDRA-8882)
 * Fix Adler32 digest for compressed sstables (CASSANDRA-8778)
 * Add nodetool statushandoff/statusbackup (CASSANDRA-8912)
 * Use stdout for progress and stats in sstableloader (CASSANDRA-8982)
 * Correctly identify 2i datadir from older versions (CASSANDRA-9116)
Merged from 2.0:
 * Ignore gossip SYNs after shutdown (CASSANDRA-9238)
 * Avoid overflow when calculating max sstable size in LCS (CASSANDRA-9235)
 * Make sstable blacklisting work with compression (CASSANDRA-9138)
 * Do not attempt to rebuild indexes if no index accepts any column (CASSANDRA-9196)
 * Don't initiate snitch reconnection for dead states (CASSANDRA-7292)
 * Fix ArrayIndexOutOfBoundsException in CQLSSTableWriter (CASSANDRA-8978)
 * Add shutdown gossip state to prevent timeouts during rolling restarts (CASSANDRA-8336)
 * Fix running with java.net.preferIPv6Addresses=true (CASSANDRA-9137)
 * Fix failed bootstrap/replace attempts being persisted in system.peers (CASSANDRA-9180)
 * Flush system.IndexInfo after marking index built (CASSANDRA-9128)
 * Fix updates to min/max_compaction_threshold through cassandra-cli
   (CASSANDRA-8102)
 * Don't include tmp files when doing offline relevel (CASSANDRA-9088)
 * Use the proper CAS WriteType when finishing a previous round during Paxos
   preparation (CASSANDRA-8672)
 * Avoid race in cancelling compactions (CASSANDRA-9070)
 * More aggressive check for expired sstables in DTCS (CASSANDRA-8359)
 * Fix ignored index_interval change in ALTER TABLE statements (CASSANDRA-7976)
 * Do more aggressive compaction in old time windows in DTCS (CASSANDRA-8360)
 * java.lang.AssertionError when reading saved cache (CASSANDRA-8740)
 * "disk full" when running cleanup (CASSANDRA-9036)
 * Lower logging level from ERROR to DEBUG when a scheduled schema pull
   cannot be completed due to a node being down (CASSANDRA-9032)
 * Fix MOVED_NODE client event (CASSANDRA-8516)
 * Allow overriding MAX_OUTSTANDING_REPLAY_COUNT (CASSANDRA-7533)
 * Fix malformed JMX ObjectName containing IPv6 addresses (CASSANDRA-9027)
 * (cqlsh) Allow increasing CSV field size limit through
   cqlshrc config option (CASSANDRA-8934)
 * Stop logging range tombstones when exceeding the threshold
   (CASSANDRA-8559)
 * Fix NullPointerException when nodetool getendpoints is run
   against invalid keyspaces or tables (CASSANDRA-8950)
 * Allow specifying the tmp dir (CASSANDRA-7712)
 * Improve compaction estimated tasks estimation (CASSANDRA-8904)
 * Fix duplicate up/down messages sent to native clients (CASSANDRA-7816)
 * Expose commit log archive status via JMX (CASSANDRA-8734)
 * Provide better exceptions for invalid replication strategy parameters
   (CASSANDRA-8909)
 * Fix regression in mixed single and multi-column relation support for
   SELECT statements (CASSANDRA-8613)
 * Add ability to limit number of native connections (CASSANDRA-8086)
 * Fix CQLSSTableWriter throwing exception and spawning threads
   (CASSANDRA-8808)
 * Fix MT mismatch between empty and GC-able data (CASSANDRA-8979)
 * Fix incorrect validation when snapshotting single table (CASSANDRA-8056)
 * Add offline tool to relevel sstables (CASSANDRA-8301)
 * Preserve stream ID for more protocol errors (CASSANDRA-8848)
 * Fix combining token() function with multi-column relations on
   clustering columns (CASSANDRA-8797)
 * Make CFS.markReferenced() resistant to bad refcounting (CASSANDRA-8829)
 * Fix StreamTransferTask abort/complete bad refcounting (CASSANDRA-8815)
 * Fix AssertionError when querying a DESC clustering ordered
   table with ASC ordering and paging (CASSANDRA-8767)
 * AssertionError: "Memory was freed" when running cleanup (CASSANDRA-8716)
 * Make it possible to set max_sstable_age to fractional days (CASSANDRA-8406)
 * Fix some multi-column relations with indexes on some clustering
   columns (CASSANDRA-8275)
 * Fix memory leak in SSTableSimple*Writer and SSTableReader.validate()
   (CASSANDRA-8748)
 * Throw OOM if allocating memory fails to return a valid pointer (CASSANDRA-8726)
 * Fix SSTableSimpleUnsortedWriter ConcurrentModificationException (CASSANDRA-8619)
 * 'nodetool info' prints exception against older node (CASSANDRA-8796)
 * Ensure SSTableSimpleUnsortedWriter.close() terminates if
   disk writer has crashed (CASSANDRA-8807)


2.1.4
 * Bind JMX to localhost unless explicitly configured otherwise (CASSANDRA-9085)


2.1.3
 * Fix HSHA/offheap_objects corruption (CASSANDRA-8719)
 * Upgrade libthrift to 0.9.2 (CASSANDRA-8685)
 * Don't use the shared ref in sstableloader (CASSANDRA-8704)
 * Purge internal prepared statements if related tables or
   keyspaces are dropped (CASSANDRA-8693)
 * (cqlsh) Handle unicode BOM at start of files (CASSANDRA-8638)
 * Stop compactions before exiting offline tools (CASSANDRA-8623)
 * Update tools/stress/README.txt to match current behaviour (CASSANDRA-7933)
 * Fix schema from Thrift conversion with empty metadata (CASSANDRA-8695)
 * Safer Resource Management (CASSANDRA-7705)
 * Make sure we compact highly overlapping cold sstables with
   STCS (CASSANDRA-8635)
 * rpc_interface and listen_interface generate NPE on startup when specified
   interface doesn't exist (CASSANDRA-8677)
 * Fix ArrayIndexOutOfBoundsException in nodetool cfhistograms (CASSANDRA-8514)
 * Switch from yammer metrics for nodetool cf/proxy histograms (CASSANDRA-8662)
 * Make sure we don't add tmplink files to the compaction
   strategy (CASSANDRA-8580)
 * (cqlsh) Handle maps with blob keys (CASSANDRA-8372)
 * (cqlsh) Handle DynamicCompositeType schemas correctly (CASSANDRA-8563)
 * Duplicate rows returned when in clause has repeated values (CASSANDRA-6706)
 * Add tooling to detect hot partitions (CASSANDRA-7974)
 * Fix cassandra-stress user-mode truncation of partition generation (CASSANDRA-8608)
 * Only stream from unrepaired sstables during inc repair (CASSANDRA-8267)
 * Don't allow starting multiple inc repairs on the same sstables (CASSANDRA-8316)
 * Invalidate prepared BATCH statements when related tables
   or keyspaces are dropped (CASSANDRA-8652)
 * Fix missing results in secondary index queries on collections
   with ALLOW FILTERING (CASSANDRA-8421)
 * Expose EstimatedHistogram metrics for range slices (CASSANDRA-8627)
 * (cqlsh) Escape clqshrc passwords properly (CASSANDRA-8618)
 * Fix NPE when passing wrong argument in ALTER TABLE statement (CASSANDRA-8355)
 * Pig: Refactor and deprecate CqlStorage (CASSANDRA-8599)
 * Don't reuse the same cleanup strategy for all sstables (CASSANDRA-8537)
 * Fix case-sensitivity of index name on CREATE and DROP INDEX
   statements (CASSANDRA-8365)
 * Better detection/logging for corruption in compressed sstables (CASSANDRA-8192)
 * Use the correct repairedAt value when closing writer (CASSANDRA-8570)
 * (cqlsh) Handle a schema mismatch being detected on startup (CASSANDRA-8512)
 * Properly calculate expected write size during compaction (CASSANDRA-8532)
 * Invalidate affected prepared statements when a table's columns
   are altered (CASSANDRA-7910)
 * Stress - user defined writes should populate sequentally (CASSANDRA-8524)
 * Fix regression in SSTableRewriter causing some rows to become unreadable 
   during compaction (CASSANDRA-8429)
 * Run major compactions for repaired/unrepaired in parallel (CASSANDRA-8510)
 * (cqlsh) Fix compression options in DESCRIBE TABLE output when compression
   is disabled (CASSANDRA-8288)
 * (cqlsh) Fix DESCRIBE output after keyspaces are altered (CASSANDRA-7623)
 * Make sure we set lastCompactedKey correctly (CASSANDRA-8463)
 * (cqlsh) Fix output of CONSISTENCY command (CASSANDRA-8507)
 * (cqlsh) Fixed the handling of LIST statements (CASSANDRA-8370)
 * Make sstablescrub check leveled manifest again (CASSANDRA-8432)
 * Check first/last keys in sstable when giving out positions (CASSANDRA-8458)
 * Disable mmap on Windows (CASSANDRA-6993)
 * Add missing ConsistencyLevels to cassandra-stress (CASSANDRA-8253)
 * Add auth support to cassandra-stress (CASSANDRA-7985)
 * Fix ArrayIndexOutOfBoundsException when generating error message
   for some CQL syntax errors (CASSANDRA-8455)
 * Scale memtable slab allocation logarithmically (CASSANDRA-7882)
 * cassandra-stress simultaneous inserts over same seed (CASSANDRA-7964)
 * Reduce cassandra-stress sampling memory requirements (CASSANDRA-7926)
 * Ensure memtable flush cannot expire commit log entries from its future (CASSANDRA-8383)
 * Make read "defrag" async to reclaim memtables (CASSANDRA-8459)
 * Remove tmplink files for offline compactions (CASSANDRA-8321)
 * Reduce maxHintsInProgress (CASSANDRA-8415)
 * BTree updates may call provided update function twice (CASSANDRA-8018)
 * Release sstable references after anticompaction (CASSANDRA-8386)
 * Handle abort() in SSTableRewriter properly (CASSANDRA-8320)
 * Centralize shared executors (CASSANDRA-8055)
 * Fix filtering for CONTAINS (KEY) relations on frozen collection
   clustering columns when the query is restricted to a single
   partition (CASSANDRA-8203)
 * Do more aggressive entire-sstable TTL expiry checks (CASSANDRA-8243)
 * Add more log info if readMeter is null (CASSANDRA-8238)
 * add check of the system wall clock time at startup (CASSANDRA-8305)
 * Support for frozen collections (CASSANDRA-7859)
 * Fix overflow on histogram computation (CASSANDRA-8028)
 * Have paxos reuse the timestamp generation of normal queries (CASSANDRA-7801)
 * Fix incremental repair not remove parent session on remote (CASSANDRA-8291)
 * Improve JBOD disk utilization (CASSANDRA-7386)
 * Log failed host when preparing incremental repair (CASSANDRA-8228)
 * Force config client mode in CQLSSTableWriter (CASSANDRA-8281)
 * Fix sstableupgrade throws exception (CASSANDRA-8688)
 * Fix hang when repairing empty keyspace (CASSANDRA-8694)
Merged from 2.0:
 * Fix IllegalArgumentException in dynamic snitch (CASSANDRA-8448)
 * Add support for UPDATE ... IF EXISTS (CASSANDRA-8610)
 * Fix reversal of list prepends (CASSANDRA-8733)
 * Prevent non-zero default_time_to_live on tables with counters
   (CASSANDRA-8678)
 * Fix SSTableSimpleUnsortedWriter ConcurrentModificationException
   (CASSANDRA-8619)
 * Round up time deltas lower than 1ms in BulkLoader (CASSANDRA-8645)
 * Add batch remove iterator to ABSC (CASSANDRA-8414, 8666)
 * Round up time deltas lower than 1ms in BulkLoader (CASSANDRA-8645)
 * Fix isClientMode check in Keyspace (CASSANDRA-8687)
 * Use more efficient slice size for querying internal secondary
   index tables (CASSANDRA-8550)
 * Fix potentially returning deleted rows with range tombstone (CASSANDRA-8558)
 * Check for available disk space before starting a compaction (CASSANDRA-8562)
 * Fix DISTINCT queries with LIMITs or paging when some partitions
   contain only tombstones (CASSANDRA-8490)
 * Introduce background cache refreshing to permissions cache
   (CASSANDRA-8194)
 * Fix race condition in StreamTransferTask that could lead to
   infinite loops and premature sstable deletion (CASSANDRA-7704)
 * Add an extra version check to MigrationTask (CASSANDRA-8462)
 * Ensure SSTableWriter cleans up properly after failure (CASSANDRA-8499)
 * Increase bf true positive count on key cache hit (CASSANDRA-8525)
 * Move MeteredFlusher to its own thread (CASSANDRA-8485)
 * Fix non-distinct results in DISTNCT queries on static columns when
   paging is enabled (CASSANDRA-8087)
 * Move all hints related tasks to hints internal executor (CASSANDRA-8285)
 * Fix paging for multi-partition IN queries (CASSANDRA-8408)
 * Fix MOVED_NODE topology event never being emitted when a node
   moves its token (CASSANDRA-8373)
 * Fix validation of indexes in COMPACT tables (CASSANDRA-8156)
 * Avoid StackOverflowError when a large list of IN values
   is used for a clustering column (CASSANDRA-8410)
 * Fix NPE when writetime() or ttl() calls are wrapped by
   another function call (CASSANDRA-8451)
 * Fix NPE after dropping a keyspace (CASSANDRA-8332)
 * Fix error message on read repair timeouts (CASSANDRA-7947)
 * Default DTCS base_time_seconds changed to 60 (CASSANDRA-8417)
 * Refuse Paxos operation with more than one pending endpoint (CASSANDRA-8346, 8640)
 * Throw correct exception when trying to bind a keyspace or table
   name (CASSANDRA-6952)
 * Make HHOM.compact synchronized (CASSANDRA-8416)
 * cancel latency-sampling task when CF is dropped (CASSANDRA-8401)
 * don't block SocketThread for MessagingService (CASSANDRA-8188)
 * Increase quarantine delay on replacement (CASSANDRA-8260)
 * Expose off-heap memory usage stats (CASSANDRA-7897)
 * Ignore Paxos commits for truncated tables (CASSANDRA-7538)
 * Validate size of indexed column values (CASSANDRA-8280)
 * Make LCS split compaction results over all data directories (CASSANDRA-8329)
 * Fix some failing queries that use multi-column relations
   on COMPACT STORAGE tables (CASSANDRA-8264)
 * Fix InvalidRequestException with ORDER BY (CASSANDRA-8286)
 * Disable SSLv3 for POODLE (CASSANDRA-8265)
 * Fix millisecond timestamps in Tracing (CASSANDRA-8297)
 * Include keyspace name in error message when there are insufficient
   live nodes to stream from (CASSANDRA-8221)
 * Avoid overlap in L1 when L0 contains many nonoverlapping
   sstables (CASSANDRA-8211)
 * Improve PropertyFileSnitch logging (CASSANDRA-8183)
 * Add DC-aware sequential repair (CASSANDRA-8193)
 * Use live sstables in snapshot repair if possible (CASSANDRA-8312)
 * Fix hints serialized size calculation (CASSANDRA-8587)


2.1.2
 * (cqlsh) parse_for_table_meta errors out on queries with undefined
   grammars (CASSANDRA-8262)
 * (cqlsh) Fix SELECT ... TOKEN() function broken in C* 2.1.1 (CASSANDRA-8258)
 * Fix Cassandra crash when running on JDK8 update 40 (CASSANDRA-8209)
 * Optimize partitioner tokens (CASSANDRA-8230)
 * Improve compaction of repaired/unrepaired sstables (CASSANDRA-8004)
 * Make cache serializers pluggable (CASSANDRA-8096)
 * Fix issues with CONTAINS (KEY) queries on secondary indexes
   (CASSANDRA-8147)
 * Fix read-rate tracking of sstables for some queries (CASSANDRA-8239)
 * Fix default timestamp in QueryOptions (CASSANDRA-8246)
 * Set socket timeout when reading remote version (CASSANDRA-8188)
 * Refactor how we track live size (CASSANDRA-7852)
 * Make sure unfinished compaction files are removed (CASSANDRA-8124)
 * Fix shutdown when run as Windows service (CASSANDRA-8136)
 * Fix DESCRIBE TABLE with custom indexes (CASSANDRA-8031)
 * Fix race in RecoveryManagerTest (CASSANDRA-8176)
 * Avoid IllegalArgumentException while sorting sstables in
   IndexSummaryManager (CASSANDRA-8182)
 * Shutdown JVM on file descriptor exhaustion (CASSANDRA-7579)
 * Add 'die' policy for commit log and disk failure (CASSANDRA-7927)
 * Fix installing as service on Windows (CASSANDRA-8115)
 * Fix CREATE TABLE for CQL2 (CASSANDRA-8144)
 * Avoid boxing in ColumnStats min/max trackers (CASSANDRA-8109)
Merged from 2.0:
 * Correctly handle non-text column names in cql3 (CASSANDRA-8178)
 * Fix deletion for indexes on primary key columns (CASSANDRA-8206)
 * Add 'nodetool statusgossip' (CASSANDRA-8125)
 * Improve client notification that nodes are ready for requests (CASSANDRA-7510)
 * Handle negative timestamp in writetime method (CASSANDRA-8139)
 * Pig: Remove errant LIMIT clause in CqlNativeStorage (CASSANDRA-8166)
 * Throw ConfigurationException when hsha is used with the default
   rpc_max_threads setting of 'unlimited' (CASSANDRA-8116)
 * Allow concurrent writing of the same table in the same JVM using
   CQLSSTableWriter (CASSANDRA-7463)
 * Fix totalDiskSpaceUsed calculation (CASSANDRA-8205)


2.1.1
 * Fix spin loop in AtomicSortedColumns (CASSANDRA-7546)
 * Dont notify when replacing tmplink files (CASSANDRA-8157)
 * Fix validation with multiple CONTAINS clause (CASSANDRA-8131)
 * Fix validation of collections in TriggerExecutor (CASSANDRA-8146)
 * Fix IllegalArgumentException when a list of IN values containing tuples
   is passed as a single arg to a prepared statement with the v1 or v2
   protocol (CASSANDRA-8062)
 * Fix ClassCastException in DISTINCT query on static columns with
   query paging (CASSANDRA-8108)
 * Fix NPE on null nested UDT inside a set (CASSANDRA-8105)
 * Fix exception when querying secondary index on set items or map keys
   when some clustering columns are specified (CASSANDRA-8073)
 * Send proper error response when there is an error during native
   protocol message decode (CASSANDRA-8118)
 * Gossip should ignore generation numbers too far in the future (CASSANDRA-8113)
 * Fix NPE when creating a table with frozen sets, lists (CASSANDRA-8104)
 * Fix high memory use due to tracking reads on incrementally opened sstable
   readers (CASSANDRA-8066)
 * Fix EXECUTE request with skipMetadata=false returning no metadata
   (CASSANDRA-8054)
 * Allow concurrent use of CQLBulkOutputFormat (CASSANDRA-7776)
 * Shutdown JVM on OOM (CASSANDRA-7507)
 * Upgrade netty version and enable epoll event loop (CASSANDRA-7761)
 * Don't duplicate sstables smaller than split size when using
   the sstablesplitter tool (CASSANDRA-7616)
 * Avoid re-parsing already prepared statements (CASSANDRA-7923)
 * Fix some Thrift slice deletions and updates of COMPACT STORAGE
   tables with some clustering columns omitted (CASSANDRA-7990)
 * Fix filtering for CONTAINS on sets (CASSANDRA-8033)
 * Properly track added size (CASSANDRA-7239)
 * Allow compilation in java 8 (CASSANDRA-7208)
 * Fix Assertion error on RangeTombstoneList diff (CASSANDRA-8013)
 * Release references to overlapping sstables during compaction (CASSANDRA-7819)
 * Send notification when opening compaction results early (CASSANDRA-8034)
 * Make native server start block until properly bound (CASSANDRA-7885)
 * (cqlsh) Fix IPv6 support (CASSANDRA-7988)
 * Ignore fat clients when checking for endpoint collision (CASSANDRA-7939)
 * Make sstablerepairedset take a list of files (CASSANDRA-7995)
 * (cqlsh) Tab completeion for indexes on map keys (CASSANDRA-7972)
 * (cqlsh) Fix UDT field selection in select clause (CASSANDRA-7891)
 * Fix resource leak in event of corrupt sstable
 * (cqlsh) Add command line option for cqlshrc file path (CASSANDRA-7131)
 * Provide visibility into prepared statements churn (CASSANDRA-7921, CASSANDRA-7930)
 * Invalidate prepared statements when their keyspace or table is
   dropped (CASSANDRA-7566)
 * cassandra-stress: fix support for NetworkTopologyStrategy (CASSANDRA-7945)
 * Fix saving caches when a table is dropped (CASSANDRA-7784)
 * Add better error checking of new stress profile (CASSANDRA-7716)
 * Use ThreadLocalRandom and remove FBUtilities.threadLocalRandom (CASSANDRA-7934)
 * Prevent operator mistakes due to simultaneous bootstrap (CASSANDRA-7069)
 * cassandra-stress supports whitelist mode for node config (CASSANDRA-7658)
 * GCInspector more closely tracks GC; cassandra-stress and nodetool report it (CASSANDRA-7916)
 * nodetool won't output bogus ownership info without a keyspace (CASSANDRA-7173)
 * Add human readable option to nodetool commands (CASSANDRA-5433)
 * Don't try to set repairedAt on old sstables (CASSANDRA-7913)
 * Add metrics for tracking PreparedStatement use (CASSANDRA-7719)
 * (cqlsh) tab-completion for triggers (CASSANDRA-7824)
 * (cqlsh) Support for query paging (CASSANDRA-7514)
 * (cqlsh) Show progress of COPY operations (CASSANDRA-7789)
 * Add syntax to remove multiple elements from a map (CASSANDRA-6599)
 * Support non-equals conditions in lightweight transactions (CASSANDRA-6839)
 * Add IF [NOT] EXISTS to create/drop triggers (CASSANDRA-7606)
 * (cqlsh) Display the current logged-in user (CASSANDRA-7785)
 * (cqlsh) Don't ignore CTRL-C during COPY FROM execution (CASSANDRA-7815)
 * (cqlsh) Order UDTs according to cross-type dependencies in DESCRIBE
   output (CASSANDRA-7659)
 * (cqlsh) Fix handling of CAS statement results (CASSANDRA-7671)
 * (cqlsh) COPY TO/FROM improvements (CASSANDRA-7405)
 * Support list index operations with conditions (CASSANDRA-7499)
 * Add max live/tombstoned cells to nodetool cfstats output (CASSANDRA-7731)
 * Validate IPv6 wildcard addresses properly (CASSANDRA-7680)
 * (cqlsh) Error when tracing query (CASSANDRA-7613)
 * Avoid IOOBE when building SyntaxError message snippet (CASSANDRA-7569)
 * SSTableExport uses correct validator to create string representation of partition
   keys (CASSANDRA-7498)
 * Avoid NPEs when receiving type changes for an unknown keyspace (CASSANDRA-7689)
 * Add support for custom 2i validation (CASSANDRA-7575)
 * Pig support for hadoop CqlInputFormat (CASSANDRA-6454)
 * Add duration mode to cassandra-stress (CASSANDRA-7468)
 * Add listen_interface and rpc_interface options (CASSANDRA-7417)
 * Improve schema merge performance (CASSANDRA-7444)
 * Adjust MT depth based on # of partition validating (CASSANDRA-5263)
 * Optimise NativeCell comparisons (CASSANDRA-6755)
 * Configurable client timeout for cqlsh (CASSANDRA-7516)
 * Include snippet of CQL query near syntax error in messages (CASSANDRA-7111)
 * Make repair -pr work with -local (CASSANDRA-7450)
 * Fix error in sstableloader with -cph > 1 (CASSANDRA-8007)
 * Fix snapshot repair error on indexed tables (CASSANDRA-8020)
 * Do not exit nodetool repair when receiving JMX NOTIF_LOST (CASSANDRA-7909)
 * Stream to private IP when available (CASSANDRA-8084)
Merged from 2.0:
 * Reject conditions on DELETE unless full PK is given (CASSANDRA-6430)
 * Properly reject the token function DELETE (CASSANDRA-7747)
 * Force batchlog replay before decommissioning a node (CASSANDRA-7446)
 * Fix hint replay with many accumulated expired hints (CASSANDRA-6998)
 * Fix duplicate results in DISTINCT queries on static columns with query
   paging (CASSANDRA-8108)
 * Add DateTieredCompactionStrategy (CASSANDRA-6602)
 * Properly validate ascii and utf8 string literals in CQL queries (CASSANDRA-8101)
 * (cqlsh) Fix autocompletion for alter keyspace (CASSANDRA-8021)
 * Create backup directories for commitlog archiving during startup (CASSANDRA-8111)
 * Reduce totalBlockFor() for LOCAL_* consistency levels (CASSANDRA-8058)
 * Fix merging schemas with re-dropped keyspaces (CASSANDRA-7256)
 * Fix counters in supercolumns during live upgrades from 1.2 (CASSANDRA-7188)
 * Notify DT subscribers when a column family is truncated (CASSANDRA-8088)
 * Add sanity check of $JAVA on startup (CASSANDRA-7676)
 * Schedule fat client schema pull on join (CASSANDRA-7993)
 * Don't reset nodes' versions when closing IncomingTcpConnections
   (CASSANDRA-7734)
 * Record the real messaging version in all cases in OutboundTcpConnection
   (CASSANDRA-8057)
 * SSL does not work in cassandra-cli (CASSANDRA-7899)
 * Fix potential exception when using ReversedType in DynamicCompositeType
   (CASSANDRA-7898)
 * Better validation of collection values (CASSANDRA-7833)
 * Track min/max timestamps correctly (CASSANDRA-7969)
 * Fix possible overflow while sorting CL segments for replay (CASSANDRA-7992)
 * Increase nodetool Xmx (CASSANDRA-7956)
 * Archive any commitlog segments present at startup (CASSANDRA-6904)
 * CrcCheckChance should adjust based on live CFMetadata not 
   sstable metadata (CASSANDRA-7978)
 * token() should only accept columns in the partitioning
   key order (CASSANDRA-6075)
 * Add method to invalidate permission cache via JMX (CASSANDRA-7977)
 * Allow propagating multiple gossip states atomically (CASSANDRA-6125)
 * Log exceptions related to unclean native protocol client disconnects
   at DEBUG or INFO (CASSANDRA-7849)
 * Allow permissions cache to be set via JMX (CASSANDRA-7698)
 * Include schema_triggers CF in readable system resources (CASSANDRA-7967)
 * Fix RowIndexEntry to report correct serializedSize (CASSANDRA-7948)
 * Make CQLSSTableWriter sync within partitions (CASSANDRA-7360)
 * Potentially use non-local replicas in CqlConfigHelper (CASSANDRA-7906)
 * Explicitly disallow mixing multi-column and single-column
   relations on clustering columns (CASSANDRA-7711)
 * Better error message when condition is set on PK column (CASSANDRA-7804)
 * Don't send schema change responses and events for no-op DDL
   statements (CASSANDRA-7600)
 * (Hadoop) fix cluster initialisation for a split fetching (CASSANDRA-7774)
 * Throw InvalidRequestException when queries contain relations on entire
   collection columns (CASSANDRA-7506)
 * (cqlsh) enable CTRL-R history search with libedit (CASSANDRA-7577)
 * (Hadoop) allow ACFRW to limit nodes to local DC (CASSANDRA-7252)
 * (cqlsh) cqlsh should automatically disable tracing when selecting
   from system_traces (CASSANDRA-7641)
 * (Hadoop) Add CqlOutputFormat (CASSANDRA-6927)
 * Don't depend on cassandra config for nodetool ring (CASSANDRA-7508)
 * (cqlsh) Fix failing cqlsh formatting tests (CASSANDRA-7703)
 * Fix IncompatibleClassChangeError from hadoop2 (CASSANDRA-7229)
 * Add 'nodetool sethintedhandoffthrottlekb' (CASSANDRA-7635)
 * (cqlsh) Add tab-completion for CREATE/DROP USER IF [NOT] EXISTS (CASSANDRA-7611)
 * Catch errors when the JVM pulls the rug out from GCInspector (CASSANDRA-5345)
 * cqlsh fails when version number parts are not int (CASSANDRA-7524)
 * Fix NPE when table dropped during streaming (CASSANDRA-7946)
 * Fix wrong progress when streaming uncompressed (CASSANDRA-7878)
 * Fix possible infinite loop in creating repair range (CASSANDRA-7983)
 * Fix unit in nodetool for streaming throughput (CASSANDRA-7375)
Merged from 1.2:
 * Don't index tombstones (CASSANDRA-7828)
 * Improve PasswordAuthenticator default super user setup (CASSANDRA-7788)


2.1.0
 * (cqlsh) Removed "ALTER TYPE <name> RENAME TO <name>" from tab-completion
   (CASSANDRA-7895)
 * Fixed IllegalStateException in anticompaction (CASSANDRA-7892)
 * cqlsh: DESCRIBE support for frozen UDTs, tuples (CASSANDRA-7863)
 * Avoid exposing internal classes over JMX (CASSANDRA-7879)
 * Add null check for keys when freezing collection (CASSANDRA-7869)
 * Improve stress workload realism (CASSANDRA-7519)
Merged from 2.0:
 * Configure system.paxos with LeveledCompactionStrategy (CASSANDRA-7753)
 * Fix ALTER clustering column type from DateType to TimestampType when
   using DESC clustering order (CASSANRDA-7797)
 * Throw EOFException if we run out of chunks in compressed datafile
   (CASSANDRA-7664)
 * Fix PRSI handling of CQL3 row markers for row cleanup (CASSANDRA-7787)
 * Fix dropping collection when it's the last regular column (CASSANDRA-7744)
 * Make StreamReceiveTask thread safe and gc friendly (CASSANDRA-7795)
 * Validate empty cell names from counter updates (CASSANDRA-7798)
Merged from 1.2:
 * Don't allow compacted sstables to be marked as compacting (CASSANDRA-7145)
 * Track expired tombstones (CASSANDRA-7810)


2.1.0-rc7
 * Add frozen keyword and require UDT to be frozen (CASSANDRA-7857)
 * Track added sstable size correctly (CASSANDRA-7239)
 * (cqlsh) Fix case insensitivity (CASSANDRA-7834)
 * Fix failure to stream ranges when moving (CASSANDRA-7836)
 * Correctly remove tmplink files (CASSANDRA-7803)
 * (cqlsh) Fix column name formatting for functions, CAS operations,
   and UDT field selections (CASSANDRA-7806)
 * (cqlsh) Fix COPY FROM handling of null/empty primary key
   values (CASSANDRA-7792)
 * Fix ordering of static cells (CASSANDRA-7763)
Merged from 2.0:
 * Forbid re-adding dropped counter columns (CASSANDRA-7831)
 * Fix CFMetaData#isThriftCompatible() for PK-only tables (CASSANDRA-7832)
 * Always reject inequality on the partition key without token()
   (CASSANDRA-7722)
 * Always send Paxos commit to all replicas (CASSANDRA-7479)
 * Make disruptor_thrift_server invocation pool configurable (CASSANDRA-7594)
 * Make repair no-op when RF=1 (CASSANDRA-7864)


2.1.0-rc6
 * Fix OOM issue from netty caching over time (CASSANDRA-7743)
 * json2sstable couldn't import JSON for CQL table (CASSANDRA-7477)
 * Invalidate all caches on table drop (CASSANDRA-7561)
 * Skip strict endpoint selection for ranges if RF == nodes (CASSANRA-7765)
 * Fix Thrift range filtering without 2ary index lookups (CASSANDRA-7741)
 * Add tracing entries about concurrent range requests (CASSANDRA-7599)
 * (cqlsh) Fix DESCRIBE for NTS keyspaces (CASSANDRA-7729)
 * Remove netty buffer ref-counting (CASSANDRA-7735)
 * Pass mutated cf to index updater for use by PRSI (CASSANDRA-7742)
 * Include stress yaml example in release and deb (CASSANDRA-7717)
 * workaround for netty issue causing corrupted data off the wire (CASSANDRA-7695)
 * cqlsh DESC CLUSTER fails retrieving ring information (CASSANDRA-7687)
 * Fix binding null values inside UDT (CASSANDRA-7685)
 * Fix UDT field selection with empty fields (CASSANDRA-7670)
 * Bogus deserialization of static cells from sstable (CASSANDRA-7684)
 * Fix NPE on compaction leftover cleanup for dropped table (CASSANDRA-7770)
Merged from 2.0:
 * Fix race condition in StreamTransferTask that could lead to
   infinite loops and premature sstable deletion (CASSANDRA-7704)
 * (cqlsh) Wait up to 10 sec for a tracing session (CASSANDRA-7222)
 * Fix NPE in FileCacheService.sizeInBytes (CASSANDRA-7756)
 * Remove duplicates from StorageService.getJoiningNodes (CASSANDRA-7478)
 * Clone token map outside of hot gossip loops (CASSANDRA-7758)
 * Fix MS expiring map timeout for Paxos messages (CASSANDRA-7752)
 * Do not flush on truncate if durable_writes is false (CASSANDRA-7750)
 * Give CRR a default input_cql Statement (CASSANDRA-7226)
 * Better error message when adding a collection with the same name
   than a previously dropped one (CASSANDRA-6276)
 * Fix validation when adding static columns (CASSANDRA-7730)
 * (Thrift) fix range deletion of supercolumns (CASSANDRA-7733)
 * Fix potential AssertionError in RangeTombstoneList (CASSANDRA-7700)
 * Validate arguments of blobAs* functions (CASSANDRA-7707)
 * Fix potential AssertionError with 2ndary indexes (CASSANDRA-6612)
 * Avoid logging CompactionInterrupted at ERROR (CASSANDRA-7694)
 * Minor leak in sstable2jon (CASSANDRA-7709)
 * Add cassandra.auto_bootstrap system property (CASSANDRA-7650)
 * Update java driver (for hadoop) (CASSANDRA-7618)
 * Remove CqlPagingRecordReader/CqlPagingInputFormat (CASSANDRA-7570)
 * Support connecting to ipv6 jmx with nodetool (CASSANDRA-7669)


2.1.0-rc5
 * Reject counters inside user types (CASSANDRA-7672)
 * Switch to notification-based GCInspector (CASSANDRA-7638)
 * (cqlsh) Handle nulls in UDTs and tuples correctly (CASSANDRA-7656)
 * Don't use strict consistency when replacing (CASSANDRA-7568)
 * Fix min/max cell name collection on 2.0 SSTables with range
   tombstones (CASSANDRA-7593)
 * Tolerate min/max cell names of different lengths (CASSANDRA-7651)
 * Filter cached results correctly (CASSANDRA-7636)
 * Fix tracing on the new SEPExecutor (CASSANDRA-7644)
 * Remove shuffle and taketoken (CASSANDRA-7601)
 * Clean up Windows batch scripts (CASSANDRA-7619)
 * Fix native protocol drop user type notification (CASSANDRA-7571)
 * Give read access to system.schema_usertypes to all authenticated users
   (CASSANDRA-7578)
 * (cqlsh) Fix cqlsh display when zero rows are returned (CASSANDRA-7580)
 * Get java version correctly when JAVA_TOOL_OPTIONS is set (CASSANDRA-7572)
 * Fix NPE when dropping index from non-existent keyspace, AssertionError when
   dropping non-existent index with IF EXISTS (CASSANDRA-7590)
 * Fix sstablelevelresetter hang (CASSANDRA-7614)
 * (cqlsh) Fix deserialization of blobs (CASSANDRA-7603)
 * Use "keyspace updated" schema change message for UDT changes in v1 and
   v2 protocols (CASSANDRA-7617)
 * Fix tracing of range slices and secondary index lookups that are local
   to the coordinator (CASSANDRA-7599)
 * Set -Dcassandra.storagedir for all tool shell scripts (CASSANDRA-7587)
 * Don't swap max/min col names when mutating sstable metadata (CASSANDRA-7596)
 * (cqlsh) Correctly handle paged result sets (CASSANDRA-7625)
 * (cqlsh) Improve waiting for a trace to complete (CASSANDRA-7626)
 * Fix tracing of concurrent range slices and 2ary index queries (CASSANDRA-7626)
 * Fix scrub against collection type (CASSANDRA-7665)
Merged from 2.0:
 * Set gc_grace_seconds to seven days for system schema tables (CASSANDRA-7668)
 * SimpleSeedProvider no longer caches seeds forever (CASSANDRA-7663)
 * Always flush on truncate (CASSANDRA-7511)
 * Fix ReversedType(DateType) mapping to native protocol (CASSANDRA-7576)
 * Always merge ranges owned by a single node (CASSANDRA-6930)
 * Track max/min timestamps for range tombstones (CASSANDRA-7647)
 * Fix NPE when listing saved caches dir (CASSANDRA-7632)


2.1.0-rc4
 * Fix word count hadoop example (CASSANDRA-7200)
 * Updated memtable_cleanup_threshold and memtable_flush_writers defaults 
   (CASSANDRA-7551)
 * (Windows) fix startup when WMI memory query fails (CASSANDRA-7505)
 * Anti-compaction proceeds if any part of the repair failed (CASSANDRA-7521)
 * Add missing table name to DROP INDEX responses and notifications (CASSANDRA-7539)
 * Bump CQL version to 3.2.0 and update CQL documentation (CASSANDRA-7527)
 * Fix configuration error message when running nodetool ring (CASSANDRA-7508)
 * Support conditional updates, tuple type, and the v3 protocol in cqlsh (CASSANDRA-7509)
 * Handle queries on multiple secondary index types (CASSANDRA-7525)
 * Fix cqlsh authentication with v3 native protocol (CASSANDRA-7564)
 * Fix NPE when unknown prepared statement ID is used (CASSANDRA-7454)
Merged from 2.0:
 * (Windows) force range-based repair to non-sequential mode (CASSANDRA-7541)
 * Fix range merging when DES scores are zero (CASSANDRA-7535)
 * Warn when SSL certificates have expired (CASSANDRA-7528)
 * Fix error when doing reversed queries with static columns (CASSANDRA-7490)
Merged from 1.2:
 * Set correct stream ID on responses when non-Exception Throwables
   are thrown while handling native protocol messages (CASSANDRA-7470)


2.1.0-rc3
 * Consider expiry when reconciling otherwise equal cells (CASSANDRA-7403)
 * Introduce CQL support for stress tool (CASSANDRA-6146)
 * Fix ClassCastException processing expired messages (CASSANDRA-7496)
 * Fix prepared marker for collections inside UDT (CASSANDRA-7472)
 * Remove left-over populate_io_cache_on_flush and replicate_on_write
   uses (CASSANDRA-7493)
 * (Windows) handle spaces in path names (CASSANDRA-7451)
 * Ensure writes have completed after dropping a table, before recycling
   commit log segments (CASSANDRA-7437)
 * Remove left-over rows_per_partition_to_cache (CASSANDRA-7493)
 * Fix error when CONTAINS is used with a bind marker (CASSANDRA-7502)
 * Properly reject unknown UDT field (CASSANDRA-7484)
Merged from 2.0:
 * Fix CC#collectTimeOrderedData() tombstone optimisations (CASSANDRA-7394)
 * Support DISTINCT for static columns and fix behaviour when DISTINC is
   not use (CASSANDRA-7305).
 * Workaround JVM NPE on JMX bind failure (CASSANDRA-7254)
 * Fix race in FileCacheService RemovalListener (CASSANDRA-7278)
 * Fix inconsistent use of consistencyForCommit that allowed LOCAL_QUORUM
   operations to incorrect become full QUORUM (CASSANDRA-7345)
 * Properly handle unrecognized opcodes and flags (CASSANDRA-7440)
 * (Hadoop) close CqlRecordWriter clients when finished (CASSANDRA-7459)
 * Commit disk failure policy (CASSANDRA-7429)
 * Make sure high level sstables get compacted (CASSANDRA-7414)
 * Fix AssertionError when using empty clustering columns and static columns
   (CASSANDRA-7455)
 * Add option to disable STCS in L0 (CASSANDRA-6621)
 * Upgrade to snappy-java 1.0.5.2 (CASSANDRA-7476)


2.1.0-rc2
 * Fix heap size calculation for CompoundSparseCellName and 
   CompoundSparseCellName.WithCollection (CASSANDRA-7421)
 * Allow counter mutations in UNLOGGED batches (CASSANDRA-7351)
 * Modify reconcile logic to always pick a tombstone over a counter cell
   (CASSANDRA-7346)
 * Avoid incremental compaction on Windows (CASSANDRA-7365)
 * Fix exception when querying a composite-keyed table with a collection index
   (CASSANDRA-7372)
 * Use node's host id in place of counter ids (CASSANDRA-7366)
 * Fix error when doing reversed queries with static columns (CASSANDRA-7490)
 * Backport CASSANDRA-6747 (CASSANDRA-7560)
 * Track max/min timestamps for range tombstones (CASSANDRA-7647)
 * Fix NPE when listing saved caches dir (CASSANDRA-7632)
 * Fix sstableloader unable to connect encrypted node (CASSANDRA-7585)
Merged from 1.2:
 * Clone token map outside of hot gossip loops (CASSANDRA-7758)
 * Add stop method to EmbeddedCassandraService (CASSANDRA-7595)
 * Support connecting to ipv6 jmx with nodetool (CASSANDRA-7669)
 * Set gc_grace_seconds to seven days for system schema tables (CASSANDRA-7668)
 * SimpleSeedProvider no longer caches seeds forever (CASSANDRA-7663)
 * Set correct stream ID on responses when non-Exception Throwables
   are thrown while handling native protocol messages (CASSANDRA-7470)
 * Fix row size miscalculation in LazilyCompactedRow (CASSANDRA-7543)
 * Fix race in background compaction check (CASSANDRA-7745)
 * Don't clear out range tombstones during compaction (CASSANDRA-7808)


2.1.0-rc1
 * Revert flush directory (CASSANDRA-6357)
 * More efficient executor service for fast operations (CASSANDRA-4718)
 * Move less common tools into a new cassandra-tools package (CASSANDRA-7160)
 * Support more concurrent requests in native protocol (CASSANDRA-7231)
 * Add tab-completion to debian nodetool packaging (CASSANDRA-6421)
 * Change concurrent_compactors defaults (CASSANDRA-7139)
 * Add PowerShell Windows launch scripts (CASSANDRA-7001)
 * Make commitlog archive+restore more robust (CASSANDRA-6974)
 * Fix marking commitlogsegments clean (CASSANDRA-6959)
 * Add snapshot "manifest" describing files included (CASSANDRA-6326)
 * Parallel streaming for sstableloader (CASSANDRA-3668)
 * Fix bugs in supercolumns handling (CASSANDRA-7138)
 * Fix ClassClassException on composite dense tables (CASSANDRA-7112)
 * Cleanup and optimize collation and slice iterators (CASSANDRA-7107)
 * Upgrade NBHM lib (CASSANDRA-7128)
 * Optimize netty server (CASSANDRA-6861)
 * Fix repair hang when given CF does not exist (CASSANDRA-7189)
 * Allow c* to be shutdown in an embedded mode (CASSANDRA-5635)
 * Add server side batching to native transport (CASSANDRA-5663)
 * Make batchlog replay asynchronous (CASSANDRA-6134)
 * remove unused classes (CASSANDRA-7197)
 * Limit user types to the keyspace they are defined in (CASSANDRA-6643)
 * Add validate method to CollectionType (CASSANDRA-7208)
 * New serialization format for UDT values (CASSANDRA-7209, CASSANDRA-7261)
 * Fix nodetool netstats (CASSANDRA-7270)
 * Fix potential ClassCastException in HintedHandoffManager (CASSANDRA-7284)
 * Use prepared statements internally (CASSANDRA-6975)
 * Fix broken paging state with prepared statement (CASSANDRA-7120)
 * Fix IllegalArgumentException in CqlStorage (CASSANDRA-7287)
 * Allow nulls/non-existant fields in UDT (CASSANDRA-7206)
 * Add Thrift MultiSliceRequest (CASSANDRA-6757, CASSANDRA-7027)
 * Handle overlapping MultiSlices (CASSANDRA-7279)
 * Fix DataOutputTest on Windows (CASSANDRA-7265)
 * Embedded sets in user defined data-types are not updating (CASSANDRA-7267)
 * Add tuple type to CQL/native protocol (CASSANDRA-7248)
 * Fix CqlPagingRecordReader on tables with few rows (CASSANDRA-7322)
Merged from 2.0:
 * Copy compaction options to make sure they are reloaded (CASSANDRA-7290)
 * Add option to do more aggressive tombstone compactions (CASSANDRA-6563)
 * Don't try to compact already-compacting files in HHOM (CASSANDRA-7288)
 * Always reallocate buffers in HSHA (CASSANDRA-6285)
 * (Hadoop) support authentication in CqlRecordReader (CASSANDRA-7221)
 * (Hadoop) Close java driver Cluster in CQLRR.close (CASSANDRA-7228)
 * Warn when 'USING TIMESTAMP' is used on a CAS BATCH (CASSANDRA-7067)
 * return all cpu values from BackgroundActivityMonitor.readAndCompute (CASSANDRA-7183)
 * Correctly delete scheduled range xfers (CASSANDRA-7143)
 * return all cpu values from BackgroundActivityMonitor.readAndCompute (CASSANDRA-7183)  
 * reduce garbage creation in calculatePendingRanges (CASSANDRA-7191)
 * fix c* launch issues on Russian os's due to output of linux 'free' cmd (CASSANDRA-6162)
 * Fix disabling autocompaction (CASSANDRA-7187)
 * Fix potential NumberFormatException when deserializing IntegerType (CASSANDRA-7088)
 * cqlsh can't tab-complete disabling compaction (CASSANDRA-7185)
 * cqlsh: Accept and execute CQL statement(s) from command-line parameter (CASSANDRA-7172)
 * Fix IllegalStateException in CqlPagingRecordReader (CASSANDRA-7198)
 * Fix the InvertedIndex trigger example (CASSANDRA-7211)
 * Add --resolve-ip option to 'nodetool ring' (CASSANDRA-7210)
 * reduce garbage on codec flag deserialization (CASSANDRA-7244) 
 * Fix duplicated error messages on directory creation error at startup (CASSANDRA-5818)
 * Proper null handle for IF with map element access (CASSANDRA-7155)
 * Improve compaction visibility (CASSANDRA-7242)
 * Correctly delete scheduled range xfers (CASSANDRA-7143)
 * Make batchlog replica selection rack-aware (CASSANDRA-6551)
 * Fix CFMetaData#getColumnDefinitionFromColumnName() (CASSANDRA-7074)
 * Fix writetime/ttl functions for static columns (CASSANDRA-7081)
 * Suggest CTRL-C or semicolon after three blank lines in cqlsh (CASSANDRA-7142)
 * Fix 2ndary index queries with DESC clustering order (CASSANDRA-6950)
 * Invalid key cache entries on DROP (CASSANDRA-6525)
 * Fix flapping RecoveryManagerTest (CASSANDRA-7084)
 * Add missing iso8601 patterns for date strings (CASSANDRA-6973)
 * Support selecting multiple rows in a partition using IN (CASSANDRA-6875)
 * Add authentication support to shuffle (CASSANDRA-6484)
 * Swap local and global default read repair chances (CASSANDRA-7320)
 * Add conditional CREATE/DROP USER support (CASSANDRA-7264)
 * Cqlsh counts non-empty lines for "Blank lines" warning (CASSANDRA-7325)
Merged from 1.2:
 * Add Cloudstack snitch (CASSANDRA-7147)
 * Update system.peers correctly when relocating tokens (CASSANDRA-7126)
 * Add Google Compute Engine snitch (CASSANDRA-7132)
 * remove duplicate query for local tokens (CASSANDRA-7182)
 * exit CQLSH with error status code if script fails (CASSANDRA-6344)
 * Fix bug with some IN queries missig results (CASSANDRA-7105)
 * Fix availability validation for LOCAL_ONE CL (CASSANDRA-7319)
 * Hint streaming can cause decommission to fail (CASSANDRA-7219)


2.1.0-beta2
 * Increase default CL space to 8GB (CASSANDRA-7031)
 * Add range tombstones to read repair digests (CASSANDRA-6863)
 * Fix BTree.clear for large updates (CASSANDRA-6943)
 * Fail write instead of logging a warning when unable to append to CL
   (CASSANDRA-6764)
 * Eliminate possibility of CL segment appearing twice in active list 
   (CASSANDRA-6557)
 * Apply DONTNEED fadvise to commitlog segments (CASSANDRA-6759)
 * Switch CRC component to Adler and include it for compressed sstables 
   (CASSANDRA-4165)
 * Allow cassandra-stress to set compaction strategy options (CASSANDRA-6451)
 * Add broadcast_rpc_address option to cassandra.yaml (CASSANDRA-5899)
 * Auto reload GossipingPropertyFileSnitch config (CASSANDRA-5897)
 * Fix overflow of memtable_total_space_in_mb (CASSANDRA-6573)
 * Fix ABTC NPE and apply update function correctly (CASSANDRA-6692)
 * Allow nodetool to use a file or prompt for password (CASSANDRA-6660)
 * Fix AIOOBE when concurrently accessing ABSC (CASSANDRA-6742)
 * Fix assertion error in ALTER TYPE RENAME (CASSANDRA-6705)
 * Scrub should not always clear out repaired status (CASSANDRA-5351)
 * Improve handling of range tombstone for wide partitions (CASSANDRA-6446)
 * Fix ClassCastException for compact table with composites (CASSANDRA-6738)
 * Fix potentially repairing with wrong nodes (CASSANDRA-6808)
 * Change caching option syntax (CASSANDRA-6745)
 * Fix stress to do proper counter reads (CASSANDRA-6835)
 * Fix help message for stress counter_write (CASSANDRA-6824)
 * Fix stress smart Thrift client to pick servers correctly (CASSANDRA-6848)
 * Add logging levels (minimal, normal or verbose) to stress tool (CASSANDRA-6849)
 * Fix race condition in Batch CLE (CASSANDRA-6860)
 * Improve cleanup/scrub/upgradesstables failure handling (CASSANDRA-6774)
 * ByteBuffer write() methods for serializing sstables (CASSANDRA-6781)
 * Proper compare function for CollectionType (CASSANDRA-6783)
 * Update native server to Netty 4 (CASSANDRA-6236)
 * Fix off-by-one error in stress (CASSANDRA-6883)
 * Make OpOrder AutoCloseable (CASSANDRA-6901)
 * Remove sync repair JMX interface (CASSANDRA-6900)
 * Add multiple memory allocation options for memtables (CASSANDRA-6689, 6694)
 * Remove adjusted op rate from stress output (CASSANDRA-6921)
 * Add optimized CF.hasColumns() implementations (CASSANDRA-6941)
 * Serialize batchlog mutations with the version of the target node
   (CASSANDRA-6931)
 * Optimize CounterColumn#reconcile() (CASSANDRA-6953)
 * Properly remove 1.2 sstable support in 2.1 (CASSANDRA-6869)
 * Lock counter cells, not partitions (CASSANDRA-6880)
 * Track presence of legacy counter shards in sstables (CASSANDRA-6888)
 * Ensure safe resource cleanup when replacing sstables (CASSANDRA-6912)
 * Add failure handler to async callback (CASSANDRA-6747)
 * Fix AE when closing SSTable without releasing reference (CASSANDRA-7000)
 * Clean up IndexInfo on keyspace/table drops (CASSANDRA-6924)
 * Only snapshot relative SSTables when sequential repair (CASSANDRA-7024)
 * Require nodetool rebuild_index to specify index names (CASSANDRA-7038)
 * fix cassandra stress errors on reads with native protocol (CASSANDRA-7033)
 * Use OpOrder to guard sstable references for reads (CASSANDRA-6919)
 * Preemptive opening of compaction result (CASSANDRA-6916)
 * Multi-threaded scrub/cleanup/upgradesstables (CASSANDRA-5547)
 * Optimize cellname comparison (CASSANDRA-6934)
 * Native protocol v3 (CASSANDRA-6855)
 * Optimize Cell liveness checks and clean up Cell (CASSANDRA-7119)
 * Support consistent range movements (CASSANDRA-2434)
Merged from 2.0:
 * Avoid race-prone second "scrub" of system keyspace (CASSANDRA-6797)
 * Pool CqlRecordWriter clients by inetaddress rather than Range
   (CASSANDRA-6665)
 * Fix compaction_history timestamps (CASSANDRA-6784)
 * Compare scores of full replica ordering in DES (CASSANDRA-6683)
 * fix CME in SessionInfo updateProgress affecting netstats (CASSANDRA-6577)
 * Allow repairing between specific replicas (CASSANDRA-6440)
 * Allow per-dc enabling of hints (CASSANDRA-6157)
 * Add compatibility for Hadoop 0.2.x (CASSANDRA-5201)
 * Fix EstimatedHistogram races (CASSANDRA-6682)
 * Failure detector correctly converts initial value to nanos (CASSANDRA-6658)
 * Add nodetool taketoken to relocate vnodes (CASSANDRA-4445)
 * Expose bulk loading progress over JMX (CASSANDRA-4757)
 * Correctly handle null with IF conditions and TTL (CASSANDRA-6623)
 * Account for range/row tombstones in tombstone drop
   time histogram (CASSANDRA-6522)
 * Stop CommitLogSegment.close() from calling sync() (CASSANDRA-6652)
 * Make commitlog failure handling configurable (CASSANDRA-6364)
 * Avoid overlaps in LCS (CASSANDRA-6688)
 * Improve support for paginating over composites (CASSANDRA-4851)
 * Fix count(*) queries in a mixed cluster (CASSANDRA-6707)
 * Improve repair tasks(snapshot, differencing) concurrency (CASSANDRA-6566)
 * Fix replaying pre-2.0 commit logs (CASSANDRA-6714)
 * Add static columns to CQL3 (CASSANDRA-6561)
 * Optimize single partition batch statements (CASSANDRA-6737)
 * Disallow post-query re-ordering when paging (CASSANDRA-6722)
 * Fix potential paging bug with deleted columns (CASSANDRA-6748)
 * Fix NPE on BulkLoader caused by losing StreamEvent (CASSANDRA-6636)
 * Fix truncating compression metadata (CASSANDRA-6791)
 * Add CMSClassUnloadingEnabled JVM option (CASSANDRA-6541)
 * Catch memtable flush exceptions during shutdown (CASSANDRA-6735)
 * Fix upgradesstables NPE for non-CF-based indexes (CASSANDRA-6645)
 * Fix UPDATE updating PRIMARY KEY columns implicitly (CASSANDRA-6782)
 * Fix IllegalArgumentException when updating from 1.2 with SuperColumns
   (CASSANDRA-6733)
 * FBUtilities.singleton() should use the CF comparator (CASSANDRA-6778)
 * Fix CQLSStableWriter.addRow(Map<String, Object>) (CASSANDRA-6526)
 * Fix HSHA server introducing corrupt data (CASSANDRA-6285)
 * Fix CAS conditions for COMPACT STORAGE tables (CASSANDRA-6813)
 * Starting threads in OutboundTcpConnectionPool constructor causes race conditions (CASSANDRA-7177)
 * Allow overriding cassandra-rackdc.properties file (CASSANDRA-7072)
 * Set JMX RMI port to 7199 (CASSANDRA-7087)
 * Use LOCAL_QUORUM for data reads at LOCAL_SERIAL (CASSANDRA-6939)
 * Log a warning for large batches (CASSANDRA-6487)
 * Put nodes in hibernate when join_ring is false (CASSANDRA-6961)
 * Avoid early loading of non-system keyspaces before compaction-leftovers 
   cleanup at startup (CASSANDRA-6913)
 * Restrict Windows to parallel repairs (CASSANDRA-6907)
 * (Hadoop) Allow manually specifying start/end tokens in CFIF (CASSANDRA-6436)
 * Fix NPE in MeteredFlusher (CASSANDRA-6820)
 * Fix race processing range scan responses (CASSANDRA-6820)
 * Allow deleting snapshots from dropped keyspaces (CASSANDRA-6821)
 * Add uuid() function (CASSANDRA-6473)
 * Omit tombstones from schema digests (CASSANDRA-6862)
 * Include correct consistencyLevel in LWT timeout (CASSANDRA-6884)
 * Lower chances for losing new SSTables during nodetool refresh and
   ColumnFamilyStore.loadNewSSTables (CASSANDRA-6514)
 * Add support for DELETE ... IF EXISTS to CQL3 (CASSANDRA-5708)
 * Update hadoop_cql3_word_count example (CASSANDRA-6793)
 * Fix handling of RejectedExecution in sync Thrift server (CASSANDRA-6788)
 * Log more information when exceeding tombstone_warn_threshold (CASSANDRA-6865)
 * Fix truncate to not abort due to unreachable fat clients (CASSANDRA-6864)
 * Fix schema concurrency exceptions (CASSANDRA-6841)
 * Fix leaking validator FH in StreamWriter (CASSANDRA-6832)
 * Fix saving triggers to schema (CASSANDRA-6789)
 * Fix trigger mutations when base mutation list is immutable (CASSANDRA-6790)
 * Fix accounting in FileCacheService to allow re-using RAR (CASSANDRA-6838)
 * Fix static counter columns (CASSANDRA-6827)
 * Restore expiring->deleted (cell) compaction optimization (CASSANDRA-6844)
 * Fix CompactionManager.needsCleanup (CASSANDRA-6845)
 * Correctly compare BooleanType values other than 0 and 1 (CASSANDRA-6779)
 * Read message id as string from earlier versions (CASSANDRA-6840)
 * Properly use the Paxos consistency for (non-protocol) batch (CASSANDRA-6837)
 * Add paranoid disk failure option (CASSANDRA-6646)
 * Improve PerRowSecondaryIndex performance (CASSANDRA-6876)
 * Extend triggers to support CAS updates (CASSANDRA-6882)
 * Static columns with IF NOT EXISTS don't always work as expected (CASSANDRA-6873)
 * Fix paging with SELECT DISTINCT (CASSANDRA-6857)
 * Fix UnsupportedOperationException on CAS timeout (CASSANDRA-6923)
 * Improve MeteredFlusher handling of MF-unaffected column families
   (CASSANDRA-6867)
 * Add CqlRecordReader using native pagination (CASSANDRA-6311)
 * Add QueryHandler interface (CASSANDRA-6659)
 * Track liveRatio per-memtable, not per-CF (CASSANDRA-6945)
 * Make sure upgradesstables keeps sstable level (CASSANDRA-6958)
 * Fix LIMIT with static columns (CASSANDRA-6956)
 * Fix clash with CQL column name in thrift validation (CASSANDRA-6892)
 * Fix error with super columns in mixed 1.2-2.0 clusters (CASSANDRA-6966)
 * Fix bad skip of sstables on slice query with composite start/finish (CASSANDRA-6825)
 * Fix unintended update with conditional statement (CASSANDRA-6893)
 * Fix map element access in IF (CASSANDRA-6914)
 * Avoid costly range calculations for range queries on system keyspaces
   (CASSANDRA-6906)
 * Fix SSTable not released if stream session fails (CASSANDRA-6818)
 * Avoid build failure due to ANTLR timeout (CASSANDRA-6991)
 * Queries on compact tables can return more rows that requested (CASSANDRA-7052)
 * USING TIMESTAMP for batches does not work (CASSANDRA-7053)
 * Fix performance regression from CASSANDRA-5614 (CASSANDRA-6949)
 * Ensure that batchlog and hint timeouts do not produce hints (CASSANDRA-7058)
 * Merge groupable mutations in TriggerExecutor#execute() (CASSANDRA-7047)
 * Plug holes in resource release when wiring up StreamSession (CASSANDRA-7073)
 * Re-add parameter columns to tracing session (CASSANDRA-6942)
 * Preserves CQL metadata when updating table from thrift (CASSANDRA-6831)
Merged from 1.2:
 * Fix nodetool display with vnodes (CASSANDRA-7082)
 * Add UNLOGGED, COUNTER options to BATCH documentation (CASSANDRA-6816)
 * add extra SSL cipher suites (CASSANDRA-6613)
 * fix nodetool getsstables for blob PK (CASSANDRA-6803)
 * Fix BatchlogManager#deleteBatch() use of millisecond timestamps
   (CASSANDRA-6822)
 * Continue assassinating even if the endpoint vanishes (CASSANDRA-6787)
 * Schedule schema pulls on change (CASSANDRA-6971)
 * Non-droppable verbs shouldn't be dropped from OTC (CASSANDRA-6980)
 * Shutdown batchlog executor in SS#drain() (CASSANDRA-7025)
 * Fix batchlog to account for CF truncation records (CASSANDRA-6999)
 * Fix CQLSH parsing of functions and BLOB literals (CASSANDRA-7018)
 * Properly load trustore in the native protocol (CASSANDRA-6847)
 * Always clean up references in SerializingCache (CASSANDRA-6994)
 * Don't shut MessagingService down when replacing a node (CASSANDRA-6476)
 * fix npe when doing -Dcassandra.fd_initial_value_ms (CASSANDRA-6751)


2.1.0-beta1
 * Add flush directory distinct from compaction directories (CASSANDRA-6357)
 * Require JNA by default (CASSANDRA-6575)
 * add listsnapshots command to nodetool (CASSANDRA-5742)
 * Introduce AtomicBTreeColumns (CASSANDRA-6271, 6692)
 * Multithreaded commitlog (CASSANDRA-3578)
 * allocate fixed index summary memory pool and resample cold index summaries 
   to use less memory (CASSANDRA-5519)
 * Removed multithreaded compaction (CASSANDRA-6142)
 * Parallelize fetching rows for low-cardinality indexes (CASSANDRA-1337)
 * change logging from log4j to logback (CASSANDRA-5883)
 * switch to LZ4 compression for internode communication (CASSANDRA-5887)
 * Stop using Thrift-generated Index* classes internally (CASSANDRA-5971)
 * Remove 1.2 network compatibility code (CASSANDRA-5960)
 * Remove leveled json manifest migration code (CASSANDRA-5996)
 * Remove CFDefinition (CASSANDRA-6253)
 * Use AtomicIntegerFieldUpdater in RefCountedMemory (CASSANDRA-6278)
 * User-defined types for CQL3 (CASSANDRA-5590)
 * Use of o.a.c.metrics in nodetool (CASSANDRA-5871, 6406)
 * Batch read from OTC's queue and cleanup (CASSANDRA-1632)
 * Secondary index support for collections (CASSANDRA-4511, 6383)
 * SSTable metadata(Stats.db) format change (CASSANDRA-6356)
 * Push composites support in the storage engine
   (CASSANDRA-5417, CASSANDRA-6520)
 * Add snapshot space used to cfstats (CASSANDRA-6231)
 * Add cardinality estimator for key count estimation (CASSANDRA-5906)
 * CF id is changed to be non-deterministic. Data dir/key cache are created
   uniquely for CF id (CASSANDRA-5202)
 * New counters implementation (CASSANDRA-6504)
 * Replace UnsortedColumns, EmptyColumns, TreeMapBackedSortedColumns with new
   ArrayBackedSortedColumns (CASSANDRA-6630, CASSANDRA-6662, CASSANDRA-6690)
 * Add option to use row cache with a given amount of rows (CASSANDRA-5357)
 * Avoid repairing already repaired data (CASSANDRA-5351)
 * Reject counter updates with USING TTL/TIMESTAMP (CASSANDRA-6649)
 * Replace index_interval with min/max_index_interval (CASSANDRA-6379)
 * Lift limitation that order by columns must be selected for IN queries (CASSANDRA-4911)


2.0.5
 * Reduce garbage generated by bloom filter lookups (CASSANDRA-6609)
 * Add ks.cf names to tombstone logging (CASSANDRA-6597)
 * Use LOCAL_QUORUM for LWT operations at LOCAL_SERIAL (CASSANDRA-6495)
 * Wait for gossip to settle before accepting client connections (CASSANDRA-4288)
 * Delete unfinished compaction incrementally (CASSANDRA-6086)
 * Allow specifying custom secondary index options in CQL3 (CASSANDRA-6480)
 * Improve replica pinning for cache efficiency in DES (CASSANDRA-6485)
 * Fix LOCAL_SERIAL from thrift (CASSANDRA-6584)
 * Don't special case received counts in CAS timeout exceptions (CASSANDRA-6595)
 * Add support for 2.1 global counter shards (CASSANDRA-6505)
 * Fix NPE when streaming connection is not yet established (CASSANDRA-6210)
 * Avoid rare duplicate read repair triggering (CASSANDRA-6606)
 * Fix paging discardFirst (CASSANDRA-6555)
 * Fix ArrayIndexOutOfBoundsException in 2ndary index query (CASSANDRA-6470)
 * Release sstables upon rebuilding 2i (CASSANDRA-6635)
 * Add AbstractCompactionStrategy.startup() method (CASSANDRA-6637)
 * SSTableScanner may skip rows during cleanup (CASSANDRA-6638)
 * sstables from stalled repair sessions can resurrect deleted data (CASSANDRA-6503)
 * Switch stress to use ITransportFactory (CASSANDRA-6641)
 * Fix IllegalArgumentException during prepare (CASSANDRA-6592)
 * Fix possible loss of 2ndary index entries during compaction (CASSANDRA-6517)
 * Fix direct Memory on architectures that do not support unaligned long access
   (CASSANDRA-6628)
 * Let scrub optionally skip broken counter partitions (CASSANDRA-5930)
Merged from 1.2:
 * fsync compression metadata (CASSANDRA-6531)
 * Validate CF existence on execution for prepared statement (CASSANDRA-6535)
 * Add ability to throttle batchlog replay (CASSANDRA-6550)
 * Fix executing LOCAL_QUORUM with SimpleStrategy (CASSANDRA-6545)
 * Avoid StackOverflow when using large IN queries (CASSANDRA-6567)
 * Nodetool upgradesstables includes secondary indexes (CASSANDRA-6598)
 * Paginate batchlog replay (CASSANDRA-6569)
 * skip blocking on streaming during drain (CASSANDRA-6603)
 * Improve error message when schema doesn't match loaded sstable (CASSANDRA-6262)
 * Add properties to adjust FD initial value and max interval (CASSANDRA-4375)
 * Fix preparing with batch and delete from collection (CASSANDRA-6607)
 * Fix ABSC reverse iterator's remove() method (CASSANDRA-6629)
 * Handle host ID conflicts properly (CASSANDRA-6615)
 * Move handling of migration event source to solve bootstrap race. (CASSANDRA-6648)
 * Make sure compaction throughput value doesn't overflow with int math (CASSANDRA-6647)


2.0.4
 * Allow removing snapshots of no-longer-existing CFs (CASSANDRA-6418)
 * add StorageService.stopDaemon() (CASSANDRA-4268)
 * add IRE for invalid CF supplied to get_count (CASSANDRA-5701)
 * add client encryption support to sstableloader (CASSANDRA-6378)
 * Fix accept() loop for SSL sockets post-shutdown (CASSANDRA-6468)
 * Fix size-tiered compaction in LCS L0 (CASSANDRA-6496)
 * Fix assertion failure in filterColdSSTables (CASSANDRA-6483)
 * Fix row tombstones in larger-than-memory compactions (CASSANDRA-6008)
 * Fix cleanup ClassCastException (CASSANDRA-6462)
 * Reduce gossip memory use by interning VersionedValue strings (CASSANDRA-6410)
 * Allow specifying datacenters to participate in a repair (CASSANDRA-6218)
 * Fix divide-by-zero in PCI (CASSANDRA-6403)
 * Fix setting last compacted key in the wrong level for LCS (CASSANDRA-6284)
 * Add millisecond precision formats to the timestamp parser (CASSANDRA-6395)
 * Expose a total memtable size metric for a CF (CASSANDRA-6391)
 * cqlsh: handle symlinks properly (CASSANDRA-6425)
 * Fix potential infinite loop when paging query with IN (CASSANDRA-6464)
 * Fix assertion error in AbstractQueryPager.discardFirst (CASSANDRA-6447)
 * Fix streaming older SSTable yields unnecessary tombstones (CASSANDRA-6527)
Merged from 1.2:
 * Improved error message on bad properties in DDL queries (CASSANDRA-6453)
 * Randomize batchlog candidates selection (CASSANDRA-6481)
 * Fix thundering herd on endpoint cache invalidation (CASSANDRA-6345, 6485)
 * Improve batchlog write performance with vnodes (CASSANDRA-6488)
 * cqlsh: quote single quotes in strings inside collections (CASSANDRA-6172)
 * Improve gossip performance for typical messages (CASSANDRA-6409)
 * Throw IRE if a prepared statement has more markers than supported 
   (CASSANDRA-5598)
 * Expose Thread metrics for the native protocol server (CASSANDRA-6234)
 * Change snapshot response message verb to INTERNAL to avoid dropping it 
   (CASSANDRA-6415)
 * Warn when collection read has > 65K elements (CASSANDRA-5428)
 * Fix cache persistence when both row and key cache are enabled 
   (CASSANDRA-6413)
 * (Hadoop) add describe_local_ring (CASSANDRA-6268)
 * Fix handling of concurrent directory creation failure (CASSANDRA-6459)
 * Allow executing CREATE statements multiple times (CASSANDRA-6471)
 * Don't send confusing info with timeouts (CASSANDRA-6491)
 * Don't resubmit counter mutation runnables internally (CASSANDRA-6427)
 * Don't drop local mutations without a hint (CASSANDRA-6510)
 * Don't allow null max_hint_window_in_ms (CASSANDRA-6419)
 * Validate SliceRange start and finish lengths (CASSANDRA-6521)


2.0.3
 * Fix FD leak on slice read path (CASSANDRA-6275)
 * Cancel read meter task when closing SSTR (CASSANDRA-6358)
 * free off-heap IndexSummary during bulk (CASSANDRA-6359)
 * Recover from IOException in accept() thread (CASSANDRA-6349)
 * Improve Gossip tolerance of abnormally slow tasks (CASSANDRA-6338)
 * Fix trying to hint timed out counter writes (CASSANDRA-6322)
 * Allow restoring specific columnfamilies from archived CL (CASSANDRA-4809)
 * Avoid flushing compaction_history after each operation (CASSANDRA-6287)
 * Fix repair assertion error when tombstones expire (CASSANDRA-6277)
 * Skip loading corrupt key cache (CASSANDRA-6260)
 * Fixes for compacting larger-than-memory rows (CASSANDRA-6274)
 * Compact hottest sstables first and optionally omit coldest from
   compaction entirely (CASSANDRA-6109)
 * Fix modifying column_metadata from thrift (CASSANDRA-6182)
 * cqlsh: fix LIST USERS output (CASSANDRA-6242)
 * Add IRequestSink interface (CASSANDRA-6248)
 * Update memtable size while flushing (CASSANDRA-6249)
 * Provide hooks around CQL2/CQL3 statement execution (CASSANDRA-6252)
 * Require Permission.SELECT for CAS updates (CASSANDRA-6247)
 * New CQL-aware SSTableWriter (CASSANDRA-5894)
 * Reject CAS operation when the protocol v1 is used (CASSANDRA-6270)
 * Correctly throw error when frame too large (CASSANDRA-5981)
 * Fix serialization bug in PagedRange with 2ndary indexes (CASSANDRA-6299)
 * Fix CQL3 table validation in Thrift (CASSANDRA-6140)
 * Fix bug missing results with IN clauses (CASSANDRA-6327)
 * Fix paging with reversed slices (CASSANDRA-6343)
 * Set minTimestamp correctly to be able to drop expired sstables (CASSANDRA-6337)
 * Support NaN and Infinity as float literals (CASSANDRA-6003)
 * Remove RF from nodetool ring output (CASSANDRA-6289)
 * Fix attempting to flush empty rows (CASSANDRA-6374)
 * Fix potential out of bounds exception when paging (CASSANDRA-6333)
Merged from 1.2:
 * Optimize FD phi calculation (CASSANDRA-6386)
 * Improve initial FD phi estimate when starting up (CASSANDRA-6385)
 * Don't list CQL3 table in CLI describe even if named explicitely 
   (CASSANDRA-5750)
 * Invalidate row cache when dropping CF (CASSANDRA-6351)
 * add non-jamm path for cached statements (CASSANDRA-6293)
 * add windows bat files for shell commands (CASSANDRA-6145)
 * Require logging in for Thrift CQL2/3 statement preparation (CASSANDRA-6254)
 * restrict max_num_tokens to 1536 (CASSANDRA-6267)
 * Nodetool gets default JMX port from cassandra-env.sh (CASSANDRA-6273)
 * make calculatePendingRanges asynchronous (CASSANDRA-6244)
 * Remove blocking flushes in gossip thread (CASSANDRA-6297)
 * Fix potential socket leak in connectionpool creation (CASSANDRA-6308)
 * Allow LOCAL_ONE/LOCAL_QUORUM to work with SimpleStrategy (CASSANDRA-6238)
 * cqlsh: handle 'null' as session duration (CASSANDRA-6317)
 * Fix json2sstable handling of range tombstones (CASSANDRA-6316)
 * Fix missing one row in reverse query (CASSANDRA-6330)
 * Fix reading expired row value from row cache (CASSANDRA-6325)
 * Fix AssertionError when doing set element deletion (CASSANDRA-6341)
 * Make CL code for the native protocol match the one in C* 2.0
   (CASSANDRA-6347)
 * Disallow altering CQL3 table from thrift (CASSANDRA-6370)
 * Fix size computation of prepared statement (CASSANDRA-6369)


2.0.2
 * Update FailureDetector to use nanontime (CASSANDRA-4925)
 * Fix FileCacheService regressions (CASSANDRA-6149)
 * Never return WriteTimeout for CL.ANY (CASSANDRA-6132)
 * Fix race conditions in bulk loader (CASSANDRA-6129)
 * Add configurable metrics reporting (CASSANDRA-4430)
 * drop queries exceeding a configurable number of tombstones (CASSANDRA-6117)
 * Track and persist sstable read activity (CASSANDRA-5515)
 * Fixes for speculative retry (CASSANDRA-5932, CASSANDRA-6194)
 * Improve memory usage of metadata min/max column names (CASSANDRA-6077)
 * Fix thrift validation refusing row markers on CQL3 tables (CASSANDRA-6081)
 * Fix insertion of collections with CAS (CASSANDRA-6069)
 * Correctly send metadata on SELECT COUNT (CASSANDRA-6080)
 * Track clients' remote addresses in ClientState (CASSANDRA-6070)
 * Create snapshot dir if it does not exist when migrating
   leveled manifest (CASSANDRA-6093)
 * make sequential nodetool repair the default (CASSANDRA-5950)
 * Add more hooks for compaction strategy implementations (CASSANDRA-6111)
 * Fix potential NPE on composite 2ndary indexes (CASSANDRA-6098)
 * Delete can potentially be skipped in batch (CASSANDRA-6115)
 * Allow alter keyspace on system_traces (CASSANDRA-6016)
 * Disallow empty column names in cql (CASSANDRA-6136)
 * Use Java7 file-handling APIs and fix file moving on Windows (CASSANDRA-5383)
 * Save compaction history to system keyspace (CASSANDRA-5078)
 * Fix NPE if StorageService.getOperationMode() is executed before full startup (CASSANDRA-6166)
 * CQL3: support pre-epoch longs for TimestampType (CASSANDRA-6212)
 * Add reloadtriggers command to nodetool (CASSANDRA-4949)
 * cqlsh: ignore empty 'value alias' in DESCRIBE (CASSANDRA-6139)
 * Fix sstable loader (CASSANDRA-6205)
 * Reject bootstrapping if the node already exists in gossip (CASSANDRA-5571)
 * Fix NPE while loading paxos state (CASSANDRA-6211)
 * cqlsh: add SHOW SESSION <tracing-session> command (CASSANDRA-6228)
Merged from 1.2:
 * (Hadoop) Require CFRR batchSize to be at least 2 (CASSANDRA-6114)
 * Add a warning for small LCS sstable size (CASSANDRA-6191)
 * Add ability to list specific KS/CF combinations in nodetool cfstats (CASSANDRA-4191)
 * Mark CF clean if a mutation raced the drop and got it marked dirty (CASSANDRA-5946)
 * Add a LOCAL_ONE consistency level (CASSANDRA-6202)
 * Limit CQL prepared statement cache by size instead of count (CASSANDRA-6107)
 * Tracing should log write failure rather than raw exceptions (CASSANDRA-6133)
 * lock access to TM.endpointToHostIdMap (CASSANDRA-6103)
 * Allow estimated memtable size to exceed slab allocator size (CASSANDRA-6078)
 * Start MeteredFlusher earlier to prevent OOM during CL replay (CASSANDRA-6087)
 * Avoid sending Truncate command to fat clients (CASSANDRA-6088)
 * Allow where clause conditions to be in parenthesis (CASSANDRA-6037)
 * Do not open non-ssl storage port if encryption option is all (CASSANDRA-3916)
 * Move batchlog replay to its own executor (CASSANDRA-6079)
 * Add tombstone debug threshold and histogram (CASSANDRA-6042, 6057)
 * Enable tcp keepalive on incoming connections (CASSANDRA-4053)
 * Fix fat client schema pull NPE (CASSANDRA-6089)
 * Fix memtable flushing for indexed tables (CASSANDRA-6112)
 * Fix skipping columns with multiple slices (CASSANDRA-6119)
 * Expose connected thrift + native client counts (CASSANDRA-5084)
 * Optimize auth setup (CASSANDRA-6122)
 * Trace index selection (CASSANDRA-6001)
 * Update sstablesPerReadHistogram to use biased sampling (CASSANDRA-6164)
 * Log UnknownColumnfamilyException when closing socket (CASSANDRA-5725)
 * Properly error out on CREATE INDEX for counters table (CASSANDRA-6160)
 * Handle JMX notification failure for repair (CASSANDRA-6097)
 * (Hadoop) Fetch no more than 128 splits in parallel (CASSANDRA-6169)
 * stress: add username/password authentication support (CASSANDRA-6068)
 * Fix indexed queries with row cache enabled on parent table (CASSANDRA-5732)
 * Fix compaction race during columnfamily drop (CASSANDRA-5957)
 * Fix validation of empty column names for compact tables (CASSANDRA-6152)
 * Skip replaying mutations that pass CRC but fail to deserialize (CASSANDRA-6183)
 * Rework token replacement to use replace_address (CASSANDRA-5916)
 * Fix altering column types (CASSANDRA-6185)
 * cqlsh: fix CREATE/ALTER WITH completion (CASSANDRA-6196)
 * add windows bat files for shell commands (CASSANDRA-6145)
 * Fix potential stack overflow during range tombstones insertion (CASSANDRA-6181)
 * (Hadoop) Make LOCAL_ONE the default consistency level (CASSANDRA-6214)


2.0.1
 * Fix bug that could allow reading deleted data temporarily (CASSANDRA-6025)
 * Improve memory use defaults (CASSANDRA-6059)
 * Make ThriftServer more easlly extensible (CASSANDRA-6058)
 * Remove Hadoop dependency from ITransportFactory (CASSANDRA-6062)
 * add file_cache_size_in_mb setting (CASSANDRA-5661)
 * Improve error message when yaml contains invalid properties (CASSANDRA-5958)
 * Improve leveled compaction's ability to find non-overlapping L0 compactions
   to work on concurrently (CASSANDRA-5921)
 * Notify indexer of columns shadowed by range tombstones (CASSANDRA-5614)
 * Log Merkle tree stats (CASSANDRA-2698)
 * Switch from crc32 to adler32 for compressed sstable checksums (CASSANDRA-5862)
 * Improve offheap memcpy performance (CASSANDRA-5884)
 * Use a range aware scanner for cleanup (CASSANDRA-2524)
 * Cleanup doesn't need to inspect sstables that contain only local data
   (CASSANDRA-5722)
 * Add ability for CQL3 to list partition keys (CASSANDRA-4536)
 * Improve native protocol serialization (CASSANDRA-5664)
 * Upgrade Thrift to 0.9.1 (CASSANDRA-5923)
 * Require superuser status for adding triggers (CASSANDRA-5963)
 * Make standalone scrubber handle old and new style leveled manifest
   (CASSANDRA-6005)
 * Fix paxos bugs (CASSANDRA-6012, 6013, 6023)
 * Fix paged ranges with multiple replicas (CASSANDRA-6004)
 * Fix potential AssertionError during tracing (CASSANDRA-6041)
 * Fix NPE in sstablesplit (CASSANDRA-6027)
 * Migrate pre-2.0 key/value/column aliases to system.schema_columns
   (CASSANDRA-6009)
 * Paging filter empty rows too agressively (CASSANDRA-6040)
 * Support variadic parameters for IN clauses (CASSANDRA-4210)
 * cqlsh: return the result of CAS writes (CASSANDRA-5796)
 * Fix validation of IN clauses with 2ndary indexes (CASSANDRA-6050)
 * Support named bind variables in CQL (CASSANDRA-6033)
Merged from 1.2:
 * Allow cache-keys-to-save to be set at runtime (CASSANDRA-5980)
 * Avoid second-guessing out-of-space state (CASSANDRA-5605)
 * Tuning knobs for dealing with large blobs and many CFs (CASSANDRA-5982)
 * (Hadoop) Fix CQLRW for thrift tables (CASSANDRA-6002)
 * Fix possible divide-by-zero in HHOM (CASSANDRA-5990)
 * Allow local batchlog writes for CL.ANY (CASSANDRA-5967)
 * Upgrade metrics-core to version 2.2.0 (CASSANDRA-5947)
 * Fix CqlRecordWriter with composite keys (CASSANDRA-5949)
 * Add snitch, schema version, cluster, partitioner to JMX (CASSANDRA-5881)
 * Allow disabling SlabAllocator (CASSANDRA-5935)
 * Make user-defined compaction JMX blocking (CASSANDRA-4952)
 * Fix streaming does not transfer wrapped range (CASSANDRA-5948)
 * Fix loading index summary containing empty key (CASSANDRA-5965)
 * Correctly handle limits in CompositesSearcher (CASSANDRA-5975)
 * Pig: handle CQL collections (CASSANDRA-5867)
 * Pass the updated cf to the PRSI index() method (CASSANDRA-5999)
 * Allow empty CQL3 batches (as no-op) (CASSANDRA-5994)
 * Support null in CQL3 functions (CASSANDRA-5910)
 * Replace the deprecated MapMaker with CacheLoader (CASSANDRA-6007)
 * Add SSTableDeletingNotification to DataTracker (CASSANDRA-6010)
 * Fix snapshots in use get deleted during snapshot repair (CASSANDRA-6011)
 * Move hints and exception count to o.a.c.metrics (CASSANDRA-6017)
 * Fix memory leak in snapshot repair (CASSANDRA-6047)
 * Fix sstable2sjon for CQL3 tables (CASSANDRA-5852)


2.0.0
 * Fix thrift validation when inserting into CQL3 tables (CASSANDRA-5138)
 * Fix periodic memtable flushing behavior with clean memtables (CASSANDRA-5931)
 * Fix dateOf() function for pre-2.0 timestamp columns (CASSANDRA-5928)
 * Fix SSTable unintentionally loads BF when opened for batch (CASSANDRA-5938)
 * Add stream session progress to JMX (CASSANDRA-4757)
 * Fix NPE during CAS operation (CASSANDRA-5925)
Merged from 1.2:
 * Fix getBloomFilterDiskSpaceUsed for AlwaysPresentFilter (CASSANDRA-5900)
 * Don't announce schema version until we've loaded the changes locally
   (CASSANDRA-5904)
 * Fix to support off heap bloom filters size greater than 2 GB (CASSANDRA-5903)
 * Properly handle parsing huge map and set literals (CASSANDRA-5893)


2.0.0-rc2
 * enable vnodes by default (CASSANDRA-5869)
 * fix CAS contention timeout (CASSANDRA-5830)
 * fix HsHa to respect max frame size (CASSANDRA-4573)
 * Fix (some) 2i on composite components omissions (CASSANDRA-5851)
 * cqlsh: add DESCRIBE FULL SCHEMA variant (CASSANDRA-5880)
Merged from 1.2:
 * Correctly validate sparse composite cells in scrub (CASSANDRA-5855)
 * Add KeyCacheHitRate metric to CF metrics (CASSANDRA-5868)
 * cqlsh: add support for multiline comments (CASSANDRA-5798)
 * Handle CQL3 SELECT duplicate IN restrictions on clustering columns
   (CASSANDRA-5856)


2.0.0-rc1
 * improve DecimalSerializer performance (CASSANDRA-5837)
 * fix potential spurious wakeup in AsyncOneResponse (CASSANDRA-5690)
 * fix schema-related trigger issues (CASSANDRA-5774)
 * Better validation when accessing CQL3 table from thrift (CASSANDRA-5138)
 * Fix assertion error during repair (CASSANDRA-5801)
 * Fix range tombstone bug (CASSANDRA-5805)
 * DC-local CAS (CASSANDRA-5797)
 * Add a native_protocol_version column to the system.local table (CASSANRDA-5819)
 * Use index_interval from cassandra.yaml when upgraded (CASSANDRA-5822)
 * Fix buffer underflow on socket close (CASSANDRA-5792)
Merged from 1.2:
 * Fix reading DeletionTime from 1.1-format sstables (CASSANDRA-5814)
 * cqlsh: add collections support to COPY (CASSANDRA-5698)
 * retry important messages for any IOException (CASSANDRA-5804)
 * Allow empty IN relations in SELECT/UPDATE/DELETE statements (CASSANDRA-5626)
 * cqlsh: fix crashing on Windows due to libedit detection (CASSANDRA-5812)
 * fix bulk-loading compressed sstables (CASSANDRA-5820)
 * (Hadoop) fix quoting in CqlPagingRecordReader and CqlRecordWriter 
   (CASSANDRA-5824)
 * update default LCS sstable size to 160MB (CASSANDRA-5727)
 * Allow compacting 2Is via nodetool (CASSANDRA-5670)
 * Hex-encode non-String keys in OPP (CASSANDRA-5793)
 * nodetool history logging (CASSANDRA-5823)
 * (Hadoop) fix support for Thrift tables in CqlPagingRecordReader 
   (CASSANDRA-5752)
 * add "all time blocked" to StatusLogger output (CASSANDRA-5825)
 * Future-proof inter-major-version schema migrations (CASSANDRA-5845)
 * (Hadoop) add CqlPagingRecordReader support for ReversedType in Thrift table
   (CASSANDRA-5718)
 * Add -no-snapshot option to scrub (CASSANDRA-5891)
 * Fix to support off heap bloom filters size greater than 2 GB (CASSANDRA-5903)
 * Properly handle parsing huge map and set literals (CASSANDRA-5893)
 * Fix LCS L0 compaction may overlap in L1 (CASSANDRA-5907)
 * New sstablesplit tool to split large sstables offline (CASSANDRA-4766)
 * Fix potential deadlock in native protocol server (CASSANDRA-5926)
 * Disallow incompatible type change in CQL3 (CASSANDRA-5882)
Merged from 1.1:
 * Correctly validate sparse composite cells in scrub (CASSANDRA-5855)


2.0.0-beta2
 * Replace countPendingHints with Hints Created metric (CASSANDRA-5746)
 * Allow nodetool with no args, and with help to run without a server (CASSANDRA-5734)
 * Cleanup AbstractType/TypeSerializer classes (CASSANDRA-5744)
 * Remove unimplemented cli option schema-mwt (CASSANDRA-5754)
 * Support range tombstones in thrift (CASSANDRA-5435)
 * Normalize table-manipulating CQL3 statements' class names (CASSANDRA-5759)
 * cqlsh: add missing table options to DESCRIBE output (CASSANDRA-5749)
 * Fix assertion error during repair (CASSANDRA-5757)
 * Fix bulkloader (CASSANDRA-5542)
 * Add LZ4 compression to the native protocol (CASSANDRA-5765)
 * Fix bugs in the native protocol v2 (CASSANDRA-5770)
 * CAS on 'primary key only' table (CASSANDRA-5715)
 * Support streaming SSTables of old versions (CASSANDRA-5772)
 * Always respect protocol version in native protocol (CASSANDRA-5778)
 * Fix ConcurrentModificationException during streaming (CASSANDRA-5782)
 * Update deletion timestamp in Commit#updatesWithPaxosTime (CASSANDRA-5787)
 * Thrift cas() method crashes if input columns are not sorted (CASSANDRA-5786)
 * Order columns names correctly when querying for CAS (CASSANDRA-5788)
 * Fix streaming retry (CASSANDRA-5775)
Merged from 1.2:
 * if no seeds can be a reached a node won't start in a ring by itself (CASSANDRA-5768)
 * add cassandra.unsafesystem property (CASSANDRA-5704)
 * (Hadoop) quote identifiers in CqlPagingRecordReader (CASSANDRA-5763)
 * Add replace_node functionality for vnodes (CASSANDRA-5337)
 * Add timeout events to query traces (CASSANDRA-5520)
 * Fix serialization of the LEFT gossip value (CASSANDRA-5696)
 * Pig: support for cql3 tables (CASSANDRA-5234)
 * Fix skipping range tombstones with reverse queries (CASSANDRA-5712)
 * Expire entries out of ThriftSessionManager (CASSANDRA-5719)
 * Don't keep ancestor information in memory (CASSANDRA-5342)
 * Expose native protocol server status in nodetool info (CASSANDRA-5735)
 * Fix pathetic performance of range tombstones (CASSANDRA-5677)
 * Fix querying with an empty (impossible) range (CASSANDRA-5573)
 * cqlsh: handle CUSTOM 2i in DESCRIBE output (CASSANDRA-5760)
 * Fix minor bug in Range.intersects(Bound) (CASSANDRA-5771)
 * cqlsh: handle disabled compression in DESCRIBE output (CASSANDRA-5766)
 * Ensure all UP events are notified on the native protocol (CASSANDRA-5769)
 * Fix formatting of sstable2json with multiple -k arguments (CASSANDRA-5781)
 * Don't rely on row marker for queries in general to hide lost markers
   after TTL expires (CASSANDRA-5762)
 * Sort nodetool help output (CASSANDRA-5776)
 * Fix column expiring during 2 phases compaction (CASSANDRA-5799)
 * now() is being rejected in INSERTs when inside collections (CASSANDRA-5795)


2.0.0-beta1
 * Add support for indexing clustered columns (CASSANDRA-5125)
 * Removed on-heap row cache (CASSANDRA-5348)
 * use nanotime consistently for node-local timeouts (CASSANDRA-5581)
 * Avoid unnecessary second pass on name-based queries (CASSANDRA-5577)
 * Experimental triggers (CASSANDRA-1311)
 * JEMalloc support for off-heap allocation (CASSANDRA-3997)
 * Single-pass compaction (CASSANDRA-4180)
 * Removed token range bisection (CASSANDRA-5518)
 * Removed compatibility with pre-1.2.5 sstables and network messages
   (CASSANDRA-5511)
 * removed PBSPredictor (CASSANDRA-5455)
 * CAS support (CASSANDRA-5062, 5441, 5442, 5443, 5619, 5667)
 * Leveled compaction performs size-tiered compactions in L0 
   (CASSANDRA-5371, 5439)
 * Add yaml network topology snitch for mixed ec2/other envs (CASSANDRA-5339)
 * Log when a node is down longer than the hint window (CASSANDRA-4554)
 * Optimize tombstone creation for ExpiringColumns (CASSANDRA-4917)
 * Improve LeveledScanner work estimation (CASSANDRA-5250, 5407)
 * Replace compaction lock with runWithCompactionsDisabled (CASSANDRA-3430)
 * Change Message IDs to ints (CASSANDRA-5307)
 * Move sstable level information into the Stats component, removing the
   need for a separate Manifest file (CASSANDRA-4872)
 * avoid serializing to byte[] on commitlog append (CASSANDRA-5199)
 * make index_interval configurable per columnfamily (CASSANDRA-3961, CASSANDRA-5650)
 * add default_time_to_live (CASSANDRA-3974)
 * add memtable_flush_period_in_ms (CASSANDRA-4237)
 * replace supercolumns internally by composites (CASSANDRA-3237, 5123)
 * upgrade thrift to 0.9.0 (CASSANDRA-3719)
 * drop unnecessary keyspace parameter from user-defined compaction API 
   (CASSANDRA-5139)
 * more robust solution to incomplete compactions + counters (CASSANDRA-5151)
 * Change order of directory searching for c*.in.sh (CASSANDRA-3983)
 * Add tool to reset SSTable compaction level for LCS (CASSANDRA-5271)
 * Allow custom configuration loader (CASSANDRA-5045)
 * Remove memory emergency pressure valve logic (CASSANDRA-3534)
 * Reduce request latency with eager retry (CASSANDRA-4705)
 * cqlsh: Remove ASSUME command (CASSANDRA-5331)
 * Rebuild BF when loading sstables if bloom_filter_fp_chance
   has changed since compaction (CASSANDRA-5015)
 * remove row-level bloom filters (CASSANDRA-4885)
 * Change Kernel Page Cache skipping into row preheating (disabled by default)
   (CASSANDRA-4937)
 * Improve repair by deciding on a gcBefore before sending
   out TreeRequests (CASSANDRA-4932)
 * Add an official way to disable compactions (CASSANDRA-5074)
 * Reenable ALTER TABLE DROP with new semantics (CASSANDRA-3919)
 * Add binary protocol versioning (CASSANDRA-5436)
 * Swap THshaServer for TThreadedSelectorServer (CASSANDRA-5530)
 * Add alias support to SELECT statement (CASSANDRA-5075)
 * Don't create empty RowMutations in CommitLogReplayer (CASSANDRA-5541)
 * Use range tombstones when dropping cfs/columns from schema (CASSANDRA-5579)
 * cqlsh: drop CQL2/CQL3-beta support (CASSANDRA-5585)
 * Track max/min column names in sstables to be able to optimize slice
   queries (CASSANDRA-5514, CASSANDRA-5595, CASSANDRA-5600)
 * Binary protocol: allow batching already prepared statements (CASSANDRA-4693)
 * Allow preparing timestamp, ttl and limit in CQL3 queries (CASSANDRA-4450)
 * Support native link w/o JNA in Java7 (CASSANDRA-3734)
 * Use SASL authentication in binary protocol v2 (CASSANDRA-5545)
 * Replace Thrift HsHa with LMAX Disruptor based implementation (CASSANDRA-5582)
 * cqlsh: Add row count to SELECT output (CASSANDRA-5636)
 * Include a timestamp with all read commands to determine column expiration
   (CASSANDRA-5149)
 * Streaming 2.0 (CASSANDRA-5286, 5699)
 * Conditional create/drop ks/table/index statements in CQL3 (CASSANDRA-2737)
 * more pre-table creation property validation (CASSANDRA-5693)
 * Redesign repair messages (CASSANDRA-5426)
 * Fix ALTER RENAME post-5125 (CASSANDRA-5702)
 * Disallow renaming a 2ndary indexed column (CASSANDRA-5705)
 * Rename Table to Keyspace (CASSANDRA-5613)
 * Ensure changing column_index_size_in_kb on different nodes don't corrupt the
   sstable (CASSANDRA-5454)
 * Move resultset type information into prepare, not execute (CASSANDRA-5649)
 * Auto paging in binary protocol (CASSANDRA-4415, 5714)
 * Don't tie client side use of AbstractType to JDBC (CASSANDRA-4495)
 * Adds new TimestampType to replace DateType (CASSANDRA-5723, CASSANDRA-5729)
Merged from 1.2:
 * make starting native protocol server idempotent (CASSANDRA-5728)
 * Fix loading key cache when a saved entry is no longer valid (CASSANDRA-5706)
 * Fix serialization of the LEFT gossip value (CASSANDRA-5696)
 * cqlsh: Don't show 'null' in place of empty values (CASSANDRA-5675)
 * Race condition in detecting version on a mixed 1.1/1.2 cluster
   (CASSANDRA-5692)
 * Fix skipping range tombstones with reverse queries (CASSANDRA-5712)
 * Expire entries out of ThriftSessionManager (CASSANRDA-5719)
 * Don't keep ancestor information in memory (CASSANDRA-5342)
 * cqlsh: fix handling of semicolons inside BATCH queries (CASSANDRA-5697)


1.2.6
 * Fix tracing when operation completes before all responses arrive 
   (CASSANDRA-5668)
 * Fix cross-DC mutation forwarding (CASSANDRA-5632)
 * Reduce SSTableLoader memory usage (CASSANDRA-5555)
 * Scale hinted_handoff_throttle_in_kb to cluster size (CASSANDRA-5272)
 * (Hadoop) Add CQL3 input/output formats (CASSANDRA-4421, 5622)
 * (Hadoop) Fix InputKeyRange in CFIF (CASSANDRA-5536)
 * Fix dealing with ridiculously large max sstable sizes in LCS (CASSANDRA-5589)
 * Ignore pre-truncate hints (CASSANDRA-4655)
 * Move System.exit on OOM into a separate thread (CASSANDRA-5273)
 * Write row markers when serializing schema (CASSANDRA-5572)
 * Check only SSTables for the requested range when streaming (CASSANDRA-5569)
 * Improve batchlog replay behavior and hint ttl handling (CASSANDRA-5314)
 * Exclude localTimestamp from validation for tombstones (CASSANDRA-5398)
 * cqlsh: add custom prompt support (CASSANDRA-5539)
 * Reuse prepared statements in hot auth queries (CASSANDRA-5594)
 * cqlsh: add vertical output option (see EXPAND) (CASSANDRA-5597)
 * Add a rate limit option to stress (CASSANDRA-5004)
 * have BulkLoader ignore snapshots directories (CASSANDRA-5587) 
 * fix SnitchProperties logging context (CASSANDRA-5602)
 * Expose whether jna is enabled and memory is locked via JMX (CASSANDRA-5508)
 * cqlsh: fix COPY FROM with ReversedType (CASSANDRA-5610)
 * Allow creating CUSTOM indexes on collections (CASSANDRA-5615)
 * Evaluate now() function at execution time (CASSANDRA-5616)
 * Expose detailed read repair metrics (CASSANDRA-5618)
 * Correct blob literal + ReversedType parsing (CASSANDRA-5629)
 * Allow GPFS to prefer the internal IP like EC2MRS (CASSANDRA-5630)
 * fix help text for -tspw cassandra-cli (CASSANDRA-5643)
 * don't throw away initial causes exceptions for internode encryption issues 
   (CASSANDRA-5644)
 * Fix message spelling errors for cql select statements (CASSANDRA-5647)
 * Suppress custom exceptions thru jmx (CASSANDRA-5652)
 * Update CREATE CUSTOM INDEX syntax (CASSANDRA-5639)
 * Fix PermissionDetails.equals() method (CASSANDRA-5655)
 * Never allow partition key ranges in CQL3 without token() (CASSANDRA-5666)
 * Gossiper incorrectly drops AppState for an upgrading node (CASSANDRA-5660)
 * Connection thrashing during multi-region ec2 during upgrade, due to 
   messaging version (CASSANDRA-5669)
 * Avoid over reconnecting in EC2MRS (CASSANDRA-5678)
 * Fix ReadResponseSerializer.serializedSize() for digest reads (CASSANDRA-5476)
 * allow sstable2json on 2i CFs (CASSANDRA-5694)
Merged from 1.1:
 * Remove buggy thrift max message length option (CASSANDRA-5529)
 * Fix NPE in Pig's widerow mode (CASSANDRA-5488)
 * Add split size parameter to Pig and disable split combination (CASSANDRA-5544)


1.2.5
 * make BytesToken.toString only return hex bytes (CASSANDRA-5566)
 * Ensure that submitBackground enqueues at least one task (CASSANDRA-5554)
 * fix 2i updates with identical values and timestamps (CASSANDRA-5540)
 * fix compaction throttling bursty-ness (CASSANDRA-4316)
 * reduce memory consumption of IndexSummary (CASSANDRA-5506)
 * remove per-row column name bloom filters (CASSANDRA-5492)
 * Include fatal errors in trace events (CASSANDRA-5447)
 * Ensure that PerRowSecondaryIndex is notified of row-level deletes
   (CASSANDRA-5445)
 * Allow empty blob literals in CQL3 (CASSANDRA-5452)
 * Fix streaming RangeTombstones at column index boundary (CASSANDRA-5418)
 * Fix preparing statements when current keyspace is not set (CASSANDRA-5468)
 * Fix SemanticVersion.isSupportedBy minor/patch handling (CASSANDRA-5496)
 * Don't provide oldCfId for post-1.1 system cfs (CASSANDRA-5490)
 * Fix primary range ignores replication strategy (CASSANDRA-5424)
 * Fix shutdown of binary protocol server (CASSANDRA-5507)
 * Fix repair -snapshot not working (CASSANDRA-5512)
 * Set isRunning flag later in binary protocol server (CASSANDRA-5467)
 * Fix use of CQL3 functions with descending clustering order (CASSANDRA-5472)
 * Disallow renaming columns one at a time for thrift table in CQL3
   (CASSANDRA-5531)
 * cqlsh: add CLUSTERING ORDER BY support to DESCRIBE (CASSANDRA-5528)
 * Add custom secondary index support to CQL3 (CASSANDRA-5484)
 * Fix repair hanging silently on unexpected error (CASSANDRA-5229)
 * Fix Ec2Snitch regression introduced by CASSANDRA-5171 (CASSANDRA-5432)
 * Add nodetool enablebackup/disablebackup (CASSANDRA-5556)
 * cqlsh: fix DESCRIBE after case insensitive USE (CASSANDRA-5567)
Merged from 1.1
 * Add retry mechanism to OTC for non-droppable_verbs (CASSANDRA-5393)
 * Use allocator information to improve memtable memory usage estimate
   (CASSANDRA-5497)
 * Fix trying to load deleted row into row cache on startup (CASSANDRA-4463)
 * fsync leveled manifest to avoid corruption (CASSANDRA-5535)
 * Fix Bound intersection computation (CASSANDRA-5551)
 * sstablescrub now respects max memory size in cassandra.in.sh (CASSANDRA-5562)


1.2.4
 * Ensure that PerRowSecondaryIndex updates see the most recent values
   (CASSANDRA-5397)
 * avoid duplicate index entries ind PrecompactedRow and 
   ParallelCompactionIterable (CASSANDRA-5395)
 * remove the index entry on oldColumn when new column is a tombstone 
   (CASSANDRA-5395)
 * Change default stream throughput from 400 to 200 mbps (CASSANDRA-5036)
 * Gossiper logs DOWN for symmetry with UP (CASSANDRA-5187)
 * Fix mixing prepared statements between keyspaces (CASSANDRA-5352)
 * Fix consistency level during bootstrap - strike 3 (CASSANDRA-5354)
 * Fix transposed arguments in AlreadyExistsException (CASSANDRA-5362)
 * Improve asynchronous hint delivery (CASSANDRA-5179)
 * Fix Guava dependency version (12.0 -> 13.0.1) for Maven (CASSANDRA-5364)
 * Validate that provided CQL3 collection value are < 64K (CASSANDRA-5355)
 * Make upgradeSSTable skip current version sstables by default (CASSANDRA-5366)
 * Optimize min/max timestamp collection (CASSANDRA-5373)
 * Invalid streamId in cql binary protocol when using invalid CL 
   (CASSANDRA-5164)
 * Fix validation for IN where clauses with collections (CASSANDRA-5376)
 * Copy resultSet on count query to avoid ConcurrentModificationException 
   (CASSANDRA-5382)
 * Correctly typecheck in CQL3 even with ReversedType (CASSANDRA-5386)
 * Fix streaming compressed files when using encryption (CASSANDRA-5391)
 * cassandra-all 1.2.0 pom missing netty dependency (CASSANDRA-5392)
 * Fix writetime/ttl functions on null values (CASSANDRA-5341)
 * Fix NPE during cql3 select with token() (CASSANDRA-5404)
 * IndexHelper.skipBloomFilters won't skip non-SHA filters (CASSANDRA-5385)
 * cqlsh: Print maps ordered by key, sort sets (CASSANDRA-5413)
 * Add null syntax support in CQL3 for inserts (CASSANDRA-3783)
 * Allow unauthenticated set_keyspace() calls (CASSANDRA-5423)
 * Fix potential incremental backups race (CASSANDRA-5410)
 * Fix prepared BATCH statements with batch-level timestamps (CASSANDRA-5415)
 * Allow overriding superuser setup delay (CASSANDRA-5430)
 * cassandra-shuffle with JMX usernames and passwords (CASSANDRA-5431)
Merged from 1.1:
 * cli: Quote ks and cf names in schema output when needed (CASSANDRA-5052)
 * Fix bad default for min/max timestamp in SSTableMetadata (CASSANDRA-5372)
 * Fix cf name extraction from manifest in Directories.migrateFile() 
   (CASSANDRA-5242)
 * Support pluggable internode authentication (CASSANDRA-5401)


1.2.3
 * add check for sstable overlap within a level on startup (CASSANDRA-5327)
 * replace ipv6 colons in jmx object names (CASSANDRA-5298, 5328)
 * Avoid allocating SSTableBoundedScanner during repair when the range does 
   not intersect the sstable (CASSANDRA-5249)
 * Don't lowercase property map keys (this breaks NTS) (CASSANDRA-5292)
 * Fix composite comparator with super columns (CASSANDRA-5287)
 * Fix insufficient validation of UPDATE queries against counter cfs
   (CASSANDRA-5300)
 * Fix PropertyFileSnitch default DC/Rack behavior (CASSANDRA-5285)
 * Handle null values when executing prepared statement (CASSANDRA-5081)
 * Add netty to pom dependencies (CASSANDRA-5181)
 * Include type arguments in Thrift CQLPreparedResult (CASSANDRA-5311)
 * Fix compaction not removing columns when bf_fp_ratio is 1 (CASSANDRA-5182)
 * cli: Warn about missing CQL3 tables in schema descriptions (CASSANDRA-5309)
 * Re-enable unknown option in replication/compaction strategies option for
   backward compatibility (CASSANDRA-4795)
 * Add binary protocol support to stress (CASSANDRA-4993)
 * cqlsh: Fix COPY FROM value quoting and null handling (CASSANDRA-5305)
 * Fix repair -pr for vnodes (CASSANDRA-5329)
 * Relax CL for auth queries for non-default users (CASSANDRA-5310)
 * Fix AssertionError during repair (CASSANDRA-5245)
 * Don't announce migrations to pre-1.2 nodes (CASSANDRA-5334)
Merged from 1.1:
 * Update offline scrub for 1.0 -> 1.1 directory structure (CASSANDRA-5195)
 * add tmp flag to Descriptor hashcode (CASSANDRA-4021)
 * fix logging of "Found table data in data directories" when only system tables
   are present (CASSANDRA-5289)
 * cli: Add JMX authentication support (CASSANDRA-5080)
 * nodetool: ability to repair specific range (CASSANDRA-5280)
 * Fix possible assertion triggered in SliceFromReadCommand (CASSANDRA-5284)
 * cqlsh: Add inet type support on Windows (ipv4-only) (CASSANDRA-4801)
 * Fix race when initializing ColumnFamilyStore (CASSANDRA-5350)
 * Add UseTLAB JVM flag (CASSANDRA-5361)


1.2.2
 * fix potential for multiple concurrent compactions of the same sstables
   (CASSANDRA-5256)
 * avoid no-op caching of byte[] on commitlog append (CASSANDRA-5199)
 * fix symlinks under data dir not working (CASSANDRA-5185)
 * fix bug in compact storage metadata handling (CASSANDRA-5189)
 * Validate login for USE queries (CASSANDRA-5207)
 * cli: remove default username and password (CASSANDRA-5208)
 * configure populate_io_cache_on_flush per-CF (CASSANDRA-4694)
 * allow configuration of internode socket buffer (CASSANDRA-3378)
 * Make sstable directory picking blacklist-aware again (CASSANDRA-5193)
 * Correctly expire gossip states for edge cases (CASSANDRA-5216)
 * Improve handling of directory creation failures (CASSANDRA-5196)
 * Expose secondary indicies to the rest of nodetool (CASSANDRA-4464)
 * Binary protocol: avoid sending notification for 0.0.0.0 (CASSANDRA-5227)
 * add UseCondCardMark XX jvm settings on jdk 1.7 (CASSANDRA-4366)
 * CQL3 refactor to allow conversion function (CASSANDRA-5226)
 * Fix drop of sstables in some circumstance (CASSANDRA-5232)
 * Implement caching of authorization results (CASSANDRA-4295)
 * Add support for LZ4 compression (CASSANDRA-5038)
 * Fix missing columns in wide rows queries (CASSANDRA-5225)
 * Simplify auth setup and make system_auth ks alterable (CASSANDRA-5112)
 * Stop compactions from hanging during bootstrap (CASSANDRA-5244)
 * fix compressed streaming sending extra chunk (CASSANDRA-5105)
 * Add CQL3-based implementations of IAuthenticator and IAuthorizer
   (CASSANDRA-4898)
 * Fix timestamp-based tomstone removal logic (CASSANDRA-5248)
 * cli: Add JMX authentication support (CASSANDRA-5080)
 * Fix forceFlush behavior (CASSANDRA-5241)
 * cqlsh: Add username autocompletion (CASSANDRA-5231)
 * Fix CQL3 composite partition key error (CASSANDRA-5240)
 * Allow IN clause on last clustering key (CASSANDRA-5230)
Merged from 1.1:
 * fix start key/end token validation for wide row iteration (CASSANDRA-5168)
 * add ConfigHelper support for Thrift frame and max message sizes (CASSANDRA-5188)
 * fix nodetool repair not fail on node down (CASSANDRA-5203)
 * always collect tombstone hints (CASSANDRA-5068)
 * Fix error when sourcing file in cqlsh (CASSANDRA-5235)


1.2.1
 * stream undelivered hints on decommission (CASSANDRA-5128)
 * GossipingPropertyFileSnitch loads saved dc/rack info if needed (CASSANDRA-5133)
 * drain should flush system CFs too (CASSANDRA-4446)
 * add inter_dc_tcp_nodelay setting (CASSANDRA-5148)
 * re-allow wrapping ranges for start_token/end_token range pairitspwng (CASSANDRA-5106)
 * fix validation compaction of empty rows (CASSANDRA-5136)
 * nodetool methods to enable/disable hint storage/delivery (CASSANDRA-4750)
 * disallow bloom filter false positive chance of 0 (CASSANDRA-5013)
 * add threadpool size adjustment methods to JMXEnabledThreadPoolExecutor and 
   CompactionManagerMBean (CASSANDRA-5044)
 * fix hinting for dropped local writes (CASSANDRA-4753)
 * off-heap cache doesn't need mutable column container (CASSANDRA-5057)
 * apply disk_failure_policy to bad disks on initial directory creation 
   (CASSANDRA-4847)
 * Optimize name-based queries to use ArrayBackedSortedColumns (CASSANDRA-5043)
 * Fall back to old manifest if most recent is unparseable (CASSANDRA-5041)
 * pool [Compressed]RandomAccessReader objects on the partitioned read path
   (CASSANDRA-4942)
 * Add debug logging to list filenames processed by Directories.migrateFile 
   method (CASSANDRA-4939)
 * Expose black-listed directories via JMX (CASSANDRA-4848)
 * Log compaction merge counts (CASSANDRA-4894)
 * Minimize byte array allocation by AbstractData{Input,Output} (CASSANDRA-5090)
 * Add SSL support for the binary protocol (CASSANDRA-5031)
 * Allow non-schema system ks modification for shuffle to work (CASSANDRA-5097)
 * cqlsh: Add default limit to SELECT statements (CASSANDRA-4972)
 * cqlsh: fix DESCRIBE for 1.1 cfs in CQL3 (CASSANDRA-5101)
 * Correctly gossip with nodes >= 1.1.7 (CASSANDRA-5102)
 * Ensure CL guarantees on digest mismatch (CASSANDRA-5113)
 * Validate correctly selects on composite partition key (CASSANDRA-5122)
 * Fix exception when adding collection (CASSANDRA-5117)
 * Handle states for non-vnode clusters correctly (CASSANDRA-5127)
 * Refuse unrecognized replication and compaction strategy options (CASSANDRA-4795)
 * Pick the correct value validator in sstable2json for cql3 tables (CASSANDRA-5134)
 * Validate login for describe_keyspace, describe_keyspaces and set_keyspace
   (CASSANDRA-5144)
 * Fix inserting empty maps (CASSANDRA-5141)
 * Don't remove tokens from System table for node we know (CASSANDRA-5121)
 * fix streaming progress report for compresed files (CASSANDRA-5130)
 * Coverage analysis for low-CL queries (CASSANDRA-4858)
 * Stop interpreting dates as valid timeUUID value (CASSANDRA-4936)
 * Adds E notation for floating point numbers (CASSANDRA-4927)
 * Detect (and warn) unintentional use of the cql2 thrift methods when cql3 was
   intended (CASSANDRA-5172)
 * cli: Quote ks and cf names in schema output when needed (CASSANDRA-5052)
 * Fix cf name extraction from manifest in Directories.migrateFile() (CASSANDRA-5242)
 * Replace mistaken usage of commons-logging with slf4j (CASSANDRA-5464)
 * Ensure Jackson dependency matches lib (CASSANDRA-5126)
 * Expose droppable tombstone ratio stats over JMX (CASSANDRA-5159)
Merged from 1.1:
 * Simplify CompressedRandomAccessReader to work around JDK FD bug (CASSANDRA-5088)
 * Improve handling a changing target throttle rate mid-compaction (CASSANDRA-5087)
 * Pig: correctly decode row keys in widerow mode (CASSANDRA-5098)
 * nodetool repair command now prints progress (CASSANDRA-4767)
 * fix user defined compaction to run against 1.1 data directory (CASSANDRA-5118)
 * Fix CQL3 BATCH authorization caching (CASSANDRA-5145)
 * fix get_count returns incorrect value with TTL (CASSANDRA-5099)
 * better handling for mid-compaction failure (CASSANDRA-5137)
 * convert default marshallers list to map for better readability (CASSANDRA-5109)
 * fix ConcurrentModificationException in getBootstrapSource (CASSANDRA-5170)
 * fix sstable maxtimestamp for row deletes and pre-1.1.1 sstables (CASSANDRA-5153)
 * Fix thread growth on node removal (CASSANDRA-5175)
 * Make Ec2Region's datacenter name configurable (CASSANDRA-5155)


1.2.0
 * Disallow counters in collections (CASSANDRA-5082)
 * cqlsh: add unit tests (CASSANDRA-3920)
 * fix default bloom_filter_fp_chance for LeveledCompactionStrategy (CASSANDRA-5093)
Merged from 1.1:
 * add validation for get_range_slices with start_key and end_token (CASSANDRA-5089)


1.2.0-rc2
 * fix nodetool ownership display with vnodes (CASSANDRA-5065)
 * cqlsh: add DESCRIBE KEYSPACES command (CASSANDRA-5060)
 * Fix potential infinite loop when reloading CFS (CASSANDRA-5064)
 * Fix SimpleAuthorizer example (CASSANDRA-5072)
 * cqlsh: force CL.ONE for tracing and system.schema* queries (CASSANDRA-5070)
 * Includes cassandra-shuffle in the debian package (CASSANDRA-5058)
Merged from 1.1:
 * fix multithreaded compaction deadlock (CASSANDRA-4492)
 * fix temporarily missing schema after upgrade from pre-1.1.5 (CASSANDRA-5061)
 * Fix ALTER TABLE overriding compression options with defaults
   (CASSANDRA-4996, 5066)
 * fix specifying and altering crc_check_chance (CASSANDRA-5053)
 * fix Murmur3Partitioner ownership% calculation (CASSANDRA-5076)
 * Don't expire columns sooner than they should in 2ndary indexes (CASSANDRA-5079)


1.2-rc1
 * rename rpc_timeout settings to request_timeout (CASSANDRA-5027)
 * add BF with 0.1 FP to LCS by default (CASSANDRA-5029)
 * Fix preparing insert queries (CASSANDRA-5016)
 * Fix preparing queries with counter increment (CASSANDRA-5022)
 * Fix preparing updates with collections (CASSANDRA-5017)
 * Don't generate UUID based on other node address (CASSANDRA-5002)
 * Fix message when trying to alter a clustering key type (CASSANDRA-5012)
 * Update IAuthenticator to match the new IAuthorizer (CASSANDRA-5003)
 * Fix inserting only a key in CQL3 (CASSANDRA-5040)
 * Fix CQL3 token() function when used with strings (CASSANDRA-5050)
Merged from 1.1:
 * reduce log spam from invalid counter shards (CASSANDRA-5026)
 * Improve schema propagation performance (CASSANDRA-5025)
 * Fix for IndexHelper.IndexFor throws OOB Exception (CASSANDRA-5030)
 * cqlsh: make it possible to describe thrift CFs (CASSANDRA-4827)
 * cqlsh: fix timestamp formatting on some platforms (CASSANDRA-5046)


1.2-beta3
 * make consistency level configurable in cqlsh (CASSANDRA-4829)
 * fix cqlsh rendering of blob fields (CASSANDRA-4970)
 * fix cqlsh DESCRIBE command (CASSANDRA-4913)
 * save truncation position in system table (CASSANDRA-4906)
 * Move CompressionMetadata off-heap (CASSANDRA-4937)
 * allow CLI to GET cql3 columnfamily data (CASSANDRA-4924)
 * Fix rare race condition in getExpireTimeForEndpoint (CASSANDRA-4402)
 * acquire references to overlapping sstables during compaction so bloom filter
   doesn't get free'd prematurely (CASSANDRA-4934)
 * Don't share slice query filter in CQL3 SelectStatement (CASSANDRA-4928)
 * Separate tracing from Log4J (CASSANDRA-4861)
 * Exclude gcable tombstones from merkle-tree computation (CASSANDRA-4905)
 * Better printing of AbstractBounds for tracing (CASSANDRA-4931)
 * Optimize mostRecentTombstone check in CC.collectAllData (CASSANDRA-4883)
 * Change stream session ID to UUID to avoid collision from same node (CASSANDRA-4813)
 * Use Stats.db when bulk loading if present (CASSANDRA-4957)
 * Skip repair on system_trace and keyspaces with RF=1 (CASSANDRA-4956)
 * (cql3) Remove arbitrary SELECT limit (CASSANDRA-4918)
 * Correctly handle prepared operation on collections (CASSANDRA-4945)
 * Fix CQL3 LIMIT (CASSANDRA-4877)
 * Fix Stress for CQL3 (CASSANDRA-4979)
 * Remove cassandra specific exceptions from JMX interface (CASSANDRA-4893)
 * (CQL3) Force using ALLOW FILTERING on potentially inefficient queries (CASSANDRA-4915)
 * (cql3) Fix adding column when the table has collections (CASSANDRA-4982)
 * (cql3) Fix allowing collections with compact storage (CASSANDRA-4990)
 * (cql3) Refuse ttl/writetime function on collections (CASSANDRA-4992)
 * Replace IAuthority with new IAuthorizer (CASSANDRA-4874)
 * clqsh: fix KEY pseudocolumn escaping when describing Thrift tables
   in CQL3 mode (CASSANDRA-4955)
 * add basic authentication support for Pig CassandraStorage (CASSANDRA-3042)
 * fix CQL2 ALTER TABLE compaction_strategy_class altering (CASSANDRA-4965)
Merged from 1.1:
 * Fall back to old describe_splits if d_s_ex is not available (CASSANDRA-4803)
 * Improve error reporting when streaming ranges fail (CASSANDRA-5009)
 * Fix cqlsh timestamp formatting of timezone info (CASSANDRA-4746)
 * Fix assertion failure with leveled compaction (CASSANDRA-4799)
 * Check for null end_token in get_range_slice (CASSANDRA-4804)
 * Remove all remnants of removed nodes (CASSANDRA-4840)
 * Add aut-reloading of the log4j file in debian package (CASSANDRA-4855)
 * Fix estimated row cache entry size (CASSANDRA-4860)
 * reset getRangeSlice filter after finishing a row for get_paged_slice
   (CASSANDRA-4919)
 * expunge row cache post-truncate (CASSANDRA-4940)
 * Allow static CF definition with compact storage (CASSANDRA-4910)
 * Fix endless loop/compaction of schema_* CFs due to broken timestamps (CASSANDRA-4880)
 * Fix 'wrong class type' assertion in CounterColumn (CASSANDRA-4976)


1.2-beta2
 * fp rate of 1.0 disables BF entirely; LCS defaults to 1.0 (CASSANDRA-4876)
 * off-heap bloom filters for row keys (CASSANDRA_4865)
 * add extension point for sstable components (CASSANDRA-4049)
 * improve tracing output (CASSANDRA-4852, 4862)
 * make TRACE verb droppable (CASSANDRA-4672)
 * fix BulkLoader recognition of CQL3 columnfamilies (CASSANDRA-4755)
 * Sort commitlog segments for replay by id instead of mtime (CASSANDRA-4793)
 * Make hint delivery asynchronous (CASSANDRA-4761)
 * Pluggable Thrift transport factories for CLI and cqlsh (CASSANDRA-4609, 4610)
 * cassandra-cli: allow Double value type to be inserted to a column (CASSANDRA-4661)
 * Add ability to use custom TServerFactory implementations (CASSANDRA-4608)
 * optimize batchlog flushing to skip successful batches (CASSANDRA-4667)
 * include metadata for system keyspace itself in schema tables (CASSANDRA-4416)
 * add check to PropertyFileSnitch to verify presence of location for
   local node (CASSANDRA-4728)
 * add PBSPredictor consistency modeler (CASSANDRA-4261)
 * remove vestiges of Thrift unframed mode (CASSANDRA-4729)
 * optimize single-row PK lookups (CASSANDRA-4710)
 * adjust blockFor calculation to account for pending ranges due to node 
   movement (CASSANDRA-833)
 * Change CQL version to 3.0.0 and stop accepting 3.0.0-beta1 (CASSANDRA-4649)
 * (CQL3) Make prepared statement global instead of per connection 
   (CASSANDRA-4449)
 * Fix scrubbing of CQL3 created tables (CASSANDRA-4685)
 * (CQL3) Fix validation when using counter and regular columns in the same 
   table (CASSANDRA-4706)
 * Fix bug starting Cassandra with simple authentication (CASSANDRA-4648)
 * Add support for batchlog in CQL3 (CASSANDRA-4545, 4738)
 * Add support for multiple column family outputs in CFOF (CASSANDRA-4208)
 * Support repairing only the local DC nodes (CASSANDRA-4747)
 * Use rpc_address for binary protocol and change default port (CASSANDRA-4751)
 * Fix use of collections in prepared statements (CASSANDRA-4739)
 * Store more information into peers table (CASSANDRA-4351, 4814)
 * Configurable bucket size for size tiered compaction (CASSANDRA-4704)
 * Run leveled compaction in parallel (CASSANDRA-4310)
 * Fix potential NPE during CFS reload (CASSANDRA-4786)
 * Composite indexes may miss results (CASSANDRA-4796)
 * Move consistency level to the protocol level (CASSANDRA-4734, 4824)
 * Fix Subcolumn slice ends not respected (CASSANDRA-4826)
 * Fix Assertion error in cql3 select (CASSANDRA-4783)
 * Fix list prepend logic (CQL3) (CASSANDRA-4835)
 * Add booleans as literals in CQL3 (CASSANDRA-4776)
 * Allow renaming PK columns in CQL3 (CASSANDRA-4822)
 * Fix binary protocol NEW_NODE event (CASSANDRA-4679)
 * Fix potential infinite loop in tombstone compaction (CASSANDRA-4781)
 * Remove system tables accounting from schema (CASSANDRA-4850)
 * (cql3) Force provided columns in clustering key order in 
   'CLUSTERING ORDER BY' (CASSANDRA-4881)
 * Fix composite index bug (CASSANDRA-4884)
 * Fix short read protection for CQL3 (CASSANDRA-4882)
 * Add tracing support to the binary protocol (CASSANDRA-4699)
 * (cql3) Don't allow prepared marker inside collections (CASSANDRA-4890)
 * Re-allow order by on non-selected columns (CASSANDRA-4645)
 * Bug when composite index is created in a table having collections (CASSANDRA-4909)
 * log index scan subject in CompositesSearcher (CASSANDRA-4904)
Merged from 1.1:
 * add get[Row|Key]CacheEntries to CacheServiceMBean (CASSANDRA-4859)
 * fix get_paged_slice to wrap to next row correctly (CASSANDRA-4816)
 * fix indexing empty column values (CASSANDRA-4832)
 * allow JdbcDate to compose null Date objects (CASSANDRA-4830)
 * fix possible stackoverflow when compacting 1000s of sstables
   (CASSANDRA-4765)
 * fix wrong leveled compaction progress calculation (CASSANDRA-4807)
 * add a close() method to CRAR to prevent leaking file descriptors (CASSANDRA-4820)
 * fix potential infinite loop in get_count (CASSANDRA-4833)
 * fix compositeType.{get/from}String methods (CASSANDRA-4842)
 * (CQL) fix CREATE COLUMNFAMILY permissions check (CASSANDRA-4864)
 * Fix DynamicCompositeType same type comparison (CASSANDRA-4711)
 * Fix duplicate SSTable reference when stream session failed (CASSANDRA-3306)
 * Allow static CF definition with compact storage (CASSANDRA-4910)
 * Fix endless loop/compaction of schema_* CFs due to broken timestamps (CASSANDRA-4880)
 * Fix 'wrong class type' assertion in CounterColumn (CASSANDRA-4976)


1.2-beta1
 * add atomic_batch_mutate (CASSANDRA-4542, -4635)
 * increase default max_hint_window_in_ms to 3h (CASSANDRA-4632)
 * include message initiation time to replicas so they can more
   accurately drop timed-out requests (CASSANDRA-2858)
 * fix clientutil.jar dependencies (CASSANDRA-4566)
 * optimize WriteResponse (CASSANDRA-4548)
 * new metrics (CASSANDRA-4009)
 * redesign KEYS indexes to avoid read-before-write (CASSANDRA-2897)
 * debug tracing (CASSANDRA-1123)
 * parallelize row cache loading (CASSANDRA-4282)
 * Make compaction, flush JBOD-aware (CASSANDRA-4292)
 * run local range scans on the read stage (CASSANDRA-3687)
 * clean up ioexceptions (CASSANDRA-2116)
 * add disk_failure_policy (CASSANDRA-2118)
 * Introduce new json format with row level deletion (CASSANDRA-4054)
 * remove redundant "name" column from schema_keyspaces (CASSANDRA-4433)
 * improve "nodetool ring" handling of multi-dc clusters (CASSANDRA-3047)
 * update NTS calculateNaturalEndpoints to be O(N log N) (CASSANDRA-3881)
 * split up rpc timeout by operation type (CASSANDRA-2819)
 * rewrite key cache save/load to use only sequential i/o (CASSANDRA-3762)
 * update MS protocol with a version handshake + broadcast address id
   (CASSANDRA-4311)
 * multithreaded hint replay (CASSANDRA-4189)
 * add inter-node message compression (CASSANDRA-3127)
 * remove COPP (CASSANDRA-2479)
 * Track tombstone expiration and compact when tombstone content is
   higher than a configurable threshold, default 20% (CASSANDRA-3442, 4234)
 * update MurmurHash to version 3 (CASSANDRA-2975)
 * (CLI) track elapsed time for `delete' operation (CASSANDRA-4060)
 * (CLI) jline version is bumped to 1.0 to properly  support
   'delete' key function (CASSANDRA-4132)
 * Save IndexSummary into new SSTable 'Summary' component (CASSANDRA-2392, 4289)
 * Add support for range tombstones (CASSANDRA-3708)
 * Improve MessagingService efficiency (CASSANDRA-3617)
 * Avoid ID conflicts from concurrent schema changes (CASSANDRA-3794)
 * Set thrift HSHA server thread limit to unlimited by default (CASSANDRA-4277)
 * Avoids double serialization of CF id in RowMutation messages
   (CASSANDRA-4293)
 * stream compressed sstables directly with java nio (CASSANDRA-4297)
 * Support multiple ranges in SliceQueryFilter (CASSANDRA-3885)
 * Add column metadata to system column families (CASSANDRA-4018)
 * (cql3) Always use composite types by default (CASSANDRA-4329)
 * (cql3) Add support for set, map and list (CASSANDRA-3647)
 * Validate date type correctly (CASSANDRA-4441)
 * (cql3) Allow definitions with only a PK (CASSANDRA-4361)
 * (cql3) Add support for row key composites (CASSANDRA-4179)
 * improve DynamicEndpointSnitch by using reservoir sampling (CASSANDRA-4038)
 * (cql3) Add support for 2ndary indexes (CASSANDRA-3680)
 * (cql3) fix defining more than one PK to be invalid (CASSANDRA-4477)
 * remove schema agreement checking from all external APIs (Thrift, CQL and CQL3) (CASSANDRA-4487)
 * add Murmur3Partitioner and make it default for new installations (CASSANDRA-3772, 4621)
 * (cql3) update pseudo-map syntax to use map syntax (CASSANDRA-4497)
 * Finer grained exceptions hierarchy and provides error code with exceptions (CASSANDRA-3979)
 * Adds events push to binary protocol (CASSANDRA-4480)
 * Rewrite nodetool help (CASSANDRA-2293)
 * Make CQL3 the default for CQL (CASSANDRA-4640)
 * update stress tool to be able to use CQL3 (CASSANDRA-4406)
 * Accept all thrift update on CQL3 cf but don't expose their metadata (CASSANDRA-4377)
 * Replace Throttle with Guava's RateLimiter for HintedHandOff (CASSANDRA-4541)
 * fix counter add/get using CQL2 and CQL3 in stress tool (CASSANDRA-4633)
 * Add sstable count per level to cfstats (CASSANDRA-4537)
 * (cql3) Add ALTER KEYSPACE statement (CASSANDRA-4611)
 * (cql3) Allow defining default consistency levels (CASSANDRA-4448)
 * (cql3) Fix queries using LIMIT missing results (CASSANDRA-4579)
 * fix cross-version gossip messaging (CASSANDRA-4576)
 * added inet data type (CASSANDRA-4627)


1.1.6
 * Wait for writes on synchronous read digest mismatch (CASSANDRA-4792)
 * fix commitlog replay for nanotime-infected sstables (CASSANDRA-4782)
 * preflight check ttl for maximum of 20 years (CASSANDRA-4771)
 * (Pig) fix widerow input with single column rows (CASSANDRA-4789)
 * Fix HH to compact with correct gcBefore, which avoids wiping out
   undelivered hints (CASSANDRA-4772)
 * LCS will merge up to 32 L0 sstables as intended (CASSANDRA-4778)
 * NTS will default unconfigured DC replicas to zero (CASSANDRA-4675)
 * use default consistency level in counter validation if none is
   explicitly provide (CASSANDRA-4700)
 * Improve IAuthority interface by introducing fine-grained
   access permissions and grant/revoke commands (CASSANDRA-4490, 4644)
 * fix assumption error in CLI when updating/describing keyspace 
   (CASSANDRA-4322)
 * Adds offline sstablescrub to debian packaging (CASSANDRA-4642)
 * Automatic fixing of overlapping leveled sstables (CASSANDRA-4644)
 * fix error when using ORDER BY with extended selections (CASSANDRA-4689)
 * (CQL3) Fix validation for IN queries for non-PK cols (CASSANDRA-4709)
 * fix re-created keyspace disappering after 1.1.5 upgrade 
   (CASSANDRA-4698, 4752)
 * (CLI) display elapsed time in 2 fraction digits (CASSANDRA-3460)
 * add authentication support to sstableloader (CASSANDRA-4712)
 * Fix CQL3 'is reversed' logic (CASSANDRA-4716, 4759)
 * (CQL3) Don't return ReversedType in result set metadata (CASSANDRA-4717)
 * Backport adding AlterKeyspace statement (CASSANDRA-4611)
 * (CQL3) Correcty accept upper-case data types (CASSANDRA-4770)
 * Add binary protocol events for schema changes (CASSANDRA-4684)
Merged from 1.0:
 * Switch from NBHM to CHM in MessagingService's callback map, which
   prevents OOM in long-running instances (CASSANDRA-4708)


1.1.5
 * add SecondaryIndex.reload API (CASSANDRA-4581)
 * use millis + atomicint for commitlog segment creation instead of
   nanotime, which has issues under some hypervisors (CASSANDRA-4601)
 * fix FD leak in slice queries (CASSANDRA-4571)
 * avoid recursion in leveled compaction (CASSANDRA-4587)
 * increase stack size under Java7 to 180K
 * Log(info) schema changes (CASSANDRA-4547)
 * Change nodetool setcachecapcity to manipulate global caches (CASSANDRA-4563)
 * (cql3) fix setting compaction strategy (CASSANDRA-4597)
 * fix broken system.schema_* timestamps on system startup (CASSANDRA-4561)
 * fix wrong skip of cache saving (CASSANDRA-4533)
 * Avoid NPE when lost+found is in data dir (CASSANDRA-4572)
 * Respect five-minute flush moratorium after initial CL replay (CASSANDRA-4474)
 * Adds ntp as recommended in debian packaging (CASSANDRA-4606)
 * Configurable transport in CF Record{Reader|Writer} (CASSANDRA-4558)
 * (cql3) fix potential NPE with both equal and unequal restriction (CASSANDRA-4532)
 * (cql3) improves ORDER BY validation (CASSANDRA-4624)
 * Fix potential deadlock during counter writes (CASSANDRA-4578)
 * Fix cql error with ORDER BY when using IN (CASSANDRA-4612)
Merged from 1.0:
 * increase Xss to 160k to accomodate latest 1.6 JVMs (CASSANDRA-4602)
 * fix toString of hint destination tokens (CASSANDRA-4568)
 * Fix multiple values for CurrentLocal NodeID (CASSANDRA-4626)


1.1.4
 * fix offline scrub to catch >= out of order rows (CASSANDRA-4411)
 * fix cassandra-env.sh on RHEL and other non-dash-based systems 
   (CASSANDRA-4494)
Merged from 1.0:
 * (Hadoop) fix setting key length for old-style mapred api (CASSANDRA-4534)
 * (Hadoop) fix iterating through a resultset consisting entirely
   of tombstoned rows (CASSANDRA-4466)


1.1.3
 * (cqlsh) add COPY TO (CASSANDRA-4434)
 * munmap commitlog segments before rename (CASSANDRA-4337)
 * (JMX) rename getRangeKeySample to sampleKeyRange to avoid returning
   multi-MB results as an attribute (CASSANDRA-4452)
 * flush based on data size, not throughput; overwritten columns no 
   longer artificially inflate liveRatio (CASSANDRA-4399)
 * update default commitlog segment size to 32MB and total commitlog
   size to 32/1024 MB for 32/64 bit JVMs, respectively (CASSANDRA-4422)
 * avoid using global partitioner to estimate ranges in index sstables
   (CASSANDRA-4403)
 * restore pre-CASSANDRA-3862 approach to removing expired tombstones
   from row cache during compaction (CASSANDRA-4364)
 * (stress) support for CQL prepared statements (CASSANDRA-3633)
 * Correctly catch exception when Snappy cannot be loaded (CASSANDRA-4400)
 * (cql3) Support ORDER BY when IN condition is given in WHERE clause (CASSANDRA-4327)
 * (cql3) delete "component_index" column on DROP TABLE call (CASSANDRA-4420)
 * change nanoTime() to currentTimeInMillis() in schema related code (CASSANDRA-4432)
 * add a token generation tool (CASSANDRA-3709)
 * Fix LCS bug with sstable containing only 1 row (CASSANDRA-4411)
 * fix "Can't Modify Index Name" problem on CF update (CASSANDRA-4439)
 * Fix assertion error in getOverlappingSSTables during repair (CASSANDRA-4456)
 * fix nodetool's setcompactionthreshold command (CASSANDRA-4455)
 * Ensure compacted files are never used, to avoid counter overcount (CASSANDRA-4436)
Merged from 1.0:
 * Push the validation of secondary index values to the SecondaryIndexManager (CASSANDRA-4240)
 * allow dropping columns shadowed by not-yet-expired supercolumn or row
   tombstones in PrecompactedRow (CASSANDRA-4396)


1.1.2
 * Fix cleanup not deleting index entries (CASSANDRA-4379)
 * Use correct partitioner when saving + loading caches (CASSANDRA-4331)
 * Check schema before trying to export sstable (CASSANDRA-2760)
 * Raise a meaningful exception instead of NPE when PFS encounters
   an unconfigured node + no default (CASSANDRA-4349)
 * fix bug in sstable blacklisting with LCS (CASSANDRA-4343)
 * LCS no longer promotes tiny sstables out of L0 (CASSANDRA-4341)
 * skip tombstones during hint replay (CASSANDRA-4320)
 * fix NPE in compactionstats (CASSANDRA-4318)
 * enforce 1m min keycache for auto (CASSANDRA-4306)
 * Have DeletedColumn.isMFD always return true (CASSANDRA-4307)
 * (cql3) exeption message for ORDER BY constraints said primary filter can be
    an IN clause, which is misleading (CASSANDRA-4319)
 * (cql3) Reject (not yet supported) creation of 2ndardy indexes on tables with
   composite primary keys (CASSANDRA-4328)
 * Set JVM stack size to 160k for java 7 (CASSANDRA-4275)
 * cqlsh: add COPY command to load data from CSV flat files (CASSANDRA-4012)
 * CFMetaData.fromThrift to throw ConfigurationException upon error (CASSANDRA-4353)
 * Use CF comparator to sort indexed columns in SecondaryIndexManager
   (CASSANDRA-4365)
 * add strategy_options to the KSMetaData.toString() output (CASSANDRA-4248)
 * (cql3) fix range queries containing unqueried results (CASSANDRA-4372)
 * (cql3) allow updating column_alias types (CASSANDRA-4041)
 * (cql3) Fix deletion bug (CASSANDRA-4193)
 * Fix computation of overlapping sstable for leveled compaction (CASSANDRA-4321)
 * Improve scrub and allow to run it offline (CASSANDRA-4321)
 * Fix assertionError in StorageService.bulkLoad (CASSANDRA-4368)
 * (cqlsh) add option to authenticate to a keyspace at startup (CASSANDRA-4108)
 * (cqlsh) fix ASSUME functionality (CASSANDRA-4352)
 * Fix ColumnFamilyRecordReader to not return progress > 100% (CASSANDRA-3942)
Merged from 1.0:
 * Set gc_grace on index CF to 0 (CASSANDRA-4314)


1.1.1
 * add populate_io_cache_on_flush option (CASSANDRA-2635)
 * allow larger cache capacities than 2GB (CASSANDRA-4150)
 * add getsstables command to nodetool (CASSANDRA-4199)
 * apply parent CF compaction settings to secondary index CFs (CASSANDRA-4280)
 * preserve commitlog size cap when recycling segments at startup
   (CASSANDRA-4201)
 * (Hadoop) fix split generation regression (CASSANDRA-4259)
 * ignore min/max compactions settings in LCS, while preserving
   behavior that min=max=0 disables autocompaction (CASSANDRA-4233)
 * log number of rows read from saved cache (CASSANDRA-4249)
 * calculate exact size required for cleanup operations (CASSANDRA-1404)
 * avoid blocking additional writes during flush when the commitlog
   gets behind temporarily (CASSANDRA-1991)
 * enable caching on index CFs based on data CF cache setting (CASSANDRA-4197)
 * warn on invalid replication strategy creation options (CASSANDRA-4046)
 * remove [Freeable]Memory finalizers (CASSANDRA-4222)
 * include tombstone size in ColumnFamily.size, which can prevent OOM
   during sudden mass delete operations by yielding a nonzero liveRatio
   (CASSANDRA-3741)
 * Open 1 sstableScanner per level for leveled compaction (CASSANDRA-4142)
 * Optimize reads when row deletion timestamps allow us to restrict
   the set of sstables we check (CASSANDRA-4116)
 * add support for commitlog archiving and point-in-time recovery
   (CASSANDRA-3690)
 * avoid generating redundant compaction tasks during streaming
   (CASSANDRA-4174)
 * add -cf option to nodetool snapshot, and takeColumnFamilySnapshot to
   StorageService mbean (CASSANDRA-556)
 * optimize cleanup to drop entire sstables where possible (CASSANDRA-4079)
 * optimize truncate when autosnapshot is disabled (CASSANDRA-4153)
 * update caches to use byte[] keys to reduce memory overhead (CASSANDRA-3966)
 * add column limit to cli (CASSANDRA-3012, 4098)
 * clean up and optimize DataOutputBuffer, used by CQL compression and
   CompositeType (CASSANDRA-4072)
 * optimize commitlog checksumming (CASSANDRA-3610)
 * identify and blacklist corrupted SSTables from future compactions 
   (CASSANDRA-2261)
 * Move CfDef and KsDef validation out of thrift (CASSANDRA-4037)
 * Expose API to repair a user provided range (CASSANDRA-3912)
 * Add way to force the cassandra-cli to refresh its schema (CASSANDRA-4052)
 * Avoid having replicate on write tasks stacking up at CL.ONE (CASSANDRA-2889)
 * (cql3) Backwards compatibility for composite comparators in non-cql3-aware
   clients (CASSANDRA-4093)
 * (cql3) Fix order by for reversed queries (CASSANDRA-4160)
 * (cql3) Add ReversedType support (CASSANDRA-4004)
 * (cql3) Add timeuuid type (CASSANDRA-4194)
 * (cql3) Minor fixes (CASSANDRA-4185)
 * (cql3) Fix prepared statement in BATCH (CASSANDRA-4202)
 * (cql3) Reduce the list of reserved keywords (CASSANDRA-4186)
 * (cql3) Move max/min compaction thresholds to compaction strategy options
   (CASSANDRA-4187)
 * Fix exception during move when localhost is the only source (CASSANDRA-4200)
 * (cql3) Allow paging through non-ordered partitioner results (CASSANDRA-3771)
 * (cql3) Fix drop index (CASSANDRA-4192)
 * (cql3) Don't return range ghosts anymore (CASSANDRA-3982)
 * fix re-creating Keyspaces/ColumnFamilies with the same name as dropped
   ones (CASSANDRA-4219)
 * fix SecondaryIndex LeveledManifest save upon snapshot (CASSANDRA-4230)
 * fix missing arrayOffset in FBUtilities.hash (CASSANDRA-4250)
 * (cql3) Add name of parameters in CqlResultSet (CASSANDRA-4242)
 * (cql3) Correctly validate order by queries (CASSANDRA-4246)
 * rename stress to cassandra-stress for saner packaging (CASSANDRA-4256)
 * Fix exception on colum metadata with non-string comparator (CASSANDRA-4269)
 * Check for unknown/invalid compression options (CASSANDRA-4266)
 * (cql3) Adds simple access to column timestamp and ttl (CASSANDRA-4217)
 * (cql3) Fix range queries with secondary indexes (CASSANDRA-4257)
 * Better error messages from improper input in cli (CASSANDRA-3865)
 * Try to stop all compaction upon Keyspace or ColumnFamily drop (CASSANDRA-4221)
 * (cql3) Allow keyspace properties to contain hyphens (CASSANDRA-4278)
 * (cql3) Correctly validate keyspace access in create table (CASSANDRA-4296)
 * Avoid deadlock in migration stage (CASSANDRA-3882)
 * Take supercolumn names and deletion info into account in memtable throughput
   (CASSANDRA-4264)
 * Add back backward compatibility for old style replication factor (CASSANDRA-4294)
 * Preserve compatibility with pre-1.1 index queries (CASSANDRA-4262)
Merged from 1.0:
 * Fix super columns bug where cache is not updated (CASSANDRA-4190)
 * fix maxTimestamp to include row tombstones (CASSANDRA-4116)
 * (CLI) properly handle quotes in create/update keyspace commands (CASSANDRA-4129)
 * Avoids possible deadlock during bootstrap (CASSANDRA-4159)
 * fix stress tool that hangs forever on timeout or error (CASSANDRA-4128)
 * stress tool to return appropriate exit code on failure (CASSANDRA-4188)
 * fix compaction NPE when out of disk space and assertions disabled
   (CASSANDRA-3985)
 * synchronize LCS getEstimatedTasks to avoid CME (CASSANDRA-4255)
 * ensure unique streaming session id's (CASSANDRA-4223)
 * kick off background compaction when min/max thresholds change 
   (CASSANDRA-4279)
 * improve ability of STCS.getBuckets to deal with 100s of 1000s of
   sstables, such as when convertinb back from LCS (CASSANDRA-4287)
 * Oversize integer in CQL throws NumberFormatException (CASSANDRA-4291)
 * fix 1.0.x node join to mixed version cluster, other nodes >= 1.1 (CASSANDRA-4195)
 * Fix LCS splitting sstable base on uncompressed size (CASSANDRA-4419)
 * Push the validation of secondary index values to the SecondaryIndexManager (CASSANDRA-4240)
 * Don't purge columns during upgradesstables (CASSANDRA-4462)
 * Make cqlsh work with piping (CASSANDRA-4113)
 * Validate arguments for nodetool decommission (CASSANDRA-4061)
 * Report thrift status in nodetool info (CASSANDRA-4010)


1.1.0-final
 * average a reduced liveRatio estimate with the previous one (CASSANDRA-4065)
 * Allow KS and CF names up to 48 characters (CASSANDRA-4157)
 * fix stress build (CASSANDRA-4140)
 * add time remaining estimate to nodetool compactionstats (CASSANDRA-4167)
 * (cql) fix NPE in cql3 ALTER TABLE (CASSANDRA-4163)
 * (cql) Add support for CL.TWO and CL.THREE in CQL (CASSANDRA-4156)
 * (cql) Fix type in CQL3 ALTER TABLE preventing update (CASSANDRA-4170)
 * (cql) Throw invalid exception from CQL3 on obsolete options (CASSANDRA-4171)
 * (cqlsh) fix recognizing uppercase SELECT keyword (CASSANDRA-4161)
 * Pig: wide row support (CASSANDRA-3909)
Merged from 1.0:
 * avoid streaming empty files with bulk loader if sstablewriter errors out
   (CASSANDRA-3946)


1.1-rc1
 * Include stress tool in binary builds (CASSANDRA-4103)
 * (Hadoop) fix wide row iteration when last row read was deleted
   (CASSANDRA-4154)
 * fix read_repair_chance to really default to 0.1 in the cli (CASSANDRA-4114)
 * Adds caching and bloomFilterFpChange to CQL options (CASSANDRA-4042)
 * Adds posibility to autoconfigure size of the KeyCache (CASSANDRA-4087)
 * fix KEYS index from skipping results (CASSANDRA-3996)
 * Remove sliced_buffer_size_in_kb dead option (CASSANDRA-4076)
 * make loadNewSStable preserve sstable version (CASSANDRA-4077)
 * Respect 1.0 cache settings as much as possible when upgrading 
   (CASSANDRA-4088)
 * relax path length requirement for sstable files when upgrading on 
   non-Windows platforms (CASSANDRA-4110)
 * fix terminination of the stress.java when errors were encountered
   (CASSANDRA-4128)
 * Move CfDef and KsDef validation out of thrift (CASSANDRA-4037)
 * Fix get_paged_slice (CASSANDRA-4136)
 * CQL3: Support slice with exclusive start and stop (CASSANDRA-3785)
Merged from 1.0:
 * support PropertyFileSnitch in bulk loader (CASSANDRA-4145)
 * add auto_snapshot option allowing disabling snapshot before drop/truncate
   (CASSANDRA-3710)
 * allow short snitch names (CASSANDRA-4130)


1.1-beta2
 * rename loaded sstables to avoid conflicts with local snapshots
   (CASSANDRA-3967)
 * start hint replay as soon as FD notifies that the target is back up
   (CASSANDRA-3958)
 * avoid unproductive deserializing of cached rows during compaction
   (CASSANDRA-3921)
 * fix concurrency issues with CQL keyspace creation (CASSANDRA-3903)
 * Show Effective Owership via Nodetool ring <keyspace> (CASSANDRA-3412)
 * Update ORDER BY syntax for CQL3 (CASSANDRA-3925)
 * Fix BulkRecordWriter to not throw NPE if reducer gets no map data from Hadoop (CASSANDRA-3944)
 * Fix bug with counters in super columns (CASSANDRA-3821)
 * Remove deprecated merge_shard_chance (CASSANDRA-3940)
 * add a convenient way to reset a node's schema (CASSANDRA-2963)
 * fix for intermittent SchemaDisagreementException (CASSANDRA-3884)
 * CLI `list <CF>` to limit number of columns and their order (CASSANDRA-3012)
 * ignore deprecated KsDef/CfDef/ColumnDef fields in native schema (CASSANDRA-3963)
 * CLI to report when unsupported column_metadata pair was given (CASSANDRA-3959)
 * reincarnate removed and deprecated KsDef/CfDef attributes (CASSANDRA-3953)
 * Fix race between writes and read for cache (CASSANDRA-3862)
 * perform static initialization of StorageProxy on start-up (CASSANDRA-3797)
 * support trickling fsync() on writes (CASSANDRA-3950)
 * expose counters for unavailable/timeout exceptions given to thrift clients (CASSANDRA-3671)
 * avoid quadratic startup time in LeveledManifest (CASSANDRA-3952)
 * Add type information to new schema_ columnfamilies and remove thrift
   serialization for schema (CASSANDRA-3792)
 * add missing column validator options to the CLI help (CASSANDRA-3926)
 * skip reading saved key cache if CF's caching strategy is NONE or ROWS_ONLY (CASSANDRA-3954)
 * Unify migration code (CASSANDRA-4017)
Merged from 1.0:
 * cqlsh: guess correct version of Python for Arch Linux (CASSANDRA-4090)
 * (CLI) properly handle quotes in create/update keyspace commands (CASSANDRA-4129)
 * Avoids possible deadlock during bootstrap (CASSANDRA-4159)
 * fix stress tool that hangs forever on timeout or error (CASSANDRA-4128)
 * Fix super columns bug where cache is not updated (CASSANDRA-4190)
 * stress tool to return appropriate exit code on failure (CASSANDRA-4188)


1.0.9
 * improve index sampling performance (CASSANDRA-4023)
 * always compact away deleted hints immediately after handoff (CASSANDRA-3955)
 * delete hints from dropped ColumnFamilies on handoff instead of
   erroring out (CASSANDRA-3975)
 * add CompositeType ref to the CLI doc for create/update column family (CASSANDRA-3980)
 * Pig: support Counter ColumnFamilies (CASSANDRA-3973)
 * Pig: Composite column support (CASSANDRA-3684)
 * Avoid NPE during repair when a keyspace has no CFs (CASSANDRA-3988)
 * Fix division-by-zero error on get_slice (CASSANDRA-4000)
 * don't change manifest level for cleanup, scrub, and upgradesstables
   operations under LeveledCompactionStrategy (CASSANDRA-3989, 4112)
 * fix race leading to super columns assertion failure (CASSANDRA-3957)
 * fix NPE on invalid CQL delete command (CASSANDRA-3755)
 * allow custom types in CLI's assume command (CASSANDRA-4081)
 * fix totalBytes count for parallel compactions (CASSANDRA-3758)
 * fix intermittent NPE in get_slice (CASSANDRA-4095)
 * remove unnecessary asserts in native code interfaces (CASSANDRA-4096)
 * Validate blank keys in CQL to avoid assertion errors (CASSANDRA-3612)
 * cqlsh: fix bad decoding of some column names (CASSANDRA-4003)
 * cqlsh: fix incorrect padding with unicode chars (CASSANDRA-4033)
 * Fix EC2 snitch incorrectly reporting region (CASSANDRA-4026)
 * Shut down thrift during decommission (CASSANDRA-4086)
 * Expose nodetool cfhistograms for 2ndary indexes (CASSANDRA-4063)
Merged from 0.8:
 * Fix ConcurrentModificationException in gossiper (CASSANDRA-4019)


1.1-beta1
 * (cqlsh)
   + add SOURCE and CAPTURE commands, and --file option (CASSANDRA-3479)
   + add ALTER COLUMNFAMILY WITH (CASSANDRA-3523)
   + bundle Python dependencies with Cassandra (CASSANDRA-3507)
   + added to Debian package (CASSANDRA-3458)
   + display byte data instead of erroring out on decode failure 
     (CASSANDRA-3874)
 * add nodetool rebuild_index (CASSANDRA-3583)
 * add nodetool rangekeysample (CASSANDRA-2917)
 * Fix streaming too much data during move operations (CASSANDRA-3639)
 * Nodetool and CLI connect to localhost by default (CASSANDRA-3568)
 * Reduce memory used by primary index sample (CASSANDRA-3743)
 * (Hadoop) separate input/output configurations (CASSANDRA-3197, 3765)
 * avoid returning internal Cassandra classes over JMX (CASSANDRA-2805)
 * add row-level isolation via SnapTree (CASSANDRA-2893)
 * Optimize key count estimation when opening sstable on startup
   (CASSANDRA-2988)
 * multi-dc replication optimization supporting CL > ONE (CASSANDRA-3577)
 * add command to stop compactions (CASSANDRA-1740, 3566, 3582)
 * multithreaded streaming (CASSANDRA-3494)
 * removed in-tree redhat spec (CASSANDRA-3567)
 * "defragment" rows for name-based queries under STCS, again (CASSANDRA-2503)
 * Recycle commitlog segments for improved performance 
   (CASSANDRA-3411, 3543, 3557, 3615)
 * update size-tiered compaction to prioritize small tiers (CASSANDRA-2407)
 * add message expiration logic to OutboundTcpConnection (CASSANDRA-3005)
 * off-heap cache to use sun.misc.Unsafe instead of JNA (CASSANDRA-3271)
 * EACH_QUORUM is only supported for writes (CASSANDRA-3272)
 * replace compactionlock use in schema migration by checking CFS.isValid
   (CASSANDRA-3116)
 * recognize that "SELECT first ... *" isn't really "SELECT *" (CASSANDRA-3445)
 * Use faster bytes comparison (CASSANDRA-3434)
 * Bulk loader is no longer a fat client, (HADOOP) bulk load output format
   (CASSANDRA-3045)
 * (Hadoop) add support for KeyRange.filter
 * remove assumption that keys and token are in bijection
   (CASSANDRA-1034, 3574, 3604)
 * always remove endpoints from delevery queue in HH (CASSANDRA-3546)
 * fix race between cf flush and its 2ndary indexes flush (CASSANDRA-3547)
 * fix potential race in AES when a repair fails (CASSANDRA-3548)
 * Remove columns shadowed by a deleted container even when we cannot purge
   (CASSANDRA-3538)
 * Improve memtable slice iteration performance (CASSANDRA-3545)
 * more efficient allocation of small bloom filters (CASSANDRA-3618)
 * Use separate writer thread in SSTableSimpleUnsortedWriter (CASSANDRA-3619)
 * fsync the directory after new sstable or commitlog segment are created (CASSANDRA-3250)
 * fix minor issues reported by FindBugs (CASSANDRA-3658)
 * global key/row caches (CASSANDRA-3143, 3849)
 * optimize memtable iteration during range scan (CASSANDRA-3638)
 * introduce 'crc_check_chance' in CompressionParameters to support
   a checksum percentage checking chance similarly to read-repair (CASSANDRA-3611)
 * a way to deactivate global key/row cache on per-CF basis (CASSANDRA-3667)
 * fix LeveledCompactionStrategy broken because of generation pre-allocation
   in LeveledManifest (CASSANDRA-3691)
 * finer-grained control over data directories (CASSANDRA-2749)
 * Fix ClassCastException during hinted handoff (CASSANDRA-3694)
 * Upgrade Thrift to 0.7 (CASSANDRA-3213)
 * Make stress.java insert operation to use microseconds (CASSANDRA-3725)
 * Allows (internally) doing a range query with a limit of columns instead of
   rows (CASSANDRA-3742)
 * Allow rangeSlice queries to be start/end inclusive/exclusive (CASSANDRA-3749)
 * Fix BulkLoader to support new SSTable layout and add stream
   throttling to prevent an NPE when there is no yaml config (CASSANDRA-3752)
 * Allow concurrent schema migrations (CASSANDRA-1391, 3832)
 * Add SnapshotCommand to trigger snapshot on remote node (CASSANDRA-3721)
 * Make CFMetaData conversions to/from thrift/native schema inverses
   (CASSANDRA_3559)
 * Add initial code for CQL 3.0-beta (CASSANDRA-2474, 3781, 3753)
 * Add wide row support for ColumnFamilyInputFormat (CASSANDRA-3264)
 * Allow extending CompositeType comparator (CASSANDRA-3657)
 * Avoids over-paging during get_count (CASSANDRA-3798)
 * Add new command to rebuild a node without (repair) merkle tree calculations
   (CASSANDRA-3483, 3922)
 * respect not only row cache capacity but caching mode when
   trying to read data (CASSANDRA-3812)
 * fix system tests (CASSANDRA-3827)
 * CQL support for altering row key type in ALTER TABLE (CASSANDRA-3781)
 * turn compression on by default (CASSANDRA-3871)
 * make hexToBytes refuse invalid input (CASSANDRA-2851)
 * Make secondary indexes CF inherit compression and compaction from their
   parent CF (CASSANDRA-3877)
 * Finish cleanup up tombstone purge code (CASSANDRA-3872)
 * Avoid NPE on aboarted stream-out sessions (CASSANDRA-3904)
 * BulkRecordWriter throws NPE for counter columns (CASSANDRA-3906)
 * Support compression using BulkWriter (CASSANDRA-3907)


1.0.8
 * fix race between cleanup and flush on secondary index CFSes (CASSANDRA-3712)
 * avoid including non-queried nodes in rangeslice read repair
   (CASSANDRA-3843)
 * Only snapshot CF being compacted for snapshot_before_compaction 
   (CASSANDRA-3803)
 * Log active compactions in StatusLogger (CASSANDRA-3703)
 * Compute more accurate compaction score per level (CASSANDRA-3790)
 * Return InvalidRequest when using a keyspace that doesn't exist
   (CASSANDRA-3764)
 * disallow user modification of System keyspace (CASSANDRA-3738)
 * allow using sstable2json on secondary index data (CASSANDRA-3738)
 * (cqlsh) add DESCRIBE COLUMNFAMILIES (CASSANDRA-3586)
 * (cqlsh) format blobs correctly and use colors to improve output
   readability (CASSANDRA-3726)
 * synchronize BiMap of bootstrapping tokens (CASSANDRA-3417)
 * show index options in CLI (CASSANDRA-3809)
 * add optional socket timeout for streaming (CASSANDRA-3838)
 * fix truncate not to leave behind non-CFS backed secondary indexes
   (CASSANDRA-3844)
 * make CLI `show schema` to use output stream directly instead
   of StringBuilder (CASSANDRA-3842)
 * remove the wait on hint future during write (CASSANDRA-3870)
 * (cqlsh) ignore missing CfDef opts (CASSANDRA-3933)
 * (cqlsh) look for cqlshlib relative to realpath (CASSANDRA-3767)
 * Fix short read protection (CASSANDRA-3934)
 * Make sure infered and actual schema match (CASSANDRA-3371)
 * Fix NPE during HH delivery (CASSANDRA-3677)
 * Don't put boostrapping node in 'hibernate' status (CASSANDRA-3737)
 * Fix double quotes in windows bat files (CASSANDRA-3744)
 * Fix bad validator lookup (CASSANDRA-3789)
 * Fix soft reset in EC2MultiRegionSnitch (CASSANDRA-3835)
 * Don't leave zombie connections with THSHA thrift server (CASSANDRA-3867)
 * (cqlsh) fix deserialization of data (CASSANDRA-3874)
 * Fix removetoken force causing an inconsistent state (CASSANDRA-3876)
 * Fix ahndling of some types with Pig (CASSANDRA-3886)
 * Don't allow to drop the system keyspace (CASSANDRA-3759)
 * Make Pig deletes disabled by default and configurable (CASSANDRA-3628)
Merged from 0.8:
 * (Pig) fix CassandraStorage to use correct comparator in Super ColumnFamily
   case (CASSANDRA-3251)
 * fix thread safety issues in commitlog replay, primarily affecting
   systems with many (100s) of CF definitions (CASSANDRA-3751)
 * Fix relevant tombstone ignored with super columns (CASSANDRA-3875)


1.0.7
 * fix regression in HH page size calculation (CASSANDRA-3624)
 * retry failed stream on IOException (CASSANDRA-3686)
 * allow configuring bloom_filter_fp_chance (CASSANDRA-3497)
 * attempt hint delivery every ten minutes, or when failure detector
   notifies us that a node is back up, whichever comes first.  hint
   handoff throttle delay default changed to 1ms, from 50 (CASSANDRA-3554)
 * add nodetool setstreamthroughput (CASSANDRA-3571)
 * fix assertion when dropping a columnfamily with no sstables (CASSANDRA-3614)
 * more efficient allocation of small bloom filters (CASSANDRA-3618)
 * CLibrary.createHardLinkWithExec() to check for errors (CASSANDRA-3101)
 * Avoid creating empty and non cleaned writer during compaction (CASSANDRA-3616)
 * stop thrift service in shutdown hook so we can quiesce MessagingService
   (CASSANDRA-3335)
 * (CQL) compaction_strategy_options and compression_parameters for
   CREATE COLUMNFAMILY statement (CASSANDRA-3374)
 * Reset min/max compaction threshold when creating size tiered compaction
   strategy (CASSANDRA-3666)
 * Don't ignore IOException during compaction (CASSANDRA-3655)
 * Fix assertion error for CF with gc_grace=0 (CASSANDRA-3579)
 * Shutdown ParallelCompaction reducer executor after use (CASSANDRA-3711)
 * Avoid < 0 value for pending tasks in leveled compaction (CASSANDRA-3693)
 * (Hadoop) Support TimeUUID in Pig CassandraStorage (CASSANDRA-3327)
 * Check schema is ready before continuing boostrapping (CASSANDRA-3629)
 * Catch overflows during parsing of chunk_length_kb (CASSANDRA-3644)
 * Improve stream protocol mismatch errors (CASSANDRA-3652)
 * Avoid multiple thread doing HH to the same target (CASSANDRA-3681)
 * Add JMX property for rp_timeout_in_ms (CASSANDRA-2940)
 * Allow DynamicCompositeType to compare component of different types
   (CASSANDRA-3625)
 * Flush non-cfs backed secondary indexes (CASSANDRA-3659)
 * Secondary Indexes should report memory consumption (CASSANDRA-3155)
 * fix for SelectStatement start/end key are not set correctly
   when a key alias is involved (CASSANDRA-3700)
 * fix CLI `show schema` command insert of an extra comma in
   column_metadata (CASSANDRA-3714)
Merged from 0.8:
 * avoid logging (harmless) exception when GC takes < 1ms (CASSANDRA-3656)
 * prevent new nodes from thinking down nodes are up forever (CASSANDRA-3626)
 * use correct list of replicas for LOCAL_QUORUM reads when read repair
   is disabled (CASSANDRA-3696)
 * block on flush before compacting hints (may prevent OOM) (CASSANDRA-3733)


1.0.6
 * (CQL) fix cqlsh support for replicate_on_write (CASSANDRA-3596)
 * fix adding to leveled manifest after streaming (CASSANDRA-3536)
 * filter out unavailable cipher suites when using encryption (CASSANDRA-3178)
 * (HADOOP) add old-style api support for CFIF and CFRR (CASSANDRA-2799)
 * Support TimeUUIDType column names in Stress.java tool (CASSANDRA-3541)
 * (CQL) INSERT/UPDATE/DELETE/TRUNCATE commands should allow CF names to
   be qualified by keyspace (CASSANDRA-3419)
 * always remove endpoints from delevery queue in HH (CASSANDRA-3546)
 * fix race between cf flush and its 2ndary indexes flush (CASSANDRA-3547)
 * fix potential race in AES when a repair fails (CASSANDRA-3548)
 * fix default value validation usage in CLI SET command (CASSANDRA-3553)
 * Optimize componentsFor method for compaction and startup time
   (CASSANDRA-3532)
 * (CQL) Proper ColumnFamily metadata validation on CREATE COLUMNFAMILY 
   (CASSANDRA-3565)
 * fix compression "chunk_length_kb" option to set correct kb value for 
   thrift/avro (CASSANDRA-3558)
 * fix missing response during range slice repair (CASSANDRA-3551)
 * 'describe ring' moved from CLI to nodetool and available through JMX (CASSANDRA-3220)
 * add back partitioner to sstable metadata (CASSANDRA-3540)
 * fix NPE in get_count for counters (CASSANDRA-3601)
Merged from 0.8:
 * remove invalid assertion that table was opened before dropping it
   (CASSANDRA-3580)
 * range and index scans now only send requests to enough replicas to
   satisfy requested CL + RR (CASSANDRA-3598)
 * use cannonical host for local node in nodetool info (CASSANDRA-3556)
 * remove nonlocal DC write optimization since it only worked with
   CL.ONE or CL.LOCAL_QUORUM (CASSANDRA-3577, 3585)
 * detect misuses of CounterColumnType (CASSANDRA-3422)
 * turn off string interning in json2sstable, take 2 (CASSANDRA-2189)
 * validate compression parameters on add/update of the ColumnFamily 
   (CASSANDRA-3573)
 * Check for 0.0.0.0 is incorrect in CFIF (CASSANDRA-3584)
 * Increase vm.max_map_count in debian packaging (CASSANDRA-3563)
 * gossiper will never add itself to saved endpoints (CASSANDRA-3485)


1.0.5
 * revert CASSANDRA-3407 (see CASSANDRA-3540)
 * fix assertion error while forwarding writes to local nodes (CASSANDRA-3539)


1.0.4
 * fix self-hinting of timed out read repair updates and make hinted handoff
   less prone to OOMing a coordinator (CASSANDRA-3440)
 * expose bloom filter sizes via JMX (CASSANDRA-3495)
 * enforce RP tokens 0..2**127 (CASSANDRA-3501)
 * canonicalize paths exposed through JMX (CASSANDRA-3504)
 * fix "liveSize" stat when sstables are removed (CASSANDRA-3496)
 * add bloom filter FP rates to nodetool cfstats (CASSANDRA-3347)
 * record partitioner in sstable metadata component (CASSANDRA-3407)
 * add new upgradesstables nodetool command (CASSANDRA-3406)
 * skip --debug requirement to see common exceptions in CLI (CASSANDRA-3508)
 * fix incorrect query results due to invalid max timestamp (CASSANDRA-3510)
 * make sstableloader recognize compressed sstables (CASSANDRA-3521)
 * avoids race in OutboundTcpConnection in multi-DC setups (CASSANDRA-3530)
 * use SETLOCAL in cassandra.bat (CASSANDRA-3506)
 * fix ConcurrentModificationException in Table.all() (CASSANDRA-3529)
Merged from 0.8:
 * fix concurrence issue in the FailureDetector (CASSANDRA-3519)
 * fix array out of bounds error in counter shard removal (CASSANDRA-3514)
 * avoid dropping tombstones when they might still be needed to shadow
   data in a different sstable (CASSANDRA-2786)


1.0.3
 * revert name-based query defragmentation aka CASSANDRA-2503 (CASSANDRA-3491)
 * fix invalidate-related test failures (CASSANDRA-3437)
 * add next-gen cqlsh to bin/ (CASSANDRA-3188, 3131, 3493)
 * (CQL) fix handling of rows with no columns (CASSANDRA-3424, 3473)
 * fix querying supercolumns by name returning only a subset of
   subcolumns or old subcolumn versions (CASSANDRA-3446)
 * automatically compute sha1 sum for uncompressed data files (CASSANDRA-3456)
 * fix reading metadata/statistics component for version < h (CASSANDRA-3474)
 * add sstable forward-compatibility (CASSANDRA-3478)
 * report compression ratio in CFSMBean (CASSANDRA-3393)
 * fix incorrect size exception during streaming of counters (CASSANDRA-3481)
 * (CQL) fix for counter decrement syntax (CASSANDRA-3418)
 * Fix race introduced by CASSANDRA-2503 (CASSANDRA-3482)
 * Fix incomplete deletion of delivered hints (CASSANDRA-3466)
 * Avoid rescheduling compactions when no compaction was executed 
   (CASSANDRA-3484)
 * fix handling of the chunk_length_kb compression options (CASSANDRA-3492)
Merged from 0.8:
 * fix updating CF row_cache_provider (CASSANDRA-3414)
 * CFMetaData.convertToThrift method to set RowCacheProvider (CASSANDRA-3405)
 * acquire compactionlock during truncate (CASSANDRA-3399)
 * fix displaying cfdef entries for super columnfamilies (CASSANDRA-3415)
 * Make counter shard merging thread safe (CASSANDRA-3178)
 * Revert CASSANDRA-2855
 * Fix bug preventing the use of efficient cross-DC writes (CASSANDRA-3472)
 * `describe ring` command for CLI (CASSANDRA-3220)
 * (Hadoop) skip empty rows when entire row is requested, redux (CASSANDRA-2855)


1.0.2
 * "defragment" rows for name-based queries under STCS (CASSANDRA-2503)
 * Add timing information to cassandra-cli GET/SET/LIST queries (CASSANDRA-3326)
 * Only create one CompressionMetadata object per sstable (CASSANDRA-3427)
 * cleanup usage of StorageService.setMode() (CASSANDRA-3388)
 * Avoid large array allocation for compressed chunk offsets (CASSANDRA-3432)
 * fix DecimalType bytebuffer marshalling (CASSANDRA-3421)
 * fix bug that caused first column in per row indexes to be ignored 
   (CASSANDRA-3441)
 * add JMX call to clean (failed) repair sessions (CASSANDRA-3316)
 * fix sstableloader reference acquisition bug (CASSANDRA-3438)
 * fix estimated row size regression (CASSANDRA-3451)
 * make sure we don't return more columns than asked (CASSANDRA-3303, 3395)
Merged from 0.8:
 * acquire compactionlock during truncate (CASSANDRA-3399)
 * fix displaying cfdef entries for super columnfamilies (CASSANDRA-3415)


1.0.1
 * acquire references during index build to prevent delete problems
   on Windows (CASSANDRA-3314)
 * describe_ring should include datacenter/topology information (CASSANDRA-2882)
 * Thrift sockets are not properly buffered (CASSANDRA-3261)
 * performance improvement for bytebufferutil compare function (CASSANDRA-3286)
 * add system.versions ColumnFamily (CASSANDRA-3140)
 * reduce network copies (CASSANDRA-3333, 3373)
 * limit nodetool to 32MB of heap (CASSANDRA-3124)
 * (CQL) update parser to accept "timestamp" instead of "date" (CASSANDRA-3149)
 * Fix CLI `show schema` to include "compression_options" (CASSANDRA-3368)
 * Snapshot to include manifest under LeveledCompactionStrategy (CASSANDRA-3359)
 * (CQL) SELECT query should allow CF name to be qualified by keyspace (CASSANDRA-3130)
 * (CQL) Fix internal application error specifying 'using consistency ...'
   in lower case (CASSANDRA-3366)
 * fix Deflate compression when compression actually makes the data bigger
   (CASSANDRA-3370)
 * optimize UUIDGen to avoid lock contention on InetAddress.getLocalHost 
   (CASSANDRA-3387)
 * tolerate index being dropped mid-mutation (CASSANDRA-3334, 3313)
 * CompactionManager is now responsible for checking for new candidates
   post-task execution, enabling more consistent leveled compaction 
   (CASSANDRA-3391)
 * Cache HSHA threads (CASSANDRA-3372)
 * use CF/KS names as snapshot prefix for drop + truncate operations
   (CASSANDRA-2997)
 * Break bloom filters up to avoid heap fragmentation (CASSANDRA-2466)
 * fix cassandra hanging on jsvc stop (CASSANDRA-3302)
 * Avoid leveled compaction getting blocked on errors (CASSANDRA-3408)
 * Make reloading the compaction strategy safe (CASSANDRA-3409)
 * ignore 0.8 hints even if compaction begins before we try to purge
   them (CASSANDRA-3385)
 * remove procrun (bin\daemon) from Cassandra source tree and 
   artifacts (CASSANDRA-3331)
 * make cassandra compile under JDK7 (CASSANDRA-3275)
 * remove dependency of clientutil.jar to FBUtilities (CASSANDRA-3299)
 * avoid truncation errors by using long math on long values (CASSANDRA-3364)
 * avoid clock drift on some Windows machine (CASSANDRA-3375)
 * display cache provider in cli 'describe keyspace' command (CASSANDRA-3384)
 * fix incomplete topology information in describe_ring (CASSANDRA-3403)
 * expire dead gossip states based on time (CASSANDRA-2961)
 * improve CompactionTask extensibility (CASSANDRA-3330)
 * Allow one leveled compaction task to kick off another (CASSANDRA-3363)
 * allow encryption only between datacenters (CASSANDRA-2802)
Merged from 0.8:
 * fix truncate allowing data to be replayed post-restart (CASSANDRA-3297)
 * make iwriter final in IndexWriter to avoid NPE (CASSANDRA-2863)
 * (CQL) update grammar to require key clause in DELETE statement
   (CASSANDRA-3349)
 * (CQL) allow numeric keyspace names in USE statement (CASSANDRA-3350)
 * (Hadoop) skip empty rows when slicing the entire row (CASSANDRA-2855)
 * Fix handling of tombstone by SSTableExport/Import (CASSANDRA-3357)
 * fix ColumnIndexer to use long offsets (CASSANDRA-3358)
 * Improved CLI exceptions (CASSANDRA-3312)
 * Fix handling of tombstone by SSTableExport/Import (CASSANDRA-3357)
 * Only count compaction as active (for throttling) when they have
   successfully acquired the compaction lock (CASSANDRA-3344)
 * Display CLI version string on startup (CASSANDRA-3196)
 * (Hadoop) make CFIF try rpc_address or fallback to listen_address
   (CASSANDRA-3214)
 * (Hadoop) accept comma delimited lists of initial thrift connections
   (CASSANDRA-3185)
 * ColumnFamily min_compaction_threshold should be >= 2 (CASSANDRA-3342)
 * (Pig) add 0.8+ types and key validation type in schema (CASSANDRA-3280)
 * Fix completely removing column metadata using CLI (CASSANDRA-3126)
 * CLI `describe cluster;` output should be on separate lines for separate versions
   (CASSANDRA-3170)
 * fix changing durable_writes keyspace option during CF creation
   (CASSANDRA-3292)
 * avoid locking on update when no indexes are involved (CASSANDRA-3386)
 * fix assertionError during repair with ordered partitioners (CASSANDRA-3369)
 * correctly serialize key_validation_class for avro (CASSANDRA-3391)
 * don't expire counter tombstone after streaming (CASSANDRA-3394)
 * prevent nodes that failed to join from hanging around forever 
   (CASSANDRA-3351)
 * remove incorrect optimization from slice read path (CASSANDRA-3390)
 * Fix race in AntiEntropyService (CASSANDRA-3400)


1.0.0-final
 * close scrubbed sstable fd before deleting it (CASSANDRA-3318)
 * fix bug preventing obsolete commitlog segments from being removed
   (CASSANDRA-3269)
 * tolerate whitespace in seed CDL (CASSANDRA-3263)
 * Change default heap thresholds to max(min(1/2 ram, 1G), min(1/4 ram, 8GB))
   (CASSANDRA-3295)
 * Fix broken CompressedRandomAccessReaderTest (CASSANDRA-3298)
 * (CQL) fix type information returned for wildcard queries (CASSANDRA-3311)
 * add estimated tasks to LeveledCompactionStrategy (CASSANDRA-3322)
 * avoid including compaction cache-warming in keycache stats (CASSANDRA-3325)
 * run compaction and hinted handoff threads at MIN_PRIORITY (CASSANDRA-3308)
 * default hsha thrift server to cpu core count in rpc pool (CASSANDRA-3329)
 * add bin\daemon to binary tarball for Windows service (CASSANDRA-3331)
 * Fix places where uncompressed size of sstables was use in place of the
   compressed one (CASSANDRA-3338)
 * Fix hsha thrift server (CASSANDRA-3346)
 * Make sure repair only stream needed sstables (CASSANDRA-3345)


1.0.0-rc2
 * Log a meaningful warning when a node receives a message for a repair session
   that doesn't exist anymore (CASSANDRA-3256)
 * test for NUMA policy support as well as numactl presence (CASSANDRA-3245)
 * Fix FD leak when internode encryption is enabled (CASSANDRA-3257)
 * Remove incorrect assertion in mergeIterator (CASSANDRA-3260)
 * FBUtilities.hexToBytes(String) to throw NumberFormatException when string
   contains non-hex characters (CASSANDRA-3231)
 * Keep SimpleSnitch proximity ordering unchanged from what the Strategy
   generates, as intended (CASSANDRA-3262)
 * remove Scrub from compactionstats when finished (CASSANDRA-3255)
 * fix counter entry in jdbc TypesMap (CASSANDRA-3268)
 * fix full queue scenario for ParallelCompactionIterator (CASSANDRA-3270)
 * fix bootstrap process (CASSANDRA-3285)
 * don't try delivering hints if when there isn't any (CASSANDRA-3176)
 * CLI documentation change for ColumnFamily `compression_options` (CASSANDRA-3282)
 * ignore any CF ids sent by client for adding CF/KS (CASSANDRA-3288)
 * remove obsolete hints on first startup (CASSANDRA-3291)
 * use correct ISortedColumns for time-optimized reads (CASSANDRA-3289)
 * Evict gossip state immediately when a token is taken over by a new IP 
   (CASSANDRA-3259)


1.0.0-rc1
 * Update CQL to generate microsecond timestamps by default (CASSANDRA-3227)
 * Fix counting CFMetadata towards Memtable liveRatio (CASSANDRA-3023)
 * Kill server on wrapped OOME such as from FileChannel.map (CASSANDRA-3201)
 * remove unnecessary copy when adding to row cache (CASSANDRA-3223)
 * Log message when a full repair operation completes (CASSANDRA-3207)
 * Fix streamOutSession keeping sstables references forever if the remote end
   dies (CASSANDRA-3216)
 * Remove dynamic_snitch boolean from example configuration (defaulting to 
   true) and set default badness threshold to 0.1 (CASSANDRA-3229)
 * Base choice of random or "balanced" token on bootstrap on whether
   schema definitions were found (CASSANDRA-3219)
 * Fixes for LeveledCompactionStrategy score computation, prioritization,
   scheduling, and performance (CASSANDRA-3224, 3234)
 * parallelize sstable open at server startup (CASSANDRA-2988)
 * fix handling of exceptions writing to OutboundTcpConnection (CASSANDRA-3235)
 * Allow using quotes in "USE <keyspace>;" CLI command (CASSANDRA-3208)
 * Don't allow any cache loading exceptions to halt startup (CASSANDRA-3218)
 * Fix sstableloader --ignores option (CASSANDRA-3247)
 * File descriptor limit increased in packaging (CASSANDRA-3206)
 * Fix deadlock in commit log during flush (CASSANDRA-3253) 


1.0.0-beta1
 * removed binarymemtable (CASSANDRA-2692)
 * add commitlog_total_space_in_mb to prevent fragmented logs (CASSANDRA-2427)
 * removed commitlog_rotation_threshold_in_mb configuration (CASSANDRA-2771)
 * make AbstractBounds.normalize de-overlapp overlapping ranges (CASSANDRA-2641)
 * replace CollatingIterator, ReducingIterator with MergeIterator 
   (CASSANDRA-2062)
 * Fixed the ability to set compaction strategy in cli using create column 
   family command (CASSANDRA-2778)
 * clean up tmp files after failed compaction (CASSANDRA-2468)
 * restrict repair streaming to specific columnfamilies (CASSANDRA-2280)
 * don't bother persisting columns shadowed by a row tombstone (CASSANDRA-2589)
 * reset CF and SC deletion times after gc_grace (CASSANDRA-2317)
 * optimize away seek when compacting wide rows (CASSANDRA-2879)
 * single-pass streaming (CASSANDRA-2677, 2906, 2916, 3003)
 * use reference counting for deleting sstables instead of relying on GC
   (CASSANDRA-2521, 3179)
 * store hints as serialized mutations instead of pointers to data row
   (CASSANDRA-2045)
 * store hints in the coordinator node instead of in the closest replica 
   (CASSANDRA-2914)
 * add row_cache_keys_to_save CF option (CASSANDRA-1966)
 * check column family validity in nodetool repair (CASSANDRA-2933)
 * use lazy initialization instead of class initialization in NodeId
   (CASSANDRA-2953)
 * add paging to get_count (CASSANDRA-2894)
 * fix "short reads" in [multi]get (CASSANDRA-2643, 3157, 3192)
 * add optional compression for sstables (CASSANDRA-47, 2994, 3001, 3128)
 * add scheduler JMX metrics (CASSANDRA-2962)
 * add block level checksum for compressed data (CASSANDRA-1717)
 * make column family backed column map pluggable and introduce unsynchronized
   ArrayList backed one to speedup reads (CASSANDRA-2843, 3165, 3205)
 * refactoring of the secondary index api (CASSANDRA-2982)
 * make CL > ONE reads wait for digest reconciliation before returning
   (CASSANDRA-2494)
 * fix missing logging for some exceptions (CASSANDRA-2061)
 * refactor and optimize ColumnFamilyStore.files(...) and Descriptor.fromFilename(String)
   and few other places responsible for work with SSTable files (CASSANDRA-3040)
 * Stop reading from sstables once we know we have the most recent columns,
   for query-by-name requests (CASSANDRA-2498)
 * Add query-by-column mode to stress.java (CASSANDRA-3064)
 * Add "install" command to cassandra.bat (CASSANDRA-292)
 * clean up KSMetadata, CFMetadata from unnecessary
   Thrift<->Avro conversion methods (CASSANDRA-3032)
 * Add timeouts to client request schedulers (CASSANDRA-3079, 3096)
 * Cli to use hashes rather than array of hashes for strategy options (CASSANDRA-3081)
 * LeveledCompactionStrategy (CASSANDRA-1608, 3085, 3110, 3087, 3145, 3154, 3182)
 * Improvements of the CLI `describe` command (CASSANDRA-2630)
 * reduce window where dropped CF sstables may not be deleted (CASSANDRA-2942)
 * Expose gossip/FD info to JMX (CASSANDRA-2806)
 * Fix streaming over SSL when compressed SSTable involved (CASSANDRA-3051)
 * Add support for pluggable secondary index implementations (CASSANDRA-3078)
 * remove compaction_thread_priority setting (CASSANDRA-3104)
 * generate hints for replicas that timeout, not just replicas that are known
   to be down before starting (CASSANDRA-2034)
 * Add throttling for internode streaming (CASSANDRA-3080)
 * make the repair of a range repair all replica (CASSANDRA-2610, 3194)
 * expose the ability to repair the first range (as returned by the
   partitioner) of a node (CASSANDRA-2606)
 * Streams Compression (CASSANDRA-3015)
 * add ability to use multiple threads during a single compaction
   (CASSANDRA-2901)
 * make AbstractBounds.normalize support overlapping ranges (CASSANDRA-2641)
 * fix of the CQL count() behavior (CASSANDRA-3068)
 * use TreeMap backed column families for the SSTable simple writers
   (CASSANDRA-3148)
 * fix inconsistency of the CLI syntax when {} should be used instead of [{}]
   (CASSANDRA-3119)
 * rename CQL type names to match expected SQL behavior (CASSANDRA-3149, 3031)
 * Arena-based allocation for memtables (CASSANDRA-2252, 3162, 3163, 3168)
 * Default RR chance to 0.1 (CASSANDRA-3169)
 * Add RowLevel support to secondary index API (CASSANDRA-3147)
 * Make SerializingCacheProvider the default if JNA is available (CASSANDRA-3183)
 * Fix backwards compatibilty for CQL memtable properties (CASSANDRA-3190)
 * Add five-minute delay before starting compactions on a restarted server
   (CASSANDRA-3181)
 * Reduce copies done for intra-host messages (CASSANDRA-1788, 3144)
 * support of compaction strategy option for stress.java (CASSANDRA-3204)
 * make memtable throughput and column count thresholds no-ops (CASSANDRA-2449)
 * Return schema information along with the resultSet in CQL (CASSANDRA-2734)
 * Add new DecimalType (CASSANDRA-2883)
 * Fix assertion error in RowRepairResolver (CASSANDRA-3156)
 * Reduce unnecessary high buffer sizes (CASSANDRA-3171)
 * Pluggable compaction strategy (CASSANDRA-1610)
 * Add new broadcast_address config option (CASSANDRA-2491)


0.8.7
 * Kill server on wrapped OOME such as from FileChannel.map (CASSANDRA-3201)
 * Allow using quotes in "USE <keyspace>;" CLI command (CASSANDRA-3208)
 * Log message when a full repair operation completes (CASSANDRA-3207)
 * Don't allow any cache loading exceptions to halt startup (CASSANDRA-3218)
 * Fix sstableloader --ignores option (CASSANDRA-3247)
 * File descriptor limit increased in packaging (CASSANDRA-3206)
 * Log a meaningfull warning when a node receive a message for a repair session
   that doesn't exist anymore (CASSANDRA-3256)
 * Fix FD leak when internode encryption is enabled (CASSANDRA-3257)
 * FBUtilities.hexToBytes(String) to throw NumberFormatException when string
   contains non-hex characters (CASSANDRA-3231)
 * Keep SimpleSnitch proximity ordering unchanged from what the Strategy
   generates, as intended (CASSANDRA-3262)
 * remove Scrub from compactionstats when finished (CASSANDRA-3255)
 * Fix tool .bat files when CASSANDRA_HOME contains spaces (CASSANDRA-3258)
 * Force flush of status table when removing/updating token (CASSANDRA-3243)
 * Evict gossip state immediately when a token is taken over by a new IP (CASSANDRA-3259)
 * Fix bug where the failure detector can take too long to mark a host
   down (CASSANDRA-3273)
 * (Hadoop) allow wrapping ranges in queries (CASSANDRA-3137)
 * (Hadoop) check all interfaces for a match with split location
   before falling back to random replica (CASSANDRA-3211)
 * (Hadoop) Make Pig storage handle implements LoadMetadata (CASSANDRA-2777)
 * (Hadoop) Fix exception during PIG 'dump' (CASSANDRA-2810)
 * Fix stress COUNTER_GET option (CASSANDRA-3301)
 * Fix missing fields in CLI `show schema` output (CASSANDRA-3304)
 * Nodetool no longer leaks threads and closes JMX connections (CASSANDRA-3309)
 * fix truncate allowing data to be replayed post-restart (CASSANDRA-3297)
 * Move SimpleAuthority and SimpleAuthenticator to examples (CASSANDRA-2922)
 * Fix handling of tombstone by SSTableExport/Import (CASSANDRA-3357)
 * Fix transposition in cfHistograms (CASSANDRA-3222)
 * Allow using number as DC name when creating keyspace in CQL (CASSANDRA-3239)
 * Force flush of system table after updating/removing a token (CASSANDRA-3243)


0.8.6
 * revert CASSANDRA-2388
 * change TokenRange.endpoints back to listen/broadcast address to match
   pre-1777 behavior, and add TokenRange.rpc_endpoints instead (CASSANDRA-3187)
 * avoid trying to watch cassandra-topology.properties when loaded from jar
   (CASSANDRA-3138)
 * prevent users from creating keyspaces with LocalStrategy replication
   (CASSANDRA-3139)
 * fix CLI `show schema;` to output correct keyspace definition statement
   (CASSANDRA-3129)
 * CustomTThreadPoolServer to log TTransportException at DEBUG level
   (CASSANDRA-3142)
 * allow topology sort to work with non-unique rack names between 
   datacenters (CASSANDRA-3152)
 * Improve caching of same-version Messages on digest and repair paths
   (CASSANDRA-3158)
 * Randomize choice of first replica for counter increment (CASSANDRA-2890)
 * Fix using read_repair_chance instead of merge_shard_change (CASSANDRA-3202)
 * Avoid streaming data to nodes that already have it, on move as well as
   decommission (CASSANDRA-3041)
 * Fix divide by zero error in GCInspector (CASSANDRA-3164)
 * allow quoting of the ColumnFamily name in CLI `create column family`
   statement (CASSANDRA-3195)
 * Fix rolling upgrade from 0.7 to 0.8 problem (CASSANDRA-3166)
 * Accomodate missing encryption_options in IncomingTcpConnection.stream
   (CASSANDRA-3212)


0.8.5
 * fix NPE when encryption_options is unspecified (CASSANDRA-3007)
 * include column name in validation failure exceptions (CASSANDRA-2849)
 * make sure truncate clears out the commitlog so replay won't re-
   populate with truncated data (CASSANDRA-2950)
 * fix NPE when debug logging is enabled and dropped CF is present
   in a commitlog segment (CASSANDRA-3021)
 * fix cassandra.bat when CASSANDRA_HOME contains spaces (CASSANDRA-2952)
 * fix to SSTableSimpleUnsortedWriter bufferSize calculation (CASSANDRA-3027)
 * make cleanup and normal compaction able to skip empty rows
   (rows containing nothing but expired tombstones) (CASSANDRA-3039)
 * work around native memory leak in com.sun.management.GarbageCollectorMXBean
   (CASSANDRA-2868)
 * validate that column names in column_metadata are not equal to key_alias
   on create/update of the ColumnFamily and CQL 'ALTER' statement (CASSANDRA-3036)
 * return an InvalidRequestException if an indexed column is assigned
   a value larger than 64KB (CASSANDRA-3057)
 * fix of numeric-only and string column names handling in CLI "drop index" 
   (CASSANDRA-3054)
 * prune index scan resultset back to original request for lazy
   resultset expansion case (CASSANDRA-2964)
 * (Hadoop) fail jobs when Cassandra node has failed but TaskTracker
   has not (CASSANDRA-2388)
 * fix dynamic snitch ignoring nodes when read_repair_chance is zero
   (CASSANDRA-2662)
 * avoid retaining references to dropped CFS objects in 
   CompactionManager.estimatedCompactions (CASSANDRA-2708)
 * expose rpc timeouts per host in MessagingServiceMBean (CASSANDRA-2941)
 * avoid including cwd in classpath for deb and rpm packages (CASSANDRA-2881)
 * remove gossip state when a new IP takes over a token (CASSANDRA-3071)
 * allow sstable2json to work on index sstable files (CASSANDRA-3059)
 * always hint counters (CASSANDRA-3099)
 * fix log4j initialization in EmbeddedCassandraService (CASSANDRA-2857)
 * remove gossip state when a new IP takes over a token (CASSANDRA-3071)
 * work around native memory leak in com.sun.management.GarbageCollectorMXBean
    (CASSANDRA-2868)
 * fix UnavailableException with writes at CL.EACH_QUORM (CASSANDRA-3084)
 * fix parsing of the Keyspace and ColumnFamily names in numeric
   and string representations in CLI (CASSANDRA-3075)
 * fix corner cases in Range.differenceToFetch (CASSANDRA-3084)
 * fix ip address String representation in the ring cache (CASSANDRA-3044)
 * fix ring cache compatibility when mixing pre-0.8.4 nodes with post-
   in the same cluster (CASSANDRA-3023)
 * make repair report failure when a node participating dies (instead of
   hanging forever) (CASSANDRA-2433)
 * fix handling of the empty byte buffer by ReversedType (CASSANDRA-3111)
 * Add validation that Keyspace names are case-insensitively unique (CASSANDRA-3066)
 * catch invalid key_validation_class before instantiating UpdateColumnFamily (CASSANDRA-3102)
 * make Range and Bounds objects client-safe (CASSANDRA-3108)
 * optionally skip log4j configuration (CASSANDRA-3061)
 * bundle sstableloader with the debian package (CASSANDRA-3113)
 * don't try to build secondary indexes when there is none (CASSANDRA-3123)
 * improve SSTableSimpleUnsortedWriter speed for large rows (CASSANDRA-3122)
 * handle keyspace arguments correctly in nodetool snapshot (CASSANDRA-3038)
 * Fix SSTableImportTest on windows (CASSANDRA-3043)
 * expose compactionThroughputMbPerSec through JMX (CASSANDRA-3117)
 * log keyspace and CF of large rows being compacted


0.8.4
 * change TokenRing.endpoints to be a list of rpc addresses instead of 
   listen/broadcast addresses (CASSANDRA-1777)
 * include files-to-be-streamed in StreamInSession.getSources (CASSANDRA-2972)
 * use JAVA env var in cassandra-env.sh (CASSANDRA-2785, 2992)
 * avoid doing read for no-op replicate-on-write at CL=1 (CASSANDRA-2892)
 * refuse counter write for CL.ANY (CASSANDRA-2990)
 * switch back to only logging recent dropped messages (CASSANDRA-3004)
 * always deserialize RowMutation for counters (CASSANDRA-3006)
 * ignore saved replication_factor strategy_option for NTS (CASSANDRA-3011)
 * make sure pre-truncate CL segments are discarded (CASSANDRA-2950)


0.8.3
 * add ability to drop local reads/writes that are going to timeout
   (CASSANDRA-2943)
 * revamp token removal process, keep gossip states for 3 days (CASSANDRA-2496)
 * don't accept extra args for 0-arg nodetool commands (CASSANDRA-2740)
 * log unavailableexception details at debug level (CASSANDRA-2856)
 * expose data_dir though jmx (CASSANDRA-2770)
 * don't include tmp files as sstable when create cfs (CASSANDRA-2929)
 * log Java classpath on startup (CASSANDRA-2895)
 * keep gossipped version in sync with actual on migration coordinator 
   (CASSANDRA-2946)
 * use lazy initialization instead of class initialization in NodeId
   (CASSANDRA-2953)
 * check column family validity in nodetool repair (CASSANDRA-2933)
 * speedup bytes to hex conversions dramatically (CASSANDRA-2850)
 * Flush memtables on shutdown when durable writes are disabled 
   (CASSANDRA-2958)
 * improved POSIX compatibility of start scripts (CASsANDRA-2965)
 * add counter support to Hadoop InputFormat (CASSANDRA-2981)
 * fix bug where dirty commitlog segments were removed (and avoid keeping 
   segments with no post-flush activity permanently dirty) (CASSANDRA-2829)
 * fix throwing exception with batch mutation of counter super columns
   (CASSANDRA-2949)
 * ignore system tables during repair (CASSANDRA-2979)
 * throw exception when NTS is given replication_factor as an option
   (CASSANDRA-2960)
 * fix assertion error during compaction of counter CFs (CASSANDRA-2968)
 * avoid trying to create index names, when no index exists (CASSANDRA-2867)
 * don't sample the system table when choosing a bootstrap token
   (CASSANDRA-2825)
 * gossiper notifies of local state changes (CASSANDRA-2948)
 * add asynchronous and half-sync/half-async (hsha) thrift servers 
   (CASSANDRA-1405)
 * fix potential use of free'd native memory in SerializingCache 
   (CASSANDRA-2951)
 * prune index scan resultset back to original request for lazy
   resultset expansion case (CASSANDRA-2964)
 * (Hadoop) fail jobs when Cassandra node has failed but TaskTracker
    has not (CASSANDRA-2388)


0.8.2
 * CQL: 
   - include only one row per unique key for IN queries (CASSANDRA-2717)
   - respect client timestamp on full row deletions (CASSANDRA-2912)
 * improve thread-safety in StreamOutSession (CASSANDRA-2792)
 * allow deleting a row and updating indexed columns in it in the
   same mutation (CASSANDRA-2773)
 * Expose number of threads blocked on submitting memtable to flush
   in JMX (CASSANDRA-2817)
 * add ability to return "endpoints" to nodetool (CASSANDRA-2776)
 * Add support for multiple (comma-delimited) coordinator addresses
   to ColumnFamilyInputFormat (CASSANDRA-2807)
 * fix potential NPE while scheduling read repair for range slice
   (CASSANDRA-2823)
 * Fix race in SystemTable.getCurrentLocalNodeId (CASSANDRA-2824)
 * Correctly set default for replicate_on_write (CASSANDRA-2835)
 * improve nodetool compactionstats formatting (CASSANDRA-2844)
 * fix index-building status display (CASSANDRA-2853)
 * fix CLI perpetuating obsolete KsDef.replication_factor (CASSANDRA-2846)
 * improve cli treatment of multiline comments (CASSANDRA-2852)
 * handle row tombstones correctly in EchoedRow (CASSANDRA-2786)
 * add MessagingService.get[Recently]DroppedMessages and
   StorageService.getExceptionCount (CASSANDRA-2804)
 * fix possibility of spurious UnavailableException for LOCAL_QUORUM
   reads with dynamic snitch + read repair disabled (CASSANDRA-2870)
 * add ant-optional as dependence for the debian package (CASSANDRA-2164)
 * add option to specify limit for get_slice in the CLI (CASSANDRA-2646)
 * decrease HH page size (CASSANDRA-2832)
 * reset cli keyspace after dropping the current one (CASSANDRA-2763)
 * add KeyRange option to Hadoop inputformat (CASSANDRA-1125)
 * fix protocol versioning (CASSANDRA-2818, 2860)
 * support spaces in path to log4j configuration (CASSANDRA-2383)
 * avoid including inferred types in CF update (CASSANDRA-2809)
 * fix JMX bulkload call (CASSANDRA-2908)
 * fix updating KS with durable_writes=false (CASSANDRA-2907)
 * add simplified facade to SSTableWriter for bulk loading use
   (CASSANDRA-2911)
 * fix re-using index CF sstable names after drop/recreate (CASSANDRA-2872)
 * prepend CF to default index names (CASSANDRA-2903)
 * fix hint replay (CASSANDRA-2928)
 * Properly synchronize repair's merkle tree computation (CASSANDRA-2816)


0.8.1
 * CQL:
   - support for insert, delete in BATCH (CASSANDRA-2537)
   - support for IN to SELECT, UPDATE (CASSANDRA-2553)
   - timestamp support for INSERT, UPDATE, and BATCH (CASSANDRA-2555)
   - TTL support (CASSANDRA-2476)
   - counter support (CASSANDRA-2473)
   - ALTER COLUMNFAMILY (CASSANDRA-1709)
   - DROP INDEX (CASSANDRA-2617)
   - add SCHEMA/TABLE as aliases for KS/CF (CASSANDRA-2743)
   - server handles wait-for-schema-agreement (CASSANDRA-2756)
   - key alias support (CASSANDRA-2480)
 * add support for comparator parameters and a generic ReverseType
   (CASSANDRA-2355)
 * add CompositeType and DynamicCompositeType (CASSANDRA-2231)
 * optimize batches containing multiple updates to the same row
   (CASSANDRA-2583)
 * adjust hinted handoff page size to avoid OOM with large columns 
   (CASSANDRA-2652)
 * mark BRAF buffer invalid post-flush so we don't re-flush partial
   buffers again, especially on CL writes (CASSANDRA-2660)
 * add DROP INDEX support to CLI (CASSANDRA-2616)
 * don't perform HH to client-mode [storageproxy] nodes (CASSANDRA-2668)
 * Improve forceDeserialize/getCompactedRow encapsulation (CASSANDRA-2659)
 * Don't write CounterUpdateColumn to disk in tests (CASSANDRA-2650)
 * Add sstable bulk loading utility (CASSANDRA-1278)
 * avoid replaying hints to dropped columnfamilies (CASSANDRA-2685)
 * add placeholders for missing rows in range query pseudo-RR (CASSANDRA-2680)
 * remove no-op HHOM.renameHints (CASSANDRA-2693)
 * clone super columns to avoid modifying them during flush (CASSANDRA-2675)
 * allow writes to bypass the commitlog for certain keyspaces (CASSANDRA-2683)
 * avoid NPE when bypassing commitlog during memtable flush (CASSANDRA-2781)
 * Added support for making bootstrap retry if nodes flap (CASSANDRA-2644)
 * Added statusthrift to nodetool to report if thrift server is running (CASSANDRA-2722)
 * Fixed rows being cached if they do not exist (CASSANDRA-2723)
 * Support passing tableName and cfName to RowCacheProviders (CASSANDRA-2702)
 * close scrub file handles (CASSANDRA-2669)
 * throttle migration replay (CASSANDRA-2714)
 * optimize column serializer creation (CASSANDRA-2716)
 * Added support for making bootstrap retry if nodes flap (CASSANDRA-2644)
 * Added statusthrift to nodetool to report if thrift server is running
   (CASSANDRA-2722)
 * Fixed rows being cached if they do not exist (CASSANDRA-2723)
 * fix truncate/compaction race (CASSANDRA-2673)
 * workaround large resultsets causing large allocation retention
   by nio sockets (CASSANDRA-2654)
 * fix nodetool ring use with Ec2Snitch (CASSANDRA-2733)
 * fix removing columns and subcolumns that are supressed by a row or
   supercolumn tombstone during replica resolution (CASSANDRA-2590)
 * support sstable2json against snapshot sstables (CASSANDRA-2386)
 * remove active-pull schema requests (CASSANDRA-2715)
 * avoid marking entire list of sstables as actively being compacted
   in multithreaded compaction (CASSANDRA-2765)
 * seek back after deserializing a row to update cache with (CASSANDRA-2752)
 * avoid skipping rows in scrub for counter column family (CASSANDRA-2759)
 * fix ConcurrentModificationException in repair when dealing with 0.7 node
   (CASSANDRA-2767)
 * use threadsafe collections for StreamInSession (CASSANDRA-2766)
 * avoid infinite loop when creating merkle tree (CASSANDRA-2758)
 * avoids unmarking compacting sstable prematurely in cleanup (CASSANDRA-2769)
 * fix NPE when the commit log is bypassed (CASSANDRA-2718)
 * don't throw an exception in SS.isRPCServerRunning (CASSANDRA-2721)
 * make stress.jar executable (CASSANDRA-2744)
 * add daemon mode to java stress (CASSANDRA-2267)
 * expose the DC and rack of a node through JMX and nodetool ring (CASSANDRA-2531)
 * fix cache mbean getSize (CASSANDRA-2781)
 * Add Date, Float, Double, and Boolean types (CASSANDRA-2530)
 * Add startup flag to renew counter node id (CASSANDRA-2788)
 * add jamm agent to cassandra.bat (CASSANDRA-2787)
 * fix repair hanging if a neighbor has nothing to send (CASSANDRA-2797)
 * purge tombstone even if row is in only one sstable (CASSANDRA-2801)
 * Fix wrong purge of deleted cf during compaction (CASSANDRA-2786)
 * fix race that could result in Hadoop writer failing to throw an
   exception encountered after close() (CASSANDRA-2755)
 * fix scan wrongly throwing assertion error (CASSANDRA-2653)
 * Always use even distribution for merkle tree with RandomPartitionner
   (CASSANDRA-2841)
 * fix describeOwnership for OPP (CASSANDRA-2800)
 * ensure that string tokens do not contain commas (CASSANDRA-2762)


0.8.0-final
 * fix CQL grammar warning and cqlsh regression from CASSANDRA-2622
 * add ant generate-cql-html target (CASSANDRA-2526)
 * update CQL consistency levels (CASSANDRA-2566)
 * debian packaging fixes (CASSANDRA-2481, 2647)
 * fix UUIDType, IntegerType for direct buffers (CASSANDRA-2682, 2684)
 * switch to native Thrift for Hadoop map/reduce (CASSANDRA-2667)
 * fix StackOverflowError when building from eclipse (CASSANDRA-2687)
 * only provide replication_factor to strategy_options "help" for
   SimpleStrategy, OldNetworkTopologyStrategy (CASSANDRA-2678, 2713)
 * fix exception adding validators to non-string columns (CASSANDRA-2696)
 * avoid instantiating DatabaseDescriptor in JDBC (CASSANDRA-2694)
 * fix potential stack overflow during compaction (CASSANDRA-2626)
 * clone super columns to avoid modifying them during flush (CASSANDRA-2675)
 * reset underlying iterator in EchoedRow constructor (CASSANDRA-2653)


0.8.0-rc1
 * faster flushes and compaction from fixing excessively pessimistic 
   rebuffering in BRAF (CASSANDRA-2581)
 * fix returning null column values in the python cql driver (CASSANDRA-2593)
 * fix merkle tree splitting exiting early (CASSANDRA-2605)
 * snapshot_before_compaction directory name fix (CASSANDRA-2598)
 * Disable compaction throttling during bootstrap (CASSANDRA-2612) 
 * fix CQL treatment of > and < operators in range slices (CASSANDRA-2592)
 * fix potential double-application of counter updates on commitlog replay
   by moving replay position from header to sstable metadata (CASSANDRA-2419)
 * JDBC CQL driver exposes getColumn for access to timestamp
 * JDBC ResultSetMetadata properties added to AbstractType
 * r/m clustertool (CASSANDRA-2607)
 * add support for presenting row key as a column in CQL result sets 
   (CASSANDRA-2622)
 * Don't allow {LOCAL|EACH}_QUORUM unless strategy is NTS (CASSANDRA-2627)
 * validate keyspace strategy_options during CQL create (CASSANDRA-2624)
 * fix empty Result with secondary index when limit=1 (CASSANDRA-2628)
 * Fix regression where bootstrapping a node with no schema fails
   (CASSANDRA-2625)
 * Allow removing LocationInfo sstables (CASSANDRA-2632)
 * avoid attempting to replay mutations from dropped keyspaces (CASSANDRA-2631)
 * avoid using cached position of a key when GT is requested (CASSANDRA-2633)
 * fix counting bloom filter true positives (CASSANDRA-2637)
 * initialize local ep state prior to gossip startup if needed (CASSANDRA-2638)
 * fix counter increment lost after restart (CASSANDRA-2642)
 * add quote-escaping via backslash to CLI (CASSANDRA-2623)
 * fix pig example script (CASSANDRA-2487)
 * fix dynamic snitch race in adding latencies (CASSANDRA-2618)
 * Start/stop cassandra after more important services such as mdadm in
   debian packaging (CASSANDRA-2481)


0.8.0-beta2
 * fix NPE compacting index CFs (CASSANDRA-2528)
 * Remove checking all column families on startup for compaction candidates 
   (CASSANDRA-2444)
 * validate CQL create keyspace options (CASSANDRA-2525)
 * fix nodetool setcompactionthroughput (CASSANDRA-2550)
 * move	gossip heartbeat back to its own thread (CASSANDRA-2554)
 * validate cql TRUNCATE columnfamily before truncating (CASSANDRA-2570)
 * fix batch_mutate for mixed standard-counter mutations (CASSANDRA-2457)
 * disallow making schema changes to system keyspace (CASSANDRA-2563)
 * fix sending mutation messages multiple times (CASSANDRA-2557)
 * fix incorrect use of NBHM.size in ReadCallback that could cause
   reads to time out even when responses were received (CASSANDRA-2552)
 * trigger read repair correctly for LOCAL_QUORUM reads (CASSANDRA-2556)
 * Allow configuring the number of compaction thread (CASSANDRA-2558)
 * forceUserDefinedCompaction will attempt to compact what it is given
   even if the pessimistic estimate is that there is not enough disk space;
   automatic compactions will only compact 2 or more sstables (CASSANDRA-2575)
 * refuse to apply migrations with older timestamps than the current 
   schema (CASSANDRA-2536)
 * remove unframed Thrift transport option
 * include indexes in snapshots (CASSANDRA-2596)
 * improve ignoring of obsolete mutations in index maintenance (CASSANDRA-2401)
 * recognize attempt to drop just the index while leaving the column
   definition alone (CASSANDRA-2619)
  

0.8.0-beta1
 * remove Avro RPC support (CASSANDRA-926)
 * support for columns that act as incr/decr counters 
   (CASSANDRA-1072, 1937, 1944, 1936, 2101, 2093, 2288, 2105, 2384, 2236, 2342,
   2454)
 * CQL (CASSANDRA-1703, 1704, 1705, 1706, 1707, 1708, 1710, 1711, 1940, 
   2124, 2302, 2277, 2493)
 * avoid double RowMutation serialization on write path (CASSANDRA-1800)
 * make NetworkTopologyStrategy the default (CASSANDRA-1960)
 * configurable internode encryption (CASSANDRA-1567, 2152)
 * human readable column names in sstable2json output (CASSANDRA-1933)
 * change default JMX port to 7199 (CASSANDRA-2027)
 * backwards compatible internal messaging (CASSANDRA-1015)
 * atomic switch of memtables and sstables (CASSANDRA-2284)
 * add pluggable SeedProvider (CASSANDRA-1669)
 * Fix clustertool to not throw exception when calling get_endpoints (CASSANDRA-2437)
 * upgrade to thrift 0.6 (CASSANDRA-2412) 
 * repair works on a token range instead of full ring (CASSANDRA-2324)
 * purge tombstones from row cache (CASSANDRA-2305)
 * push replication_factor into strategy_options (CASSANDRA-1263)
 * give snapshots the same name on each node (CASSANDRA-1791)
 * remove "nodetool loadbalance" (CASSANDRA-2448)
 * multithreaded compaction (CASSANDRA-2191)
 * compaction throttling (CASSANDRA-2156)
 * add key type information and alias (CASSANDRA-2311, 2396)
 * cli no longer divides read_repair_chance by 100 (CASSANDRA-2458)
 * made CompactionInfo.getTaskType return an enum (CASSANDRA-2482)
 * add a server-wide cap on measured memtable memory usage and aggressively
   flush to keep under that threshold (CASSANDRA-2006)
 * add unified UUIDType (CASSANDRA-2233)
 * add off-heap row cache support (CASSANDRA-1969)


0.7.5
 * improvements/fixes to PIG driver (CASSANDRA-1618, CASSANDRA-2387,
   CASSANDRA-2465, CASSANDRA-2484)
 * validate index names (CASSANDRA-1761)
 * reduce contention on Table.flusherLock (CASSANDRA-1954)
 * try harder to detect failures during streaming, cleaning up temporary
   files more reliably (CASSANDRA-2088)
 * shut down server for OOM on a Thrift thread (CASSANDRA-2269)
 * fix tombstone handling in repair and sstable2json (CASSANDRA-2279)
 * preserve version when streaming data from old sstables (CASSANDRA-2283)
 * don't start repair if a neighboring node is marked as dead (CASSANDRA-2290)
 * purge tombstones from row cache (CASSANDRA-2305)
 * Avoid seeking when sstable2json exports the entire file (CASSANDRA-2318)
 * clear Built flag in system table when dropping an index (CASSANDRA-2320)
 * don't allow arbitrary argument for stress.java (CASSANDRA-2323)
 * validate values for index predicates in get_indexed_slice (CASSANDRA-2328)
 * queue secondary indexes for flush before the parent (CASSANDRA-2330)
 * allow job configuration to set the CL used in Hadoop jobs (CASSANDRA-2331)
 * add memtable_flush_queue_size defaulting to 4 (CASSANDRA-2333)
 * Allow overriding of initial_token, storage_port and rpc_port from system
   properties (CASSANDRA-2343)
 * fix comparator used for non-indexed secondary expressions in index scan
   (CASSANDRA-2347)
 * ensure size calculation and write phase of large-row compaction use
   the same threshold for TTL expiration (CASSANDRA-2349)
 * fix race when iterating CFs during add/drop (CASSANDRA-2350)
 * add ConsistencyLevel command to CLI (CASSANDRA-2354)
 * allow negative numbers in the cli (CASSANDRA-2358)
 * hard code serialVersionUID for tokens class (CASSANDRA-2361)
 * fix potential infinite loop in ByteBufferUtil.inputStream (CASSANDRA-2365)
 * fix encoding bugs in HintedHandoffManager, SystemTable when default
   charset is not UTF8 (CASSANDRA-2367)
 * avoids having removed node reappearing in Gossip (CASSANDRA-2371)
 * fix incorrect truncation of long to int when reading columns via block
   index (CASSANDRA-2376)
 * fix NPE during stream session (CASSANDRA-2377)
 * fix race condition that could leave orphaned data files when dropping CF or
   KS (CASSANDRA-2381)
 * fsync statistics component on write (CASSANDRA-2382)
 * fix duplicate results from CFS.scan (CASSANDRA-2406)
 * add IntegerType to CLI help (CASSANDRA-2414)
 * avoid caching token-only decoratedkeys (CASSANDRA-2416)
 * convert mmap assertion to if/throw so scrub can catch it (CASSANDRA-2417)
 * don't overwrite gc log (CASSANDR-2418)
 * invalidate row cache for streamed row to avoid inconsitencies
   (CASSANDRA-2420)
 * avoid copies in range/index scans (CASSANDRA-2425)
 * make sure we don't wipe data during cleanup if the node has not join
   the ring (CASSANDRA-2428)
 * Try harder to close files after compaction (CASSANDRA-2431)
 * re-set bootstrapped flag after move finishes (CASSANDRA-2435)
 * display validation_class in CLI 'describe keyspace' (CASSANDRA-2442)
 * make cleanup compactions cleanup the row cache (CASSANDRA-2451)
 * add column fields validation to scrub (CASSANDRA-2460)
 * use 64KB flush buffer instead of in_memory_compaction_limit (CASSANDRA-2463)
 * fix backslash substitutions in CLI (CASSANDRA-2492)
 * disable cache saving for system CFS (CASSANDRA-2502)
 * fixes for verifying destination availability under hinted conditions
   so UE can be thrown intead of timing out (CASSANDRA-2514)
 * fix update of validation class in column metadata (CASSANDRA-2512)
 * support LOCAL_QUORUM, EACH_QUORUM CLs outside of NTS (CASSANDRA-2516)
 * preserve version when streaming data from old sstables (CASSANDRA-2283)
 * fix backslash substitutions in CLI (CASSANDRA-2492)
 * count a row deletion as one operation towards memtable threshold 
   (CASSANDRA-2519)
 * support LOCAL_QUORUM, EACH_QUORUM CLs outside of NTS (CASSANDRA-2516)


0.7.4
 * add nodetool join command (CASSANDRA-2160)
 * fix secondary indexes on pre-existing or streamed data (CASSANDRA-2244)
 * initialize endpoint in gossiper earlier (CASSANDRA-2228)
 * add ability to write to Cassandra from Pig (CASSANDRA-1828)
 * add rpc_[min|max]_threads (CASSANDRA-2176)
 * add CL.TWO, CL.THREE (CASSANDRA-2013)
 * avoid exporting an un-requested row in sstable2json, when exporting 
   a key that does not exist (CASSANDRA-2168)
 * add incremental_backups option (CASSANDRA-1872)
 * add configurable row limit to Pig loadfunc (CASSANDRA-2276)
 * validate column values in batches as well as single-Column inserts
   (CASSANDRA-2259)
 * move sample schema from cassandra.yaml to schema-sample.txt,
   a cli scripts (CASSANDRA-2007)
 * avoid writing empty rows when scrubbing tombstoned rows (CASSANDRA-2296)
 * fix assertion error in range and index scans for CL < ALL
   (CASSANDRA-2282)
 * fix commitlog replay when flush position refers to data that didn't
   get synced before server died (CASSANDRA-2285)
 * fix fd leak in sstable2json with non-mmap'd i/o (CASSANDRA-2304)
 * reduce memory use during streaming of multiple sstables (CASSANDRA-2301)
 * purge tombstoned rows from cache after GCGraceSeconds (CASSANDRA-2305)
 * allow zero replicas in a NTS datacenter (CASSANDRA-1924)
 * make range queries respect snitch for local replicas (CASSANDRA-2286)
 * fix HH delivery when column index is larger than 2GB (CASSANDRA-2297)
 * make 2ary indexes use parent CF flush thresholds during initial build
   (CASSANDRA-2294)
 * update memtable_throughput to be a long (CASSANDRA-2158)


0.7.3
 * Keep endpoint state until aVeryLongTime (CASSANDRA-2115)
 * lower-latency read repair (CASSANDRA-2069)
 * add hinted_handoff_throttle_delay_in_ms option (CASSANDRA-2161)
 * fixes for cache save/load (CASSANDRA-2172, -2174)
 * Handle whole-row deletions in CFOutputFormat (CASSANDRA-2014)
 * Make memtable_flush_writers flush in parallel (CASSANDRA-2178)
 * Add compaction_preheat_key_cache option (CASSANDRA-2175)
 * refactor stress.py to have only one copy of the format string 
   used for creating row keys (CASSANDRA-2108)
 * validate index names for \w+ (CASSANDRA-2196)
 * Fix Cassandra cli to respect timeout if schema does not settle 
   (CASSANDRA-2187)
 * fix for compaction and cleanup writing old-format data into new-version 
   sstable (CASSANDRA-2211, -2216)
 * add nodetool scrub (CASSANDRA-2217, -2240)
 * fix sstable2json large-row pagination (CASSANDRA-2188)
 * fix EOFing on requests for the last bytes in a file (CASSANDRA-2213)
 * fix BufferedRandomAccessFile bugs (CASSANDRA-2218, -2241)
 * check for memtable flush_after_mins exceeded every 10s (CASSANDRA-2183)
 * fix cache saving on Windows (CASSANDRA-2207)
 * add validateSchemaAgreement call + synchronization to schema
   modification operations (CASSANDRA-2222)
 * fix for reversed slice queries on large rows (CASSANDRA-2212)
 * fat clients were writing local data (CASSANDRA-2223)
 * set DEFAULT_MEMTABLE_LIFETIME_IN_MINS to 24h
 * improve detection and cleanup of partially-written sstables 
   (CASSANDRA-2206)
 * fix supercolumn de/serialization when subcolumn comparator is different
   from supercolumn's (CASSANDRA-2104)
 * fix starting up on Windows when CASSANDRA_HOME contains whitespace
   (CASSANDRA-2237)
 * add [get|set][row|key]cacheSavePeriod to JMX (CASSANDRA-2100)
 * fix Hadoop ColumnFamilyOutputFormat dropping of mutations
   when batch fills up (CASSANDRA-2255)
 * move file deletions off of scheduledtasks executor (CASSANDRA-2253)


0.7.2
 * copy DecoratedKey.key when inserting into caches to avoid retaining
   a reference to the underlying buffer (CASSANDRA-2102)
 * format subcolumn names with subcomparator (CASSANDRA-2136)
 * fix column bloom filter deserialization (CASSANDRA-2165)


0.7.1
 * refactor MessageDigest creation code. (CASSANDRA-2107)
 * buffer network stack to avoid inefficient small TCP messages while avoiding
   the nagle/delayed ack problem (CASSANDRA-1896)
 * check log4j configuration for changes every 10s (CASSANDRA-1525, 1907)
 * more-efficient cross-DC replication (CASSANDRA-1530, -2051, -2138)
 * avoid polluting page cache with commitlog or sstable writes
   and seq scan operations (CASSANDRA-1470)
 * add RMI authentication options to nodetool (CASSANDRA-1921)
 * make snitches configurable at runtime (CASSANDRA-1374)
 * retry hadoop split requests on connection failure (CASSANDRA-1927)
 * implement describeOwnership for BOP, COPP (CASSANDRA-1928)
 * make read repair behave as expected for ConsistencyLevel > ONE
   (CASSANDRA-982, 2038)
 * distributed test harness (CASSANDRA-1859, 1964)
 * reduce flush lock contention (CASSANDRA-1930)
 * optimize supercolumn deserialization (CASSANDRA-1891)
 * fix CFMetaData.apply to only compare objects of the same class 
   (CASSANDRA-1962)
 * allow specifying specific SSTables to compact from JMX (CASSANDRA-1963)
 * fix race condition in MessagingService.targets (CASSANDRA-1959, 2094, 2081)
 * refuse to open sstables from a future version (CASSANDRA-1935)
 * zero-copy reads (CASSANDRA-1714)
 * fix copy bounds for word Text in wordcount demo (CASSANDRA-1993)
 * fixes for contrib/javautils (CASSANDRA-1979)
 * check more frequently for memtable expiration (CASSANDRA-2000)
 * fix writing SSTable column count statistics (CASSANDRA-1976)
 * fix streaming of multiple CFs during bootstrap (CASSANDRA-1992)
 * explicitly set JVM GC new generation size with -Xmn (CASSANDRA-1968)
 * add short options for CLI flags (CASSANDRA-1565)
 * make keyspace argument to "describe keyspace" in CLI optional
   when authenticated to keyspace already (CASSANDRA-2029)
 * added option to specify -Dcassandra.join_ring=false on startup
   to allow "warm spare" nodes or performing JMX maintenance before
   joining the ring (CASSANDRA-526)
 * log migrations at INFO (CASSANDRA-2028)
 * add CLI verbose option in file mode (CASSANDRA-2030)
 * add single-line "--" comments to CLI (CASSANDRA-2032)
 * message serialization tests (CASSANDRA-1923)
 * switch from ivy to maven-ant-tasks (CASSANDRA-2017)
 * CLI attempts to block for new schema to propagate (CASSANDRA-2044)
 * fix potential overflow in nodetool cfstats (CASSANDRA-2057)
 * add JVM shutdownhook to sync commitlog (CASSANDRA-1919)
 * allow nodes to be up without being part of  normal traffic (CASSANDRA-1951)
 * fix CLI "show keyspaces" with null options on NTS (CASSANDRA-2049)
 * fix possible ByteBuffer race conditions (CASSANDRA-2066)
 * reduce garbage generated by MessagingService to prevent load spikes
   (CASSANDRA-2058)
 * fix math in RandomPartitioner.describeOwnership (CASSANDRA-2071)
 * fix deletion of sstable non-data components (CASSANDRA-2059)
 * avoid blocking gossip while deleting handoff hints (CASSANDRA-2073)
 * ignore messages from newer versions, keep track of nodes in gossip 
   regardless of version (CASSANDRA-1970)
 * cache writing moved to CompactionManager to reduce i/o contention and
   updated to use non-cache-polluting writes (CASSANDRA-2053)
 * page through large rows when exporting to JSON (CASSANDRA-2041)
 * add flush_largest_memtables_at and reduce_cache_sizes_at options
   (CASSANDRA-2142)
 * add cli 'describe cluster' command (CASSANDRA-2127)
 * add cli support for setting username/password at 'connect' command 
   (CASSANDRA-2111)
 * add -D option to Stress.java to allow reading hosts from a file 
   (CASSANDRA-2149)
 * bound hints CF throughput between 32M and 256M (CASSANDRA-2148)
 * continue starting when invalid saved cache entries are encountered
   (CASSANDRA-2076)
 * add max_hint_window_in_ms option (CASSANDRA-1459)


0.7.0-final
 * fix offsets to ByteBuffer.get (CASSANDRA-1939)


0.7.0-rc4
 * fix cli crash after backgrounding (CASSANDRA-1875)
 * count timeouts in storageproxy latencies, and include latency 
   histograms in StorageProxyMBean (CASSANDRA-1893)
 * fix CLI get recognition of supercolumns (CASSANDRA-1899)
 * enable keepalive on intra-cluster sockets (CASSANDRA-1766)
 * count timeouts towards dynamicsnitch latencies (CASSANDRA-1905)
 * Expose index-building status in JMX + cli schema description
   (CASSANDRA-1871)
 * allow [LOCAL|EACH]_QUORUM to be used with non-NetworkTopology 
   replication Strategies
 * increased amount of index locks for faster commitlog replay
 * collect secondary index tombstones immediately (CASSANDRA-1914)
 * revert commitlog changes from #1780 (CASSANDRA-1917)
 * change RandomPartitioner min token to -1 to avoid collision w/
   tokens on actual nodes (CASSANDRA-1901)
 * examine the right nibble when validating TimeUUID (CASSANDRA-1910)
 * include secondary indexes in cleanup (CASSANDRA-1916)
 * CFS.scrubDataDirectories should also cleanup invalid secondary indexes
   (CASSANDRA-1904)
 * ability to disable/enable gossip on nodes to force them down
   (CASSANDRA-1108)


0.7.0-rc3
 * expose getNaturalEndpoints in StorageServiceMBean taking byte[]
   key; RMI cannot serialize ByteBuffer (CASSANDRA-1833)
 * infer org.apache.cassandra.locator for replication strategy classes
   when not otherwise specified
 * validation that generates less garbage (CASSANDRA-1814)
 * add TTL support to CLI (CASSANDRA-1838)
 * cli defaults to bytestype for subcomparator when creating
   column families (CASSANDRA-1835)
 * unregister index MBeans when index is dropped (CASSANDRA-1843)
 * make ByteBufferUtil.clone thread-safe (CASSANDRA-1847)
 * change exception for read requests during bootstrap from 
   InvalidRequest to Unavailable (CASSANDRA-1862)
 * respect row-level tombstones post-flush in range scans
   (CASSANDRA-1837)
 * ReadResponseResolver check digests against each other (CASSANDRA-1830)
 * return InvalidRequest when remove of subcolumn without supercolumn
   is requested (CASSANDRA-1866)
 * flush before repair (CASSANDRA-1748)
 * SSTableExport validates key order (CASSANDRA-1884)
 * large row support for SSTableExport (CASSANDRA-1867)
 * Re-cache hot keys post-compaction without hitting disk (CASSANDRA-1878)
 * manage read repair in coordinator instead of data source, to
   provide latency information to dynamic snitch (CASSANDRA-1873)


0.7.0-rc2
 * fix live-column-count of slice ranges including tombstoned supercolumn 
   with live subcolumn (CASSANDRA-1591)
 * rename o.a.c.internal.AntientropyStage -> AntiEntropyStage,
   o.a.c.request.Request_responseStage -> RequestResponseStage,
   o.a.c.internal.Internal_responseStage -> InternalResponseStage
 * add AbstractType.fromString (CASSANDRA-1767)
 * require index_type to be present when specifying index_name
   on ColumnDef (CASSANDRA-1759)
 * fix add/remove index bugs in CFMetadata (CASSANDRA-1768)
 * rebuild Strategy during system_update_keyspace (CASSANDRA-1762)
 * cli updates prompt to ... in continuation lines (CASSANDRA-1770)
 * support multiple Mutations per key in hadoop ColumnFamilyOutputFormat
   (CASSANDRA-1774)
 * improvements to Debian init script (CASSANDRA-1772)
 * use local classloader to check for version.properties (CASSANDRA-1778)
 * Validate that column names in column_metadata are valid for the
   defined comparator, and decode properly in cli (CASSANDRA-1773)
 * use cross-platform newlines in cli (CASSANDRA-1786)
 * add ExpiringColumn support to sstable import/export (CASSANDRA-1754)
 * add flush for each append to periodic commitlog mode; added
   periodic_without_flush option to disable this (CASSANDRA-1780)
 * close file handle used for post-flush truncate (CASSANDRA-1790)
 * various code cleanup (CASSANDRA-1793, -1794, -1795)
 * fix range queries against wrapped range (CASSANDRA-1781)
 * fix consistencylevel calculations for NetworkTopologyStrategy
   (CASSANDRA-1804)
 * cli support index type enum names (CASSANDRA-1810)
 * improved validation of column_metadata (CASSANDRA-1813)
 * reads at ConsistencyLevel > 1 throw UnavailableException
   immediately if insufficient live nodes exist (CASSANDRA-1803)
 * copy bytebuffers for local writes to avoid retaining the entire
   Thrift frame (CASSANDRA-1801)
 * fix NPE adding index to column w/o prior metadata (CASSANDRA-1764)
 * reduce fat client timeout (CASSANDRA-1730)
 * fix botched merge of CASSANDRA-1316


0.7.0-rc1
 * fix compaction and flush races with schema updates (CASSANDRA-1715)
 * add clustertool, config-converter, sstablekeys, and schematool 
   Windows .bat files (CASSANDRA-1723)
 * reject range queries received during bootstrap (CASSANDRA-1739)
 * fix wrapping-range queries on non-minimum token (CASSANDRA-1700)
 * add nodetool cfhistogram (CASSANDRA-1698)
 * limit repaired ranges to what the nodes have in common (CASSANDRA-1674)
 * index scan treats missing columns as not matching secondary
   expressions (CASSANDRA-1745)
 * Fix misuse of DataOutputBuffer.getData in AntiEntropyService
   (CASSANDRA-1729)
 * detect and warn when obsolete version of JNA is present (CASSANDRA-1760)
 * reduce fat client timeout (CASSANDRA-1730)
 * cleanup smallest CFs first to increase free temp space for larger ones
   (CASSANDRA-1811)
 * Update windows .bat files to work outside of main Cassandra
   directory (CASSANDRA-1713)
 * fix read repair regression from 0.6.7 (CASSANDRA-1727)
 * more-efficient read repair (CASSANDRA-1719)
 * fix hinted handoff replay (CASSANDRA-1656)
 * log type of dropped messages (CASSANDRA-1677)
 * upgrade to SLF4J 1.6.1
 * fix ByteBuffer bug in ExpiringColumn.updateDigest (CASSANDRA-1679)
 * fix IntegerType.getString (CASSANDRA-1681)
 * make -Djava.net.preferIPv4Stack=true the default (CASSANDRA-628)
 * add INTERNAL_RESPONSE verb to differentiate from responses related
   to client requests (CASSANDRA-1685)
 * log tpstats when dropping messages (CASSANDRA-1660)
 * include unreachable nodes in describeSchemaVersions (CASSANDRA-1678)
 * Avoid dropping messages off the client request path (CASSANDRA-1676)
 * fix jna errno reporting (CASSANDRA-1694)
 * add friendlier error for UnknownHostException on startup (CASSANDRA-1697)
 * include jna dependency in RPM package (CASSANDRA-1690)
 * add --skip-keys option to stress.py (CASSANDRA-1696)
 * improve cli handling of non-string keys and column names 
   (CASSANDRA-1701, -1693)
 * r/m extra subcomparator line in cli keyspaces output (CASSANDRA-1712)
 * add read repair chance to cli "show keyspaces"
 * upgrade to ConcurrentLinkedHashMap 1.1 (CASSANDRA-975)
 * fix index scan routing (CASSANDRA-1722)
 * fix tombstoning of supercolumns in range queries (CASSANDRA-1734)
 * clear endpoint cache after updating keyspace metadata (CASSANDRA-1741)
 * fix wrapping-range queries on non-minimum token (CASSANDRA-1700)
 * truncate includes secondary indexes (CASSANDRA-1747)
 * retain reference to PendingFile sstables (CASSANDRA-1749)
 * fix sstableimport regression (CASSANDRA-1753)
 * fix for bootstrap when no non-system tables are defined (CASSANDRA-1732)
 * handle replica unavailability in index scan (CASSANDRA-1755)
 * fix service initialization order deadlock (CASSANDRA-1756)
 * multi-line cli commands (CASSANDRA-1742)
 * fix race between snapshot and compaction (CASSANDRA-1736)
 * add listEndpointsPendingHints, deleteHintsForEndpoint JMX methods 
   (CASSANDRA-1551)


0.7.0-beta3
 * add strategy options to describe_keyspace output (CASSANDRA-1560)
 * log warning when using randomly generated token (CASSANDRA-1552)
 * re-organize JMX into .db, .net, .internal, .request (CASSANDRA-1217)
 * allow nodes to change IPs between restarts (CASSANDRA-1518)
 * remember ring state between restarts by default (CASSANDRA-1518)
 * flush index built flag so we can read it before log replay (CASSANDRA-1541)
 * lock row cache updates to prevent race condition (CASSANDRA-1293)
 * remove assertion causing rare (and harmless) error messages in
   commitlog (CASSANDRA-1330)
 * fix moving nodes with no keyspaces defined (CASSANDRA-1574)
 * fix unbootstrap when no data is present in a transfer range (CASSANDRA-1573)
 * take advantage of AVRO-495 to simplify our avro IDL (CASSANDRA-1436)
 * extend authorization hierarchy to column family (CASSANDRA-1554)
 * deletion support in secondary indexes (CASSANDRA-1571)
 * meaningful error message for invalid replication strategy class 
   (CASSANDRA-1566)
 * allow keyspace creation with RF > N (CASSANDRA-1428)
 * improve cli error handling (CASSANDRA-1580)
 * add cache save/load ability (CASSANDRA-1417, 1606, 1647)
 * add StorageService.getDrainProgress (CASSANDRA-1588)
 * Disallow bootstrap to an in-use token (CASSANDRA-1561)
 * Allow dynamic secondary index creation and destruction (CASSANDRA-1532)
 * log auto-guessed memtable thresholds (CASSANDRA-1595)
 * add ColumnDef support to cli (CASSANDRA-1583)
 * reduce index sample time by 75% (CASSANDRA-1572)
 * add cli support for column, strategy metadata (CASSANDRA-1578, 1612)
 * add cli support for schema modification (CASSANDRA-1584)
 * delete temp files on failed compactions (CASSANDRA-1596)
 * avoid blocking for dead nodes during removetoken (CASSANDRA-1605)
 * remove ConsistencyLevel.ZERO (CASSANDRA-1607)
 * expose in-progress compaction type in jmx (CASSANDRA-1586)
 * removed IClock & related classes from internals (CASSANDRA-1502)
 * fix removing tokens from SystemTable on decommission and removetoken
   (CASSANDRA-1609)
 * include CF metadata in cli 'show keyspaces' (CASSANDRA-1613)
 * switch from Properties to HashMap in PropertyFileSnitch to
   avoid synchronization bottleneck (CASSANDRA-1481)
 * PropertyFileSnitch configuration file renamed to 
   cassandra-topology.properties
 * add cli support for get_range_slices (CASSANDRA-1088, CASSANDRA-1619)
 * Make memtable flush thresholds per-CF instead of global 
   (CASSANDRA-1007, 1637)
 * add cli support for binary data without CfDef hints (CASSANDRA-1603)
 * fix building SSTable statistics post-stream (CASSANDRA-1620)
 * fix potential infinite loop in 2ary index queries (CASSANDRA-1623)
 * allow creating NTS keyspaces with no replicas configured (CASSANDRA-1626)
 * add jmx histogram of sstables accessed per read (CASSANDRA-1624)
 * remove system_rename_column_family and system_rename_keyspace from the
   client API until races can be fixed (CASSANDRA-1630, CASSANDRA-1585)
 * add cli sanity tests (CASSANDRA-1582)
 * update GC settings in cassandra.bat (CASSANDRA-1636)
 * cli support for index queries (CASSANDRA-1635)
 * cli support for updating schema memtable settings (CASSANDRA-1634)
 * cli --file option (CASSANDRA-1616)
 * reduce automatically chosen memtable sizes by 50% (CASSANDRA-1641)
 * move endpoint cache from snitch to strategy (CASSANDRA-1643)
 * fix commitlog recovery deleting the newly-created segment as well as
   the old ones (CASSANDRA-1644)
 * upgrade to Thrift 0.5 (CASSANDRA-1367)
 * renamed CL.DCQUORUM to LOCAL_QUORUM and DCQUORUMSYNC to EACH_QUORUM
 * cli truncate support (CASSANDRA-1653)
 * update GC settings in cassandra.bat (CASSANDRA-1636)
 * avoid logging when a node's ip/token is gossipped back to it (CASSANDRA-1666)


0.7-beta2
 * always use UTF-8 for hint keys (CASSANDRA-1439)
 * remove cassandra.yaml dependency from Hadoop and Pig (CASSADRA-1322)
 * expose CfDef metadata in describe_keyspaces (CASSANDRA-1363)
 * restore use of mmap_index_only option (CASSANDRA-1241)
 * dropping a keyspace with no column families generated an error 
   (CASSANDRA-1378)
 * rename RackAwareStrategy to OldNetworkTopologyStrategy, RackUnawareStrategy 
   to SimpleStrategy, DatacenterShardStrategy to NetworkTopologyStrategy,
   AbstractRackAwareSnitch to AbstractNetworkTopologySnitch (CASSANDRA-1392)
 * merge StorageProxy.mutate, mutateBlocking (CASSANDRA-1396)
 * faster UUIDType, LongType comparisons (CASSANDRA-1386, 1393)
 * fix setting read_repair_chance from CLI addColumnFamily (CASSANDRA-1399)
 * fix updates to indexed columns (CASSANDRA-1373)
 * fix race condition leaving to FileNotFoundException (CASSANDRA-1382)
 * fix sharded lock hash on index write path (CASSANDRA-1402)
 * add support for GT/E, LT/E in subordinate index clauses (CASSANDRA-1401)
 * cfId counter got out of sync when CFs were added (CASSANDRA-1403)
 * less chatty schema updates (CASSANDRA-1389)
 * rename column family mbeans. 'type' will now include either 
   'IndexColumnFamilies' or 'ColumnFamilies' depending on the CFS type.
   (CASSANDRA-1385)
 * disallow invalid keyspace and column family names. This includes name that
   matches a '^\w+' regex. (CASSANDRA-1377)
 * use JNA, if present, to take snapshots (CASSANDRA-1371)
 * truncate hints if starting 0.7 for the first time (CASSANDRA-1414)
 * fix FD leak in single-row slicepredicate queries (CASSANDRA-1416)
 * allow index expressions against columns that are not part of the 
   SlicePredicate (CASSANDRA-1410)
 * config-converter properly handles snitches and framed support 
   (CASSANDRA-1420)
 * remove keyspace argument from multiget_count (CASSANDRA-1422)
 * allow specifying cassandra.yaml location as (local or remote) URL
   (CASSANDRA-1126)
 * fix using DynamicEndpointSnitch with NetworkTopologyStrategy
   (CASSANDRA-1429)
 * Add CfDef.default_validation_class (CASSANDRA-891)
 * fix EstimatedHistogram.max (CASSANDRA-1413)
 * quorum read optimization (CASSANDRA-1622)
 * handle zero-length (or missing) rows during HH paging (CASSANDRA-1432)
 * include secondary indexes during schema migrations (CASSANDRA-1406)
 * fix commitlog header race during schema change (CASSANDRA-1435)
 * fix ColumnFamilyStoreMBeanIterator to use new type name (CASSANDRA-1433)
 * correct filename generated by xml->yaml converter (CASSANDRA-1419)
 * add CMSInitiatingOccupancyFraction=75 and UseCMSInitiatingOccupancyOnly
   to default JVM options
 * decrease jvm heap for cassandra-cli (CASSANDRA-1446)
 * ability to modify keyspaces and column family definitions on a live cluster
   (CASSANDRA-1285)
 * support for Hadoop Streaming [non-jvm map/reduce via stdin/out]
   (CASSANDRA-1368)
 * Move persistent sstable stats from the system table to an sstable component
   (CASSANDRA-1430)
 * remove failed bootstrap attempt from pending ranges when gossip times
   it out after 1h (CASSANDRA-1463)
 * eager-create tcp connections to other cluster members (CASSANDRA-1465)
 * enumerate stages and derive stage from message type instead of 
   transmitting separately (CASSANDRA-1465)
 * apply reversed flag during collation from different data sources
   (CASSANDRA-1450)
 * make failure to remove commitlog segment non-fatal (CASSANDRA-1348)
 * correct ordering of drain operations so CL.recover is no longer 
   necessary (CASSANDRA-1408)
 * removed keyspace from describe_splits method (CASSANDRA-1425)
 * rename check_schema_agreement to describe_schema_versions
   (CASSANDRA-1478)
 * fix QUORUM calculation for RF > 3 (CASSANDRA-1487)
 * remove tombstones during non-major compactions when bloom filter
   verifies that row does not exist in other sstables (CASSANDRA-1074)
 * nodes that coordinated a loadbalance in the past could not be seen by
   newly added nodes (CASSANDRA-1467)
 * exposed endpoint states (gossip details) via jmx (CASSANDRA-1467)
 * ensure that compacted sstables are not included when new readers are
   instantiated (CASSANDRA-1477)
 * by default, calculate heap size and memtable thresholds at runtime (CASSANDRA-1469)
 * fix races dealing with adding/dropping keyspaces and column families in
   rapid succession (CASSANDRA-1477)
 * clean up of Streaming system (CASSANDRA-1503, 1504, 1506)
 * add options to configure Thrift socket keepalive and buffer sizes (CASSANDRA-1426)
 * make contrib CassandraServiceDataCleaner recursive (CASSANDRA-1509)
 * min, max compaction threshold are configurable and persistent 
   per-ColumnFamily (CASSANDRA-1468)
 * fix replaying the last mutation in a commitlog unnecessarily 
   (CASSANDRA-1512)
 * invoke getDefaultUncaughtExceptionHandler from DTPE with the original
   exception rather than the ExecutionException wrapper (CASSANDRA-1226)
 * remove Clock from the Thrift (and Avro) API (CASSANDRA-1501)
 * Close intra-node sockets when connection is broken (CASSANDRA-1528)
 * RPM packaging spec file (CASSANDRA-786)
 * weighted request scheduler (CASSANDRA-1485)
 * treat expired columns as deleted (CASSANDRA-1539)
 * make IndexInterval configurable (CASSANDRA-1488)
 * add describe_snitch to Thrift API (CASSANDRA-1490)
 * MD5 authenticator compares plain text submitted password with MD5'd
   saved property, instead of vice versa (CASSANDRA-1447)
 * JMX MessagingService pending and completed counts (CASSANDRA-1533)
 * fix race condition processing repair responses (CASSANDRA-1511)
 * make repair blocking (CASSANDRA-1511)
 * create EndpointSnitchInfo and MBean to expose rack and DC (CASSANDRA-1491)
 * added option to contrib/word_count to output results back to Cassandra
   (CASSANDRA-1342)
 * rewrite Hadoop ColumnFamilyRecordWriter to pool connections, retry to
   multiple Cassandra nodes, and smooth impact on the Cassandra cluster
   by using smaller batch sizes (CASSANDRA-1434)
 * fix setting gc_grace_seconds via CLI (CASSANDRA-1549)
 * support TTL'd index values (CASSANDRA-1536)
 * make removetoken work like decommission (CASSANDRA-1216)
 * make cli comparator-aware and improve quote rules (CASSANDRA-1523,-1524)
 * make nodetool compact and cleanup blocking (CASSANDRA-1449)
 * add memtable, cache information to GCInspector logs (CASSANDRA-1558)
 * enable/disable HintedHandoff via JMX (CASSANDRA-1550)
 * Ignore stray files in the commit log directory (CASSANDRA-1547)
 * Disallow bootstrap to an in-use token (CASSANDRA-1561)


0.7-beta1
 * sstable versioning (CASSANDRA-389)
 * switched to slf4j logging (CASSANDRA-625)
 * add (optional) expiration time for column (CASSANDRA-699)
 * access levels for authentication/authorization (CASSANDRA-900)
 * add ReadRepairChance to CF definition (CASSANDRA-930)
 * fix heisenbug in system tests, especially common on OS X (CASSANDRA-944)
 * convert to byte[] keys internally and all public APIs (CASSANDRA-767)
 * ability to alter schema definitions on a live cluster (CASSANDRA-44)
 * renamed configuration file to cassandra.xml, and log4j.properties to
   log4j-server.properties, which must now be loaded from
   the classpath (which is how our scripts in bin/ have always done it)
   (CASSANDRA-971)
 * change get_count to require a SlicePredicate. create multi_get_count
   (CASSANDRA-744)
 * re-organized endpointsnitch implementations and added SimpleSnitch
   (CASSANDRA-994)
 * Added preload_row_cache option (CASSANDRA-946)
 * add CRC to commitlog header (CASSANDRA-999)
 * removed deprecated batch_insert and get_range_slice methods (CASSANDRA-1065)
 * add truncate thrift method (CASSANDRA-531)
 * http mini-interface using mx4j (CASSANDRA-1068)
 * optimize away copy of sliced row on memtable read path (CASSANDRA-1046)
 * replace constant-size 2GB mmaped segments and special casing for index 
   entries spanning segment boundaries, with SegmentedFile that computes 
   segments that always contain entire entries/rows (CASSANDRA-1117)
 * avoid reading large rows into memory during compaction (CASSANDRA-16)
 * added hadoop OutputFormat (CASSANDRA-1101)
 * efficient Streaming (no more anticompaction) (CASSANDRA-579)
 * split commitlog header into separate file and add size checksum to
   mutations (CASSANDRA-1179)
 * avoid allocating a new byte[] for each mutation on replay (CASSANDRA-1219)
 * revise HH schema to be per-endpoint (CASSANDRA-1142)
 * add joining/leaving status to nodetool ring (CASSANDRA-1115)
 * allow multiple repair sessions per node (CASSANDRA-1190)
 * optimize away MessagingService for local range queries (CASSANDRA-1261)
 * make framed transport the default so malformed requests can't OOM the 
   server (CASSANDRA-475)
 * significantly faster reads from row cache (CASSANDRA-1267)
 * take advantage of row cache during range queries (CASSANDRA-1302)
 * make GCGraceSeconds a per-ColumnFamily value (CASSANDRA-1276)
 * keep persistent row size and column count statistics (CASSANDRA-1155)
 * add IntegerType (CASSANDRA-1282)
 * page within a single row during hinted handoff (CASSANDRA-1327)
 * push DatacenterShardStrategy configuration into keyspace definition,
   eliminating datacenter.properties. (CASSANDRA-1066)
 * optimize forward slices starting with '' and single-index-block name 
   queries by skipping the column index (CASSANDRA-1338)
 * streaming refactor (CASSANDRA-1189)
 * faster comparison for UUID types (CASSANDRA-1043)
 * secondary index support (CASSANDRA-749 and subtasks)
 * make compaction buckets deterministic (CASSANDRA-1265)


0.6.6
 * Allow using DynamicEndpointSnitch with RackAwareStrategy (CASSANDRA-1429)
 * remove the remaining vestiges of the unfinished DatacenterShardStrategy 
   (replaced by NetworkTopologyStrategy in 0.7)
   

0.6.5
 * fix key ordering in range query results with RandomPartitioner
   and ConsistencyLevel > ONE (CASSANDRA-1145)
 * fix for range query starting with the wrong token range (CASSANDRA-1042)
 * page within a single row during hinted handoff (CASSANDRA-1327)
 * fix compilation on non-sun JDKs (CASSANDRA-1061)
 * remove String.trim() call on row keys in batch mutations (CASSANDRA-1235)
 * Log summary of dropped messages instead of spamming log (CASSANDRA-1284)
 * add dynamic endpoint snitch (CASSANDRA-981)
 * fix streaming for keyspaces with hyphens in their name (CASSANDRA-1377)
 * fix errors in hard-coded bloom filter optKPerBucket by computing it
   algorithmically (CASSANDRA-1220
 * remove message deserialization stage, and uncap read/write stages
   so slow reads/writes don't block gossip processing (CASSANDRA-1358)
 * add jmx port configuration to Debian package (CASSANDRA-1202)
 * use mlockall via JNA, if present, to prevent Linux from swapping
   out parts of the JVM (CASSANDRA-1214)


0.6.4
 * avoid queuing multiple hint deliveries for the same endpoint
   (CASSANDRA-1229)
 * better performance for and stricter checking of UTF8 column names
   (CASSANDRA-1232)
 * extend option to lower compaction priority to hinted handoff
   as well (CASSANDRA-1260)
 * log errors in gossip instead of re-throwing (CASSANDRA-1289)
 * avoid aborting commitlog replay prematurely if a flushed-but-
   not-removed commitlog segment is encountered (CASSANDRA-1297)
 * fix duplicate rows being read during mapreduce (CASSANDRA-1142)
 * failure detection wasn't closing command sockets (CASSANDRA-1221)
 * cassandra-cli.bat works on windows (CASSANDRA-1236)
 * pre-emptively drop requests that cannot be processed within RPCTimeout
   (CASSANDRA-685)
 * add ack to Binary write verb and update CassandraBulkLoader
   to wait for acks for each row (CASSANDRA-1093)
 * added describe_partitioner Thrift method (CASSANDRA-1047)
 * Hadoop jobs no longer require the Cassandra storage-conf.xml
   (CASSANDRA-1280, CASSANDRA-1047)
 * log thread pool stats when GC is excessive (CASSANDRA-1275)
 * remove gossip message size limit (CASSANDRA-1138)
 * parallelize local and remote reads during multiget, and respect snitch 
   when determining whether to do local read for CL.ONE (CASSANDRA-1317)
 * fix read repair to use requested consistency level on digest mismatch,
   rather than assuming QUORUM (CASSANDRA-1316)
 * process digest mismatch re-reads in parallel (CASSANDRA-1323)
 * switch hints CF comparator to BytesType (CASSANDRA-1274)


0.6.3
 * retry to make streaming connections up to 8 times. (CASSANDRA-1019)
 * reject describe_ring() calls on invalid keyspaces (CASSANDRA-1111)
 * fix cache size calculation for size of 100% (CASSANDRA-1129)
 * fix cache capacity only being recalculated once (CASSANDRA-1129)
 * remove hourly scan of all hints on the off chance that the gossiper
   missed a status change; instead, expose deliverHintsToEndpoint to JMX
   so it can be done manually, if necessary (CASSANDRA-1141)
 * don't reject reads at CL.ALL (CASSANDRA-1152)
 * reject deletions to supercolumns in CFs containing only standard
   columns (CASSANDRA-1139)
 * avoid preserving login information after client disconnects
   (CASSANDRA-1057)
 * prefer sun jdk to openjdk in debian init script (CASSANDRA-1174)
 * detect partioner config changes between restarts and fail fast 
   (CASSANDRA-1146)
 * use generation time to resolve node token reassignment disagreements
   (CASSANDRA-1118)
 * restructure the startup ordering of Gossiper and MessageService to avoid
   timing anomalies (CASSANDRA-1160)
 * detect incomplete commit log hearders (CASSANDRA-1119)
 * force anti-entropy service to stream files on the stream stage to avoid
   sending streams out of order (CASSANDRA-1169)
 * remove inactive stream managers after AES streams files (CASSANDRA-1169)
 * allow removing entire row through batch_mutate Deletion (CASSANDRA-1027)
 * add JMX metrics for row-level bloom filter false positives (CASSANDRA-1212)
 * added a redhat init script to contrib (CASSANDRA-1201)
 * use midpoint when bootstrapping a new machine into range with not
   much data yet instead of random token (CASSANDRA-1112)
 * kill server on OOM in executor stage as well as Thrift (CASSANDRA-1226)
 * remove opportunistic repairs, when two machines with overlapping replica
   responsibilities happen to finish major compactions of the same CF near
   the same time.  repairs are now fully manual (CASSANDRA-1190)
 * add ability to lower compaction priority (default is no change from 0.6.2)
   (CASSANDRA-1181)


0.6.2
 * fix contrib/word_count build. (CASSANDRA-992)
 * split CommitLogExecutorService into BatchCommitLogExecutorService and 
   PeriodicCommitLogExecutorService (CASSANDRA-1014)
 * add latency histograms to CFSMBean (CASSANDRA-1024)
 * make resolving timestamp ties deterministic by using value bytes
   as a tiebreaker (CASSANDRA-1039)
 * Add option to turn off Hinted Handoff (CASSANDRA-894)
 * fix windows startup (CASSANDRA-948)
 * make concurrent_reads, concurrent_writes configurable at runtime via JMX
   (CASSANDRA-1060)
 * disable GCInspector on non-Sun JVMs (CASSANDRA-1061)
 * fix tombstone handling in sstable rows with no other data (CASSANDRA-1063)
 * fix size of row in spanned index entries (CASSANDRA-1056)
 * install json2sstable, sstable2json, and sstablekeys to Debian package
 * StreamingService.StreamDestinations wouldn't empty itself after streaming
   finished (CASSANDRA-1076)
 * added Collections.shuffle(splits) before returning the splits in 
   ColumnFamilyInputFormat (CASSANDRA-1096)
 * do not recalculate cache capacity post-compaction if it's been manually 
   modified (CASSANDRA-1079)
 * better defaults for flush sorter + writer executor queue sizes
   (CASSANDRA-1100)
 * windows scripts for SSTableImport/Export (CASSANDRA-1051)
 * windows script for nodetool (CASSANDRA-1113)
 * expose PhiConvictThreshold (CASSANDRA-1053)
 * make repair of RF==1 a no-op (CASSANDRA-1090)
 * improve default JVM GC options (CASSANDRA-1014)
 * fix SlicePredicate serialization inside Hadoop jobs (CASSANDRA-1049)
 * close Thrift sockets in Hadoop ColumnFamilyRecordReader (CASSANDRA-1081)


0.6.1
 * fix NPE in sstable2json when no excluded keys are given (CASSANDRA-934)
 * keep the replica set constant throughout the read repair process
   (CASSANDRA-937)
 * allow querying getAllRanges with empty token list (CASSANDRA-933)
 * fix command line arguments inversion in clustertool (CASSANDRA-942)
 * fix race condition that could trigger a false-positive assertion
   during post-flush discard of old commitlog segments (CASSANDRA-936)
 * fix neighbor calculation for anti-entropy repair (CASSANDRA-924)
 * perform repair even for small entropy differences (CASSANDRA-924)
 * Use hostnames in CFInputFormat to allow Hadoop's naive string-based
   locality comparisons to work (CASSANDRA-955)
 * cache read-only BufferedRandomAccessFile length to avoid
   3 system calls per invocation (CASSANDRA-950)
 * nodes with IPv6 (and no IPv4) addresses could not join cluster
   (CASSANDRA-969)
 * Retrieve the correct number of undeleted columns, if any, from
   a supercolumn in a row that had been deleted previously (CASSANDRA-920)
 * fix index scans that cross the 2GB mmap boundaries for both mmap
   and standard i/o modes (CASSANDRA-866)
 * expose drain via nodetool (CASSANDRA-978)


0.6.0-RC1
 * JMX drain to flush memtables and run through commit log (CASSANDRA-880)
 * Bootstrapping can skip ranges under the right conditions (CASSANDRA-902)
 * fix merging row versions in range_slice for CL > ONE (CASSANDRA-884)
 * default write ConsistencyLeven chaned from ZERO to ONE
 * fix for index entries spanning mmap buffer boundaries (CASSANDRA-857)
 * use lexical comparison if time part of TimeUUIDs are the same 
   (CASSANDRA-907)
 * bound read, mutation, and response stages to fix possible OOM
   during log replay (CASSANDRA-885)
 * Use microseconds-since-epoch (UTC) in cli, instead of milliseconds
 * Treat batch_mutate Deletion with null supercolumn as "apply this predicate 
   to top level supercolumns" (CASSANDRA-834)
 * Streaming destination nodes do not update their JMX status (CASSANDRA-916)
 * Fix internal RPC timeout calculation (CASSANDRA-911)
 * Added Pig loadfunc to contrib/pig (CASSANDRA-910)


0.6.0-beta3
 * fix compaction bucketing bug (CASSANDRA-814)
 * update windows batch file (CASSANDRA-824)
 * deprecate KeysCachedFraction configuration directive in favor
   of KeysCached; move to unified-per-CF key cache (CASSANDRA-801)
 * add invalidateRowCache to ColumnFamilyStoreMBean (CASSANDRA-761)
 * send Handoff hints to natural locations to reduce load on
   remaining nodes in a failure scenario (CASSANDRA-822)
 * Add RowWarningThresholdInMB configuration option to warn before very 
   large rows get big enough to threaten node stability, and -x option to
   be able to remove them with sstable2json if the warning is unheeded
   until it's too late (CASSANDRA-843)
 * Add logging of GC activity (CASSANDRA-813)
 * fix ConcurrentModificationException in commitlog discard (CASSANDRA-853)
 * Fix hardcoded row count in Hadoop RecordReader (CASSANDRA-837)
 * Add a jmx status to the streaming service and change several DEBUG
   messages to INFO (CASSANDRA-845)
 * fix classpath in cassandra-cli.bat for Windows (CASSANDRA-858)
 * allow re-specifying host, port to cassandra-cli if invalid ones
   are first tried (CASSANDRA-867)
 * fix race condition handling rpc timeout in the coordinator
   (CASSANDRA-864)
 * Remove CalloutLocation and StagingFileDirectory from storage-conf files 
   since those settings are no longer used (CASSANDRA-878)
 * Parse a long from RowWarningThresholdInMB instead of an int (CASSANDRA-882)
 * Remove obsolete ControlPort code from DatabaseDescriptor (CASSANDRA-886)
 * move skipBytes side effect out of assert (CASSANDRA-899)
 * add "double getLoad" to StorageServiceMBean (CASSANDRA-898)
 * track row stats per CF at compaction time (CASSANDRA-870)
 * disallow CommitLogDirectory matching a DataFileDirectory (CASSANDRA-888)
 * default key cache size is 200k entries, changed from 10% (CASSANDRA-863)
 * add -Dcassandra-foreground=yes to cassandra.bat
 * exit if cluster name is changed unexpectedly (CASSANDRA-769)


0.6.0-beta1/beta2
 * add batch_mutate thrift command, deprecating batch_insert (CASSANDRA-336)
 * remove get_key_range Thrift API, deprecated in 0.5 (CASSANDRA-710)
 * add optional login() Thrift call for authentication (CASSANDRA-547)
 * support fat clients using gossiper and StorageProxy to perform
   replication in-process [jvm-only] (CASSANDRA-535)
 * support mmapped I/O for reads, on by default on 64bit JVMs 
   (CASSANDRA-408, CASSANDRA-669)
 * improve insert concurrency, particularly during Hinted Handoff
   (CASSANDRA-658)
 * faster network code (CASSANDRA-675)
 * stress.py moved to contrib (CASSANDRA-635)
 * row caching [must be explicitly enabled per-CF in config] (CASSANDRA-678)
 * present a useful measure of compaction progress in JMX (CASSANDRA-599)
 * add bin/sstablekeys (CASSNADRA-679)
 * add ConsistencyLevel.ANY (CASSANDRA-687)
 * make removetoken remove nodes from gossip entirely (CASSANDRA-644)
 * add ability to set cache sizes at runtime (CASSANDRA-708)
 * report latency and cache hit rate statistics with lifetime totals
   instead of average over the last minute (CASSANDRA-702)
 * support get_range_slice for RandomPartitioner (CASSANDRA-745)
 * per-keyspace replication factory and replication strategy (CASSANDRA-620)
 * track latency in microseconds (CASSANDRA-733)
 * add describe_ Thrift methods, deprecating get_string_property and 
   get_string_list_property
 * jmx interface for tracking operation mode and streams in general.
   (CASSANDRA-709)
 * keep memtables in sorted order to improve range query performance
   (CASSANDRA-799)
 * use while loop instead of recursion when trimming sstables compaction list 
   to avoid blowing stack in pathological cases (CASSANDRA-804)
 * basic Hadoop map/reduce support (CASSANDRA-342)


0.5.1
 * ensure all files for an sstable are streamed to the same directory.
   (CASSANDRA-716)
 * more accurate load estimate for bootstrapping (CASSANDRA-762)
 * tolerate dead or unavailable bootstrap target on write (CASSANDRA-731)
 * allow larger numbers of keys (> 140M) in a sstable bloom filter
   (CASSANDRA-790)
 * include jvm argument improvements from CASSANDRA-504 in debian package
 * change streaming chunk size to 32MB to accomodate Windows XP limitations
   (was 64MB) (CASSANDRA-795)
 * fix get_range_slice returning results in the wrong order (CASSANDRA-781)
 

0.5.0 final
 * avoid attempting to delete temporary bootstrap files twice (CASSANDRA-681)
 * fix bogus NaN in nodeprobe cfstats output (CASSANDRA-646)
 * provide a policy for dealing with single thread executors w/ a full queue
   (CASSANDRA-694)
 * optimize inner read in MessagingService, vastly improving multiple-node
   performance (CASSANDRA-675)
 * wait for table flush before streaming data back to a bootstrapping node.
   (CASSANDRA-696)
 * keep track of bootstrapping sources by table so that bootstrapping doesn't 
   give the indication of finishing early (CASSANDRA-673)


0.5.0 RC3
 * commit the correct version of the patch for CASSANDRA-663


0.5.0 RC2 (unreleased)
 * fix bugs in converting get_range_slice results to Thrift 
   (CASSANDRA-647, CASSANDRA-649)
 * expose java.util.concurrent.TimeoutException in StorageProxy methods
   (CASSANDRA-600)
 * TcpConnectionManager was holding on to disconnected connections, 
   giving the false indication they were being used. (CASSANDRA-651)
 * Remove duplicated write. (CASSANDRA-662)
 * Abort bootstrap if IP is already in the token ring (CASSANDRA-663)
 * increase default commitlog sync period, and wait for last sync to 
   finish before submitting another (CASSANDRA-668)


0.5.0 RC1
 * Fix potential NPE in get_range_slice (CASSANDRA-623)
 * add CRC32 to commitlog entries (CASSANDRA-605)
 * fix data streaming on windows (CASSANDRA-630)
 * GC compacted sstables after cleanup and compaction (CASSANDRA-621)
 * Speed up anti-entropy validation (CASSANDRA-629)
 * Fix anti-entropy assertion error (CASSANDRA-639)
 * Fix pending range conflicts when bootstapping or moving
   multiple nodes at once (CASSANDRA-603)
 * Handle obsolete gossip related to node movement in the case where
   one or more nodes is down when the movement occurs (CASSANDRA-572)
 * Include dead nodes in gossip to avoid a variety of problems
   and fix HH to removed nodes (CASSANDRA-634)
 * return an InvalidRequestException for mal-formed SlicePredicates
   (CASSANDRA-643)
 * fix bug determining closest neighbor for use in multiple datacenters
   (CASSANDRA-648)
 * Vast improvements in anticompaction speed (CASSANDRA-607)
 * Speed up log replay and writes by avoiding redundant serializations
   (CASSANDRA-652)


0.5.0 beta 2
 * Bootstrap improvements (several tickets)
 * add nodeprobe repair anti-entropy feature (CASSANDRA-193, CASSANDRA-520)
 * fix possibility of partition when many nodes restart at once
   in clusters with multiple seeds (CASSANDRA-150)
 * fix NPE in get_range_slice when no data is found (CASSANDRA-578)
 * fix potential NPE in hinted handoff (CASSANDRA-585)
 * fix cleanup of local "system" keyspace (CASSANDRA-576)
 * improve computation of cluster load balance (CASSANDRA-554)
 * added super column read/write, column count, and column/row delete to
   cassandra-cli (CASSANDRA-567, CASSANDRA-594)
 * fix returning live subcolumns of deleted supercolumns (CASSANDRA-583)
 * respect JAVA_HOME in bin/ scripts (several tickets)
 * add StorageService.initClient for fat clients on the JVM (CASSANDRA-535)
   (see contrib/client_only for an example of use)
 * make consistency_level functional in get_range_slice (CASSANDRA-568)
 * optimize key deserialization for RandomPartitioner (CASSANDRA-581)
 * avoid GCing tombstones except on major compaction (CASSANDRA-604)
 * increase failure conviction threshold, resulting in less nodes
   incorrectly (and temporarily) marked as down (CASSANDRA-610)
 * respect memtable thresholds during log replay (CASSANDRA-609)
 * support ConsistencyLevel.ALL on read (CASSANDRA-584)
 * add nodeprobe removetoken command (CASSANDRA-564)


0.5.0 beta
 * Allow multiple simultaneous flushes, improving flush throughput 
   on multicore systems (CASSANDRA-401)
 * Split up locks to improve write and read throughput on multicore systems
   (CASSANDRA-444, CASSANDRA-414)
 * More efficient use of memory during compaction (CASSANDRA-436)
 * autobootstrap option: when enabled, all non-seed nodes will attempt
   to bootstrap when started, until bootstrap successfully
   completes. -b option is removed.  (CASSANDRA-438)
 * Unless a token is manually specified in the configuration xml,
   a bootstraping node will use a token that gives it half the
   keys from the most-heavily-loaded node in the cluster,
   instead of generating a random token. 
   (CASSANDRA-385, CASSANDRA-517)
 * Miscellaneous bootstrap fixes (several tickets)
 * Ability to change a node's token even after it has data on it
   (CASSANDRA-541)
 * Ability to decommission a live node from the ring (CASSANDRA-435)
 * Semi-automatic loadbalancing via nodeprobe (CASSANDRA-192)
 * Add ability to set compaction thresholds at runtime via
   JMX / nodeprobe.  (CASSANDRA-465)
 * Add "comment" field to ColumnFamily definition. (CASSANDRA-481)
 * Additional JMX metrics (CASSANDRA-482)
 * JSON based export and import tools (several tickets)
 * Hinted Handoff fixes (several tickets)
 * Add key cache to improve read performance (CASSANDRA-423)
 * Simplified construction of custom ReplicationStrategy classes
   (CASSANDRA-497)
 * Graphical application (Swing) for ring integrity verification and 
   visualization was added to contrib (CASSANDRA-252)
 * Add DCQUORUM, DCQUORUMSYNC consistency levels and corresponding
   ReplicationStrategy / EndpointSnitch classes.  Experimental.
   (CASSANDRA-492)
 * Web client interface added to contrib (CASSANDRA-457)
 * More-efficient flush for Random, CollatedOPP partitioners 
   for normal writes (CASSANDRA-446) and bulk load (CASSANDRA-420)
 * Add MemtableFlushAfterMinutes, a global replacement for the old 
   per-CF FlushPeriodInMinutes setting (CASSANDRA-463)
 * optimizations to slice reading (CASSANDRA-350) and supercolumn
   queries (CASSANDRA-510)
 * force binding to given listenaddress for nodes with multiple
   interfaces (CASSANDRA-546)
 * stress.py benchmarking tool improvements (several tickets)
 * optimized replica placement code (CASSANDRA-525)
 * faster log replay on restart (CASSANDRA-539, CASSANDRA-540)
 * optimized local-node writes (CASSANDRA-558)
 * added get_range_slice, deprecating get_key_range (CASSANDRA-344)
 * expose TimedOutException to thrift (CASSANDRA-563)
 

0.4.2
 * Add validation disallowing null keys (CASSANDRA-486)
 * Fix race conditions in TCPConnectionManager (CASSANDRA-487)
 * Fix using non-utf8-aware comparison as a sanity check.
   (CASSANDRA-493)
 * Improve default garbage collector options (CASSANDRA-504)
 * Add "nodeprobe flush" (CASSANDRA-505)
 * remove NotFoundException from get_slice throws list (CASSANDRA-518)
 * fix get (not get_slice) of entire supercolumn (CASSANDRA-508)
 * fix null token during bootstrap (CASSANDRA-501)


0.4.1
 * Fix FlushPeriod columnfamily configuration regression
   (CASSANDRA-455)
 * Fix long column name support (CASSANDRA-460)
 * Fix for serializing a row that only contains tombstones
   (CASSANDRA-458)
 * Fix for discarding unneeded commitlog segments (CASSANDRA-459)
 * Add SnapshotBeforeCompaction configuration option (CASSANDRA-426)
 * Fix compaction abort under insufficient disk space (CASSANDRA-473)
 * Fix reading subcolumn slice from tombstoned CF (CASSANDRA-484)
 * Fix race condition in RVH causing occasional NPE (CASSANDRA-478)


0.4.0
 * fix get_key_range problems when a node is down (CASSANDRA-440)
   and add UnavailableException to more Thrift methods
 * Add example EndPointSnitch contrib code (several tickets)


0.4.0 RC2
 * fix SSTable generation clash during compaction (CASSANDRA-418)
 * reject method calls with null parameters (CASSANDRA-308)
 * properly order ranges in nodeprobe output (CASSANDRA-421)
 * fix logging of certain errors on executor threads (CASSANDRA-425)


0.4.0 RC1
 * Bootstrap feature is live; use -b on startup (several tickets)
 * Added multiget api (CASSANDRA-70)
 * fix Deadlock with SelectorManager.doProcess and TcpConnection.write
   (CASSANDRA-392)
 * remove key cache b/c of concurrency bugs in third-party
   CLHM library (CASSANDRA-405)
 * update non-major compaction logic to use two threshold values
   (CASSANDRA-407)
 * add periodic / batch commitlog sync modes (several tickets)
 * inline BatchMutation into batch_insert params (CASSANDRA-403)
 * allow setting the logging level at runtime via mbean (CASSANDRA-402)
 * change default comparator to BytesType (CASSANDRA-400)
 * add forwards-compatible ConsistencyLevel parameter to get_key_range
   (CASSANDRA-322)
 * r/m special case of blocking for local destination when writing with 
   ConsistencyLevel.ZERO (CASSANDRA-399)
 * Fixes to make BinaryMemtable [bulk load interface] useful (CASSANDRA-337);
   see contrib/bmt_example for an example of using it.
 * More JMX properties added (several tickets)
 * Thrift changes (several tickets)
    - Merged _super get methods with the normal ones; return values
      are now of ColumnOrSuperColumn.
    - Similarly, merged batch_insert_super into batch_insert.



0.4.0 beta
 * On-disk data format has changed to allow billions of keys/rows per
   node instead of only millions
 * Multi-keyspace support
 * Scan all sstables for all queries to avoid situations where
   different types of operation on the same ColumnFamily could
   disagree on what data was present
 * Snapshot support via JMX
 * Thrift API has changed a _lot_:
    - removed time-sorted CFs; instead, user-defined comparators
      may be defined on the column names, which are now byte arrays.
      Default comparators are provided for UTF8, Bytes, Ascii, Long (i64),
      and UUID types.
    - removed colon-delimited strings in thrift api in favor of explicit
      structs such as ColumnPath, ColumnParent, etc.  Also normalized
      thrift struct and argument naming.
    - Added columnFamily argument to get_key_range.
    - Change signature of get_slice to accept starting and ending
      columns as well as an offset.  (This allows use of indexes.)
      Added "ascending" flag to allow reasonably-efficient reverse
      scans as well.  Removed get_slice_by_range as redundant.
    - get_key_range operates on one CF at a time
    - changed `block` boolean on insert methods to ConsistencyLevel enum,
      with options of NONE, ONE, QUORUM, and ALL.
    - added similar consistency_level parameter to read methods
    - column-name-set slice with no names given now returns zero columns
      instead of all of them.  ("all" can run your server out of memory.
      use a range-based slice with a high max column count instead.)
 * Removed the web interface. Node information can now be obtained by 
   using the newly introduced nodeprobe utility.
 * More JMX stats
 * Remove magic values from internals (e.g. special key to indicate
   when to flush memtables)
 * Rename configuration "table" to "keyspace"
 * Moved to crash-only design; no more shutdown (just kill the process)
 * Lots of bug fixes

Full list of issues resolved in 0.4 is at https://issues.apache.org/jira/secure/IssueNavigator.jspa?reset=true&&pid=12310865&fixfor=12313862&resolution=1&sorter/field=issuekey&sorter/order=DESC


0.3.0 RC3
 * Fix potential deadlock under load in TCPConnection.
   (CASSANDRA-220)


0.3.0 RC2
 * Fix possible data loss when server is stopped after replaying
   log but before new inserts force memtable flush.
   (CASSANDRA-204)
 * Added BUGS file


0.3.0 RC1
 * Range queries on keys, including user-defined key collation
 * Remove support
 * Workarounds for a weird bug in JDK select/register that seems
   particularly common on VM environments. Cassandra should deploy
   fine on EC2 now
 * Much improved infrastructure: the beginnings of a decent test suite
   ("ant test" for unit tests; "nosetests" for system tests), code
   coverage reporting, etc.
 * Expanded node status reporting via JMX
 * Improved error reporting/logging on both server and client
 * Reduced memory footprint in default configuration
 * Combined blocking and non-blocking versions of insert APIs
 * Added FlushPeriodInMinutes configuration parameter to force
   flushing of infrequently-updated ColumnFamilies<|MERGE_RESOLUTION|>--- conflicted
+++ resolved
@@ -1,4 +1,3 @@
-<<<<<<< HEAD
 3.0
  * Storage engine refactor (CASSANDRA-8099, 9743)
  * Update Guava to 18.0 (CASSANDRA-9653)
@@ -15,12 +14,9 @@
  * Populate TokenMetadata early during startup (CASSANDRA-9317)
  * undeprecate cache recentHitRate (CASSANDRA-6591)
  * Add support for selectively varint encoding fields (CASSANDRA-9499)
-=======
-2.2.0-rc3
 Merged from 2.0:
  * Scrub (recover) sstables even when -Index.db is missing (CASSANDRA-9591)
 
->>>>>>> ebe18bb2
 
 2.2.0-rc2
  * Re-enable memory-mapped I/O on Windows (CASSANDRA-9658)
