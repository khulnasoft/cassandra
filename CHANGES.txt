--- conflicted
+++ resolved
@@ -1,4 +1,3 @@
-<<<<<<< HEAD
 3.11.16
  * Moved jflex from runtime to build dependencies (CASSANDRA-18664)
  * Fix CAST function for float to decimal (CASSANDRA-18647)
@@ -9,10 +8,7 @@
  * Add keyspace and table name to exception message during ColumnSubselection deserialization (CASSANDRA-18346)
  * Remove unnecessary String.format invocation in QueryProcessor when getting a prepared statement from cache (CASSANDRA-17202)
 Merged from 3.0:
-=======
-3.0.30
  * Fix Requires for Java for RPM package (CASSANDRA-18751)
->>>>>>> e08bf194
  * Fix CQLSH online help topic link (CASSANDRA-17534)
  * Remove unused suppressions (CASSANDRA-18724)
  * Upgrade OWASP to 8.3.1 (CASSANDRA-18650)
