--- conflicted
+++ resolved
@@ -49,12 +49,7 @@
 Merged from 3.11:
  * Allow sstableloader to use SSL on the native port (CASSANDRA-14904)
 Merged from 3.0:
-<<<<<<< HEAD
-=======
-=======
-3.0.21
  * cqlsh return non-zero status when STDIN CQL fails (CASSANDRA-15623)
->>>>>>> 9b940a51
  * Don't skip sstables in slice queries based only on local min/max/deletion timestamp (CASSANDRA-15690)
  * Memtable memory allocations may deadlock (CASSANDRA-15367)
  * Run evictFromMembership in GossipStage (CASSANDRA-15592)
