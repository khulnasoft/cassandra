--- conflicted
+++ resolved
@@ -1,16 +1,12 @@
-<<<<<<< HEAD
 2.2
  * Fix connection leak in CqlRecordWriter (CASSANDRA-9576)
  * Mlockall before opening system sstables & remove boot_without_jna option (CASSANDRA-9573)
  * Add functions to convert timeuuid to date or time, deprecate dateOf and unixTimestampOf (CASSANDRA-9229)
  * Make sure we cancel non-compacting sstables from LifecycleTransaction (CASSANDRA-9566)
  * Fix deprecated repair JMX API (CASSANDRA-9570)
-Merged from 2.0:
-=======
-2.1.7
+Merged from 2.1:
  * Fix memory leak in Ref due to ConcurrentLinkedQueue.remove() behaviour (CASSANDRA-9549)
 Merged from 2.0
->>>>>>> 7c5fc40b
  * Periodically submit background compaction tasks (CASSANDRA-9592)
  * Set HAS_MORE_PAGES flag to false when PagingState is null (CASSANDRA-9571)
  * Add logback metrics (CASSANDRA-9378)
