--- conflicted
+++ resolved
@@ -94,24 +94,7 @@
         }
     }
 
-<<<<<<< HEAD
-    public static void validateSliceFilter(CFMetaData metadata, SliceQueryFilter range)
-    throws InvalidRequestException
-    {
-        try
-        {
-            ColumnSlice.validate(range.slices, metadata.comparator, range.reversed);
-        }
-        catch (IllegalArgumentException e)
-        {
-            throw new InvalidRequestException(e.getMessage());
-        }
-    }
-
     private static ResultMessage processStatement(CQLStatement statement, ConsistencyLevel cl, QueryState queryState, List<ByteBuffer> variables, int pageSize, PagingState pageState)
-=======
-    private static ResultMessage processStatement(CQLStatement statement, ConsistencyLevel cl, QueryState queryState, List<ByteBuffer> variables)
->>>>>>> 0beab74d
     throws RequestExecutionException, RequestValidationException
     {
         logger.trace("Process {} @CL.{}", statement, cl);
