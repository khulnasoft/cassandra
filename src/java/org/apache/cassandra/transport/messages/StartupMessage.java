/*
 * Licensed to the Apache Software Foundation (ASF) under one
 * or more contributor license agreements.  See the NOTICE file
 * distributed with this work for additional information
 * regarding copyright ownership.  The ASF licenses this file
 * to you under the Apache License, Version 2.0 (the
 * "License"); you may not use this file except in compliance
 * with the License.  You may obtain a copy of the License at
 *
 *     http://www.apache.org/licenses/LICENSE-2.0
 *
 * Unless required by applicable law or agreed to in writing, software
 * distributed under the License is distributed on an "AS IS" BASIS,
 * WITHOUT WARRANTIES OR CONDITIONS OF ANY KIND, either express or implied.
 * See the License for the specific language governing permissions and
 * limitations under the License.
 */
package org.apache.cassandra.transport.messages;

import java.util.HashMap;
import java.util.Map;

import io.netty.buffer.ByteBuf;

import org.apache.cassandra.auth.IAuthenticator;
import org.apache.cassandra.config.DatabaseDescriptor;
import org.apache.cassandra.service.ClientState;
import org.apache.cassandra.service.QueryState;
import org.apache.cassandra.transport.*;
import org.apache.cassandra.utils.CassandraVersion;

/**
 * The initial message of the protocol.
 * Sets up a number of connection options.
 */
public class StartupMessage extends Message.Request
{
    public static final String CQL_VERSION = "CQL_VERSION";
    public static final String COMPRESSION = "COMPRESSION";
    public static final String PROTOCOL_VERSIONS = "PROTOCOL_VERSIONS";
    public static final String DRIVER_NAME = "DRIVER_NAME";
    public static final String DRIVER_VERSION = "DRIVER_VERSION";
    public static final String THROW_ON_OVERLOAD = "THROW_ON_OVERLOAD";

    public static final Message.Codec<StartupMessage> codec = new Message.Codec<StartupMessage>()
    {
        public StartupMessage decode(ByteBuf body, ProtocolVersion version)
        {
            return new StartupMessage(upperCaseKeys(CBUtil.readStringMap(body)));
        }

        public void encode(StartupMessage msg, ByteBuf dest, ProtocolVersion version)
        {
            CBUtil.writeStringMap(msg.options, dest);
        }

        public int encodedSize(StartupMessage msg, ProtocolVersion version)
        {
            return CBUtil.sizeOfStringMap(msg.options);
        }
    };

    private static final byte[] EMPTY_CLIENT_RESPONSE = new byte[0];

    public final Map<String, String> options;

    public StartupMessage(Map<String, String> options)
    {
        super(Message.Type.STARTUP);
        this.options = options;
    }

    @Override
    protected Message.Response execute(QueryState state, Dispatcher.RequestTime requestTime, boolean traceRequest)
    {
        String cqlVersion = options.get(CQL_VERSION);
        if (cqlVersion == null)
            throw new ProtocolException("Missing value CQL_VERSION in STARTUP message");

        try
        {
            if (new CassandraVersion(cqlVersion).compareTo(new CassandraVersion("2.99.0")) < 0)
                throw new ProtocolException(String.format("CQL version %s is not supported by the binary protocol (supported version are >= 3.0.0)", cqlVersion));
        }
        catch (IllegalArgumentException e)
        {
            throw new ProtocolException(e.getMessage());
        }

        if (options.containsKey(COMPRESSION))
        {
            String compression = options.get(COMPRESSION).toLowerCase();
            if (compression.equals("snappy"))
            {
                if (Compressor.SnappyCompressor.instance == null)
                    throw new ProtocolException("This instance does not support Snappy compression");

                if (getSource().header.version.isGreaterOrEqualTo(ProtocolVersion.V5))
                    throw new ProtocolException("Snappy compression is not supported in protocol V5");

                connection.setCompressor(Compressor.SnappyCompressor.instance);
            }
            else if (compression.equals("lz4"))
            {
                connection.setCompressor(Compressor.LZ4Compressor.instance);
            }
            else
            {
                throw new ProtocolException(String.format("Unknown compression algorithm: %s", compression));
            }
        }

        connection.setThrowOnOverload("1".equals(options.get(THROW_ON_OVERLOAD)));

        ClientState clientState = state.getClientState();
        clientState.setClientOptions(options);
        String driverName = options.get(DRIVER_NAME);
        if (null != driverName)
        {
            clientState.setDriverName(driverName);
            clientState.setDriverVersion(options.get(DRIVER_VERSION));
        }

        IAuthenticator authenticator = DatabaseDescriptor.getAuthenticator();
        if (authenticator.requireAuthentication())
<<<<<<< HEAD
        {
            // If the authenticator supports early authentication, attempt to authenticate.
            if (authenticator.supportsEarlyAuthentication())
            {
                IAuthenticator.SaslNegotiator negotiator = ((ServerConnection) connection).getSaslNegotiator(state);
                // If the negotiator determines that sending an authenticate message is not necessary, attempt to authenticate here,
                // otherwise, send an Authenticate message to begin the traditional authentication flow.
                if (!negotiator.shouldSendAuthenticateMessage())
                {
                    // Attempt to authenticate the user.
                    return AuthUtil.handleLogin(connection, state, EMPTY_CLIENT_RESPONSE, (negotiationComplete, challenge) ->
                    {
                        if (negotiationComplete)
                        {
                            // Authentication was successful, proceed.
                            return new ReadyMessage();
                        } else
                        {
                            // It's expected that any negotiator that requires a challenge will likely not support early
                            // authentication, in this case we can just go through the traditional auth flow.
                            return new AuthenticateMessage(DatabaseDescriptor.getAuthenticator().getClass().getName());
                        }
                    });
                }
            }
            return new AuthenticateMessage(DatabaseDescriptor.getAuthenticator().getClass().getName());
        }
=======
            return authenticator.getAuthenticateMessage(clientState);
>>>>>>> 50d94f4b
        else
            return new ReadyMessage();
    }

    private static Map<String, String> upperCaseKeys(Map<String, String> options)
    {
        Map<String, String> newMap = new HashMap<String, String>(options.size());
        for (Map.Entry<String, String> entry : options.entrySet())
            newMap.put(entry.getKey().toUpperCase(), entry.getValue());
        return newMap;
    }

    @Override
    public String toString()
    {
        return "STARTUP " + options;
    }
}<|MERGE_RESOLUTION|>--- conflicted
+++ resolved
@@ -123,7 +123,6 @@
 
         IAuthenticator authenticator = DatabaseDescriptor.getAuthenticator();
         if (authenticator.requireAuthentication())
-<<<<<<< HEAD
         {
             // If the authenticator supports early authentication, attempt to authenticate.
             if (authenticator.supportsEarlyAuthentication())
@@ -144,16 +143,13 @@
                         {
                             // It's expected that any negotiator that requires a challenge will likely not support early
                             // authentication, in this case we can just go through the traditional auth flow.
-                            return new AuthenticateMessage(DatabaseDescriptor.getAuthenticator().getClass().getName());
+                            return authenticator.getAuthenticateMessage(clientState);
                         }
                     });
                 }
             }
-            return new AuthenticateMessage(DatabaseDescriptor.getAuthenticator().getClass().getName());
+            return authenticator.getAuthenticateMessage(clientState);
         }
-=======
-            return authenticator.getAuthenticateMessage(clientState);
->>>>>>> 50d94f4b
         else
             return new ReadyMessage();
     }
