--- conflicted
+++ resolved
@@ -110,16 +110,12 @@
 
     public synchronized LocalAwareExecutorService newExecutor(int maxConcurrency, String jmxPath, String name)
     {
-<<<<<<< HEAD
-        return newExecutor(maxConcurrency, i -> {}, maxQueuedTasks, jmxPath, name);
+        return newExecutor(maxConcurrency, i -> {}, jmxPath, name);
     }
 
-    public LocalAwareExecutorService newExecutor(int maxConcurrency, LocalAwareExecutorService.MaximumPoolSizeListener maximumPoolSizeListener, int maxQueuedTasks, String jmxPath, String name)
+    public LocalAwareExecutorService newExecutor(int maxConcurrency, LocalAwareExecutorService.MaximumPoolSizeListener maximumPoolSizeListener, String jmxPath, String name)
     {
-        SEPExecutor executor = new SEPExecutor(this, maxConcurrency, maximumPoolSizeListener, maxQueuedTasks, jmxPath, name);
-=======
-        SEPExecutor executor = new SEPExecutor(this, maxConcurrency, jmxPath, name);
->>>>>>> 4e24afaa
+        SEPExecutor executor = new SEPExecutor(this, maxConcurrency, maximumPoolSizeListener, jmxPath, name);
         executors.add(executor);
         return executor;
     }
