--- conflicted
+++ resolved
@@ -50,12 +50,7 @@
 import org.apache.cassandra.service.*;
 import org.apache.cassandra.streaming.StreamingService;
 import org.apache.cassandra.streaming.StreamingServiceMBean;
-<<<<<<< HEAD
-=======
-import org.apache.cassandra.thrift.InvalidRequestException;
-import org.apache.cassandra.thrift.UnavailableException;
 import org.apache.cassandra.utils.SimpleCondition;
->>>>>>> 0906b7cc
 
 /**
  * JMX client operations for Cassandra.
@@ -211,16 +206,13 @@
         ssProxy.forceTableRepair(tableName, isSequential, isLocal, columnFamilies);
     }
 
-<<<<<<< HEAD
-    public void forceTableRepairPrimaryRange(String tableName, boolean isSequential, boolean isLocal, String... columnFamilies) throws IOException
-=======
-    public void forceRepairAsync(final PrintStream out, final String tableName, boolean isSequential, boolean primaryRange, String... columnFamilies) throws IOException
+    public void forceRepairAsync(final PrintStream out, final String tableName, boolean isSequential, boolean isLocal, boolean primaryRange, String... columnFamilies) throws IOException
     {
         RepairRunner runner = new RepairRunner(out, tableName, columnFamilies);
         try
         {
             ssProxy.addNotificationListener(runner, null, null);
-            runner.repairAndWait(ssProxy, isSequential, primaryRange);
+            runner.repairAndWait(ssProxy, isSequential, isLocal, primaryRange);
         }
         catch (Exception e)
         {
@@ -236,8 +228,7 @@
         }
     }
 
-    public void forceTableRepairPrimaryRange(String tableName, boolean isSequential, String... columnFamilies) throws IOException
->>>>>>> 0906b7cc
+    public void forceTableRepairPrimaryRange(String tableName, boolean isSequential, boolean isLocal, String... columnFamilies) throws IOException
     {
         ssProxy.forceTableRepairPrimaryRange(tableName, isSequential, isLocal, columnFamilies);
     }
@@ -848,9 +839,9 @@
         this.columnFamilies = columnFamilies;
     }
 
-    public void repairAndWait(StorageServiceMBean ssProxy, boolean isSequential, boolean primaryRangeOnly) throws InterruptedException
-    {
-        cmd = ssProxy.forceRepairAsync(keyspace, isSequential, primaryRangeOnly, columnFamilies);
+    public void repairAndWait(StorageServiceMBean ssProxy, boolean isSequential, boolean isLocal, boolean primaryRangeOnly) throws InterruptedException
+    {
+        cmd = ssProxy.forceRepairAsync(keyspace, isSequential, isLocal, primaryRangeOnly, columnFamilies);
         if (cmd > 0)
         {
             condition.await();
@@ -866,14 +857,13 @@
     {
         if ("repair".equals(notification.getType()))
         {
-            // repair status is int array with [0] = cmd number, [1] = status
             int[] status = (int[]) notification.getUserData();
             assert status.length == 2;
-            // we only output what we invoked
             if (cmd == status[0])
             {
                 String message = String.format("[%s] %s", format.format(notification.getTimeStamp()), notification.getMessage());
                 out.println(message);
+                // repair status is int array with [0] = cmd number, [1] = status
                 if (status[1] == AntiEntropyService.Status.FINISHED.ordinal())
                     condition.signalAll();
             }
