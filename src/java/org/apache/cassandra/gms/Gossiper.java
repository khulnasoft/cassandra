--- conflicted
+++ resolved
@@ -35,7 +35,6 @@
 import com.google.common.util.concurrent.Uninterruptibles;
 
 import io.netty.util.concurrent.FastThreadLocal;
-import org.apache.cassandra.db.SystemKeyspace;
 import org.apache.cassandra.utils.ExecutorUtils;
 import org.apache.cassandra.utils.MBeanWrapper;
 import org.apache.cassandra.utils.NoSpamLogger;
@@ -49,6 +48,7 @@
 import org.apache.cassandra.concurrent.StageManager;
 import org.apache.cassandra.config.DatabaseDescriptor;
 import org.apache.cassandra.config.Schema;
+import org.apache.cassandra.db.SystemKeyspace;
 import org.apache.cassandra.dht.Token;
 import org.apache.cassandra.net.IAsyncCallback;
 import org.apache.cassandra.net.MessageIn;
@@ -813,14 +813,25 @@
                                     Map<InetAddress, EndpointState> epStates)
     {
         EndpointState epState = epStates.get(endpoint);
-<<<<<<< HEAD
-        // if there's no previous state, or the node was previously removed from the cluster, we're good
-        if (epState == null || isDeadState(epState))
+        // if there's no previous state, we're good
+        if (epState == null)
             return true;
 
+        String status = getGossipStatus(epState);
+
+        if (status.equals(VersionedValue.HIBERNATE)
+            && !SystemKeyspace.bootstrapComplete())
+        {
+            logger.warn("A node with the same IP in hibernate status was detected. Was a replacement already attempted?");
+            return false;
+        }
+
+        //the node was previously removed from the cluster
+        if (isDeadState(epState))
+            return true;
+
         if (isBootstrapping)
         {
-            String status = getGossipStatus(epState);
             // these states are not allowed to join the cluster as it would not be safe
             final List<String> unsafeStatuses = new ArrayList<String>()
             {{
@@ -838,31 +849,6 @@
             VersionedValue previous = epState.getApplicationState(ApplicationState.HOST_ID);
             return UUID.fromString(previous.value).equals(localHostUUID);
         }
-=======
-
-        // if there's no previous state, we're good
-        if (epState == null)
-            return true;
-
-        String status = getGossipStatus(epState);
-
-        if (status.equals(VersionedValue.HIBERNATE)
-            && !SystemKeyspace.bootstrapComplete())
-        {
-            logger.warn("A node with the same IP in hibernate status was detected. Was a replacement already attempted?");
-            return false;
-        }
-
-        if (isDeadState(epState))
-            return true;
-
-        // these states are not allowed to join the cluster as it would not be safe
-        final List<String> unsafeStatuses = new ArrayList<String>() {{
-            add(""); // failed bootstrap but we did start gossiping
-            add(VersionedValue.STATUS_NORMAL); // node is legit in the cluster or it was stopped with kill -9
-            add(VersionedValue.SHUTDOWN); }}; // node was shutdown
-        return !unsafeStatuses.contains(status);
->>>>>>> c94ecece
     }
 
     @VisibleForTesting
