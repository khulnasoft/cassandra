/*
 * Licensed to the Apache Software Foundation (ASF) under one
 * or more contributor license agreements.  See the NOTICE file
 * distributed with this work for additional information
 * regarding copyright ownership.  The ASF licenses this file
 * to you under the Apache License, Version 2.0 (the
 * "License"); you may not use this file except in compliance
 * with the License.  You may obtain a copy of the License at
 *
 *     http://www.apache.org/licenses/LICENSE-2.0
 *
 * Unless required by applicable law or agreed to in writing, software
 * distributed under the License is distributed on an "AS IS" BASIS,
 * WITHOUT WARRANTIES OR CONDITIONS OF ANY KIND, either express or implied.
 * See the License for the specific language governing permissions and
 * limitations under the License.
 */
package org.apache.cassandra.gms;

import java.net.UnknownHostException;
import java.util.*;
import java.util.Map.Entry;
import java.util.concurrent.*;
import java.util.concurrent.locks.ReentrantLock;
import java.util.function.BooleanSupplier;
import java.util.function.Supplier;
import java.util.stream.Collectors;

import javax.annotation.Nullable;

import com.google.common.annotations.VisibleForTesting;
import com.google.common.base.Throwables;
import com.google.common.collect.ImmutableList;
import com.google.common.collect.ImmutableMap;
import com.google.common.collect.Iterables;
import com.google.common.collect.ImmutableSet;
import com.google.common.collect.Sets;
import com.google.common.util.concurrent.ListenableFutureTask;
import com.google.common.util.concurrent.Uninterruptibles;

import org.apache.cassandra.concurrent.JMXEnabledSingleThreadExecutor;
import org.apache.cassandra.locator.InetAddressAndPort;
import org.apache.cassandra.net.NoPayload;
import org.apache.cassandra.net.Verb;
import org.apache.cassandra.utils.CassandraVersion;
import org.apache.cassandra.utils.ExecutorUtils;
import org.apache.cassandra.utils.ExpiringMemoizingSupplier;
import org.apache.cassandra.utils.MBeanWrapper;
import org.apache.cassandra.utils.NoSpamLogger;
import org.apache.cassandra.utils.Pair;
import org.slf4j.Logger;
import org.slf4j.LoggerFactory;

import org.apache.cassandra.concurrent.DebuggableScheduledThreadPoolExecutor;
import org.apache.cassandra.concurrent.JMXEnabledThreadPoolExecutor;
import org.apache.cassandra.concurrent.Stage;
import org.apache.cassandra.config.DatabaseDescriptor;
import org.apache.cassandra.db.SystemKeyspace;
import org.apache.cassandra.dht.Token;
import org.apache.cassandra.net.RequestCallback;
import org.apache.cassandra.net.Message;
import org.apache.cassandra.net.MessagingService;
import org.apache.cassandra.service.StorageService;
import org.apache.cassandra.utils.FBUtilities;
import org.apache.cassandra.utils.JVMStabilityInspector;

import static org.apache.cassandra.config.CassandraRelevantProperties.GOSSIPER_QUARANTINE_DELAY;
import static org.apache.cassandra.net.NoPayload.noPayload;
import static org.apache.cassandra.net.Verb.ECHO_REQ;
import static org.apache.cassandra.net.Verb.GOSSIP_DIGEST_SYN;

/**
 * This module is responsible for Gossiping information for the local endpoint. This abstraction
 * maintains the list of live and dead endpoints. Periodically i.e. every 1 second this module
 * chooses a random node and initiates a round of Gossip with it. A round of Gossip involves 3
 * rounds of messaging. For instance if node A wants to initiate a round of Gossip with node B
 * it starts off by sending node B a GossipDigestSynMessage. Node B on receipt of this message
 * sends node A a GossipDigestAckMessage. On receipt of this message node A sends node B a
 * GossipDigestAck2Message which completes a round of Gossip. This module as and when it hears one
 * of the three above mentioned messages updates the Failure Detector with the liveness information.
 * Upon hearing a GossipShutdownMessage, this module will instantly mark the remote node as down in
 * the Failure Detector.
 *
 * This class is not threadsafe and any state changes should happen in the gossip stage.
 */

public class Gossiper implements IFailureDetectionEventListener, GossiperMBean
{
    public static final String MBEAN_NAME = "org.apache.cassandra.net:type=Gossiper";

    public static class Props
    {
        public static final String DISABLE_THREAD_VALIDATION = "cassandra.gossip.disable_thread_validation";
    }

    private static final DebuggableScheduledThreadPoolExecutor executor = new DebuggableScheduledThreadPoolExecutor("GossipTasks");

    static final ApplicationState[] STATES = ApplicationState.values();
    static final List<String> DEAD_STATES = Arrays.asList(VersionedValue.REMOVING_TOKEN, VersionedValue.REMOVED_TOKEN,
                                                          VersionedValue.STATUS_LEFT, VersionedValue.HIBERNATE);
    static ArrayList<String> SILENT_SHUTDOWN_STATES = new ArrayList<>();
    static
    {
        SILENT_SHUTDOWN_STATES.addAll(DEAD_STATES);
        SILENT_SHUTDOWN_STATES.add(VersionedValue.STATUS_BOOTSTRAPPING);
        SILENT_SHUTDOWN_STATES.add(VersionedValue.STATUS_BOOTSTRAPPING_REPLACE);
    }
    private static final List<String> ADMINISTRATIVELY_INACTIVE_STATES = Arrays.asList(VersionedValue.HIBERNATE,
                                                                                       VersionedValue.REMOVED_TOKEN,
                                                                                       VersionedValue.STATUS_LEFT);
    private volatile ScheduledFuture<?> scheduledGossipTask;
    private static final ReentrantLock taskLock = new ReentrantLock();
    public final static int intervalInMillis = 1000;
    public final static int QUARANTINE_DELAY = GOSSIPER_QUARANTINE_DELAY.getInt(StorageService.RING_DELAY * 2);
    private static final Logger logger = LoggerFactory.getLogger(Gossiper.class);
    private static final NoSpamLogger noSpamLogger = NoSpamLogger.getLogger(logger, 15L, TimeUnit.MINUTES);

    public static final Gossiper instance = new Gossiper(true);

    // Timestamp to prevent processing any in-flight messages for we've not send any SYN yet, see CASSANDRA-12653.
    volatile long firstSynSendAt = 0L;

    public static final long aVeryLongTime = getVeryLongTime();

    // Maximimum difference between generation value and local time we are willing to accept about a peer
    static final int MAX_GENERATION_DIFFERENCE = 86400 * 365;
    private final long fatClientTimeout;
    private final Random random = new Random();

    /* subscribers for interest in EndpointState change */
    private final List<IEndpointStateChangeSubscriber> subscribers = new CopyOnWriteArrayList<>();

    /* live member set */
    @VisibleForTesting
    final Set<InetAddressAndPort> liveEndpoints = new ConcurrentSkipListSet<>();

    /* unreachable member set */
    private final Map<InetAddressAndPort, Long> unreachableEndpoints = new ConcurrentHashMap<>();

    /* initial seeds for joining the cluster */
    @VisibleForTesting
    final Set<InetAddressAndPort> seeds = new ConcurrentSkipListSet<>();

    /* map where key is the endpoint and value is the state associated with the endpoint */
    final ConcurrentMap<InetAddressAndPort, EndpointState> endpointStateMap = new ConcurrentHashMap<>();

    /* map where key is endpoint and value is timestamp when this endpoint was removed from
     * gossip. We will ignore any gossip regarding these endpoints for QUARANTINE_DELAY time
     * after removal to prevent nodes from falsely reincarnating during the time when removal
     * gossip gets propagated to all nodes */
    private final Map<InetAddressAndPort, Long> justRemovedEndpoints = new ConcurrentHashMap<>();

    private final Map<InetAddressAndPort, Long> expireTimeEndpointMap = new ConcurrentHashMap<>();

    private volatile boolean inShadowRound = false;
    // seeds gathered during shadow round that indicated to be in the shadow round phase as well
    private final Set<InetAddressAndPort> seedsInShadowRound = new ConcurrentSkipListSet<>();
    // endpoint states as gathered during shadow round
    private final Map<InetAddressAndPort, EndpointState> endpointShadowStateMap = new ConcurrentHashMap<>();

    private volatile long lastProcessedMessageAt = System.currentTimeMillis();

    /**
     * This property is initially set to {@code true} which means that we have no information about the other nodes.
     * Once all nodes are on at least this node version, it becomes {@code false}, which means that we are not
     * upgrading from the previous version (major, minor).
     *
     * This property and anything that checks it should be removed in 5.0
     */
    private volatile boolean upgradeInProgressPossible = true;

    public void clearUnsafe()
    {
        unreachableEndpoints.clear();
        liveEndpoints.clear();
        justRemovedEndpoints.clear();
        expireTimeEndpointMap.clear();
        endpointStateMap.clear();
        endpointShadowStateMap.clear();
        seedsInShadowRound.clear();
    }

    // returns true when the node does not know the existence of other nodes.
    private static boolean isLoneNode(Map<InetAddressAndPort, EndpointState> epStates)
    {
        return epStates.isEmpty() || epStates.keySet().equals(Collections.singleton(FBUtilities.getBroadcastAddressAndPort()));
    }

    final Supplier<ExpiringMemoizingSupplier.ReturnValue<CassandraVersion>> upgradeFromVersionSupplier = () ->
    {
        // Once there are no prior version nodes we don't need to keep rechecking
        if (!upgradeInProgressPossible)
            return new ExpiringMemoizingSupplier.Memoized<>(null);

        CassandraVersion minVersion = SystemKeyspace.CURRENT_VERSION;

        // Skip the round if the gossiper has not started yet
        // Otherwise, upgradeInProgressPossible can be set to false wrongly.
        // If we don't know any epstate we don't know anything about the cluster.
        // If we only know about ourselves, we can assume that version is CURRENT_VERSION
        if (!isEnabled() || isLoneNode(endpointStateMap))
        {
            return new ExpiringMemoizingSupplier.NotMemoized<>(minVersion);
        }

        // Check the release version of all the peers it heard of. Not necessary the peer that it has/had contacted with.
        boolean allHostsHaveKnownVersion = true;
        for (InetAddressAndPort host : endpointStateMap.keySet())
        {
            CassandraVersion version = getReleaseVersion(host);

            //Raced with changes to gossip state, wait until next iteration
            if (version == null)
                allHostsHaveKnownVersion = false;
            else if (version.compareTo(minVersion) < 0)
                minVersion = version;
        }

        if (minVersion.compareTo(SystemKeyspace.CURRENT_VERSION) < 0)
            return new ExpiringMemoizingSupplier.Memoized<>(minVersion);

        if (!allHostsHaveKnownVersion)
            return new ExpiringMemoizingSupplier.NotMemoized<>(minVersion);

        upgradeInProgressPossible = false;
        return new ExpiringMemoizingSupplier.Memoized<>(null);
    };

    private final Supplier<CassandraVersion> upgradeFromVersionMemoized = ExpiringMemoizingSupplier.memoizeWithExpiration(upgradeFromVersionSupplier, 1, TimeUnit.MINUTES);

    @VisibleForTesting
    public void expireUpgradeFromVersion()
    {
        upgradeInProgressPossible = true;
        ((ExpiringMemoizingSupplier<CassandraVersion>) upgradeFromVersionMemoized).expire();
    }

    private static final boolean disableThreadValidation = Boolean.getBoolean(Props.DISABLE_THREAD_VALIDATION);

    private static long getVeryLongTime()
    {
        String newVLT =  System.getProperty("cassandra.very_long_time_ms");
        if (newVLT != null)
        {
            logger.info("Overriding aVeryLongTime to {}ms", newVLT);
            return Long.parseLong(newVLT);
        }
        return 259200 * 1000; // 3 days
    }

    private static boolean isInGossipStage()
    {
        return ((JMXEnabledSingleThreadExecutor) Stage.GOSSIP.executor()).isExecutedBy(Thread.currentThread());
    }

    private static void checkProperThreadForStateMutation()
    {
        if (disableThreadValidation || isInGossipStage())
            return;

        IllegalStateException e = new IllegalStateException("Attempting gossip state mutation from illegal thread: " + Thread.currentThread().getName());
        if (DatabaseDescriptor.strictRuntimeChecks())
        {
            throw e;
        }
        else
        {
            noSpamLogger.getStatement(Throwables.getStackTraceAsString(e)).error(e.getMessage(), e);
        }
    }

    private class GossipTask implements Runnable
    {
        public void run()
        {
            try
            {
                //wait on messaging service to start listening
                MessagingService.instance().waitUntilListening();

                taskLock.lock();

                /* Update the local heartbeat counter. */
                endpointStateMap.get(FBUtilities.getBroadcastAddressAndPort()).getHeartBeatState().updateHeartBeat();
                if (logger.isTraceEnabled())
                    logger.trace("My heartbeat is now {}", endpointStateMap.get(FBUtilities.getBroadcastAddressAndPort()).getHeartBeatState().getHeartBeatVersion());
                final List<GossipDigest> gDigests = new ArrayList<>();
                Gossiper.instance.makeRandomGossipDigest(gDigests);

                if (gDigests.size() > 0)
                {
                    GossipDigestSyn digestSynMessage = new GossipDigestSyn(DatabaseDescriptor.getClusterName(),
                                                                           DatabaseDescriptor.getPartitionerName(),
                                                                           gDigests);
                    Message<GossipDigestSyn> message = Message.out(GOSSIP_DIGEST_SYN, digestSynMessage);
                    /* Gossip to some random live member */
                    boolean gossipedToSeed = doGossipToLiveMember(message);

                    /* Gossip to some unreachable member with some probability to check if he is back up */
                    maybeGossipToUnreachableMember(message);

                    /* Gossip to a seed if we did not do so above, or we have seen less nodes
                       than there are seeds.  This prevents partitions where each group of nodes
                       is only gossiping to a subset of the seeds.

                       The most straightforward check would be to check that all the seeds have been
                       verified either as live or unreachable.  To avoid that computation each round,
                       we reason that:

                       either all the live nodes are seeds, in which case non-seeds that come online
                       will introduce themselves to a member of the ring by definition,

                       or there is at least one non-seed node in the list, in which case eventually
                       someone will gossip to it, and then do a gossip to a random seed from the
                       gossipedToSeed check.

                       See CASSANDRA-150 for more exposition. */
                    if (!gossipedToSeed || liveEndpoints.size() < seeds.size())
                        maybeGossipToSeed(message);

                    doStatusCheck();
                }
            }
            catch (Exception e)
            {
                JVMStabilityInspector.inspectThrowable(e);
                logger.error("Gossip error", e);
            }
            finally
            {
                taskLock.unlock();
            }
        }
    }

    Gossiper(boolean registerJmx)
    {
        // half of QUARATINE_DELAY, to ensure justRemovedEndpoints has enough leeway to prevent re-gossip
        fatClientTimeout = (QUARANTINE_DELAY / 2);
        /* register with the Failure Detector for receiving Failure detector events */
        FailureDetector.instance.registerFailureDetectionEventListener(this);

        // Register this instance with JMX
        if (registerJmx)
        {
            MBeanWrapper.instance.registerMBean(this, MBEAN_NAME);
        }
    }

    public void setLastProcessedMessageAt(long timeInMillis)
    {
        this.lastProcessedMessageAt = timeInMillis;
    }

    public boolean seenAnySeed()
    {
        for (Map.Entry<InetAddressAndPort, EndpointState> entry : endpointStateMap.entrySet())
        {
            if (seeds.contains(entry.getKey()))
                return true;
            try
            {
                VersionedValue internalIp = entry.getValue().getApplicationState(ApplicationState.INTERNAL_IP);
                VersionedValue internalIpAndPort = entry.getValue().getApplicationState(ApplicationState.INTERNAL_ADDRESS_AND_PORT);
                InetAddressAndPort endpoint = null;
                if (internalIpAndPort != null)
                {
                    endpoint = InetAddressAndPort.getByName(internalIpAndPort.value);
                }
                else if (internalIp != null)
                {
                    endpoint = InetAddressAndPort.getByName(internalIp.value);
                }
                if (endpoint != null && seeds.contains(endpoint))
                    return true;
            }
            catch (UnknownHostException e)
            {
                throw new RuntimeException(e);
            }
        }
        return false;
    }

    /**
     * Register for interesting state changes.
     *
     * @param subscriber module which implements the IEndpointStateChangeSubscriber
     */
    public void register(IEndpointStateChangeSubscriber subscriber)
    {
        subscribers.add(subscriber);
    }

    /**
     * Unregister interest for state changes.
     *
     * @param subscriber module which implements the IEndpointStateChangeSubscriber
     */
    public void unregister(IEndpointStateChangeSubscriber subscriber)
    {
        subscribers.remove(subscriber);
    }

    /**
     * @return a list of live gossip participants, including fat clients
     */
    public Set<InetAddressAndPort> getLiveMembers()
    {
        Set<InetAddressAndPort> liveMembers = new HashSet<>(liveEndpoints);
        if (!liveMembers.contains(FBUtilities.getBroadcastAddressAndPort()))
            liveMembers.add(FBUtilities.getBroadcastAddressAndPort());
        return liveMembers;
    }

    /**
     * @return a list of live ring members.
     */
    public Set<InetAddressAndPort> getLiveTokenOwners()
    {
        return StorageService.instance.getLiveRingMembers(true);
    }

    /**
     * @return a list of unreachable gossip participants, including fat clients
     */
    public Set<InetAddressAndPort> getUnreachableMembers()
    {
        return unreachableEndpoints.keySet();
    }

    /**
     * @return a list of unreachable token owners
     */
    public Set<InetAddressAndPort> getUnreachableTokenOwners()
    {
        Set<InetAddressAndPort> tokenOwners = new HashSet<>();
        for (InetAddressAndPort endpoint : unreachableEndpoints.keySet())
        {
            if (StorageService.instance.getTokenMetadata().isMember(endpoint))
                tokenOwners.add(endpoint);
        }

        return tokenOwners;
    }

    public long getEndpointDowntime(InetAddressAndPort ep)
    {
        Long downtime = unreachableEndpoints.get(ep);
        if (downtime != null)
            return TimeUnit.NANOSECONDS.toMillis(System.nanoTime() - downtime);
        else
            return 0L;
    }

    private boolean isShutdown(InetAddressAndPort endpoint)
    {
        EndpointState epState = endpointStateMap.get(endpoint);
        if (epState == null)
        {
            return false;
        }

        VersionedValue versionedValue = epState.getApplicationState(ApplicationState.STATUS_WITH_PORT);
        if (versionedValue == null)
        {
            versionedValue = epState.getApplicationState(ApplicationState.STATUS);
            if (versionedValue == null)
            {
                return false;
            }
        }

        String value = versionedValue.value;
        String[] pieces = value.split(VersionedValue.DELIMITER_STR, -1);
        assert (pieces.length > 0);
        String state = pieces[0];
        return state.equals(VersionedValue.SHUTDOWN);
    }

    public static void runInGossipStageBlocking(Runnable runnable)
    {
        // run immediately if we're already in the gossip stage
        if (isInGossipStage())
        {
            runnable.run();
            return;
        }

        ListenableFutureTask task = ListenableFutureTask.create(runnable, null);
        Stage.GOSSIP.execute(task);
        try
        {
            task.get();
        }
        catch (InterruptedException | ExecutionException e)
        {
            throw new AssertionError(e);
        }
    }

    /**
     * This method is part of IFailureDetectionEventListener interface. This is invoked
     * by the Failure Detector when it convicts an end point.
     *
     * @param endpoint end point that is convicted.
     */
    public void convict(InetAddressAndPort endpoint, double phi)
    {
        runInGossipStageBlocking(() -> {
            EndpointState epState = endpointStateMap.get(endpoint);
            if (epState == null)
                return;

            if (!epState.isAlive())
                return;

            logger.debug("Convicting {} with status {} - alive {}", endpoint, getGossipStatus(epState), epState.isAlive());

            if (isShutdown(endpoint))
            {
                markAsShutdown(endpoint);
            }
            else
            {
                markDead(endpoint, epState);
            }
            GossiperDiagnostics.convicted(this, endpoint, phi);
        });
    }

    /**
     * This method is used to mark a node as shutdown; that is it gracefully exited on its own and told us about it
     * @param endpoint endpoint that has shut itself down
     */
    protected void markAsShutdown(InetAddressAndPort endpoint)
    {
        checkProperThreadForStateMutation();
        EndpointState epState = endpointStateMap.get(endpoint);
        if (epState == null)
            return;
<<<<<<< HEAD
        epState.addApplicationState(ApplicationState.STATUS_WITH_PORT, StorageService.instance.valueFactory.shutdown(true));
        epState.addApplicationState(ApplicationState.STATUS, StorageService.instance.valueFactory.shutdown(true));
=======
        VersionedValue shutdown = StorageService.instance.valueFactory.shutdown(true);
        epState.addApplicationState(ApplicationState.STATUS, shutdown);
>>>>>>> b604bd20
        epState.addApplicationState(ApplicationState.RPC_READY, StorageService.instance.valueFactory.rpcReady(false));
        epState.getHeartBeatState().forceHighestPossibleVersionUnsafe();
        markDead(endpoint, epState);
        FailureDetector.instance.forceConviction(endpoint);
<<<<<<< HEAD
        GossiperDiagnostics.markedAsShutdown(this, endpoint);
=======
        for (IEndpointStateChangeSubscriber subscriber : subscribers)
            subscriber.onChange(endpoint, ApplicationState.STATUS, shutdown);
        logger.debug("Marked {} as shutdown", endpoint);
>>>>>>> b604bd20
    }

    /**
     * Return either: the greatest heartbeat or application state
     *
     * @param epState
     * @return
     */
    int getMaxEndpointStateVersion(EndpointState epState)
    {
        int maxVersion = epState.getHeartBeatState().getHeartBeatVersion();
        for (Map.Entry<ApplicationState, VersionedValue> state : epState.states())
            maxVersion = Math.max(maxVersion, state.getValue().version);
        return maxVersion;
    }

    /**
     * Removes the endpoint from gossip completely
     *
     * @param endpoint endpoint to be removed from the current membership.
     */
    private void evictFromMembership(InetAddressAndPort endpoint)
    {
        checkProperThreadForStateMutation();
        unreachableEndpoints.remove(endpoint);
        endpointStateMap.remove(endpoint);
        expireTimeEndpointMap.remove(endpoint);
        FailureDetector.instance.remove(endpoint);
        quarantineEndpoint(endpoint);
        if (logger.isDebugEnabled())
            logger.debug("evicting {} from gossip", endpoint);
        GossiperDiagnostics.evictedFromMembership(this, endpoint);
    }

    /**
     * Removes the endpoint from Gossip but retains endpoint state
     */
    public void removeEndpoint(InetAddressAndPort endpoint)
    {
        checkProperThreadForStateMutation();
        // do subscribers first so anything in the subscriber that depends on gossiper state won't get confused
        for (IEndpointStateChangeSubscriber subscriber : subscribers)
            subscriber.onRemove(endpoint);

        if(seeds.contains(endpoint))
        {
            buildSeedsList();
            seeds.remove(endpoint);
            logger.info("removed {} from seeds, updated seeds list = {}", endpoint, seeds);
            if (seeds.isEmpty())
                logger.warn("Seeds list is now empty!");
        }

        liveEndpoints.remove(endpoint);
        unreachableEndpoints.remove(endpoint);
        MessagingService.instance().versions.reset(endpoint);
        quarantineEndpoint(endpoint);
        MessagingService.instance().closeOutbound(endpoint);
        MessagingService.instance().removeInbound(endpoint);
        logger.debug("removing endpoint {}", endpoint);
        GossiperDiagnostics.removedEndpoint(this, endpoint);
    }

    /**
     * Quarantines the endpoint for QUARANTINE_DELAY
     *
     * @param endpoint
     */
    private void quarantineEndpoint(InetAddressAndPort endpoint)
    {
        quarantineEndpoint(endpoint, System.currentTimeMillis());
    }

    /**
     * Quarantines the endpoint until quarantineExpiration + QUARANTINE_DELAY
     *
     * @param endpoint
     * @param quarantineExpiration
     */
    private void quarantineEndpoint(InetAddressAndPort endpoint, long quarantineExpiration)
    {
        justRemovedEndpoints.put(endpoint, quarantineExpiration);
        GossiperDiagnostics.quarantinedEndpoint(this, endpoint, quarantineExpiration);
    }

    /**
     * Quarantine endpoint specifically for replacement purposes.
     * @param endpoint
     */
    public void replacementQuarantine(InetAddressAndPort endpoint)
    {
        // remember, quarantineEndpoint will effectively already add QUARANTINE_DELAY, so this is 2x
        logger.debug("");
        quarantineEndpoint(endpoint, System.currentTimeMillis() + QUARANTINE_DELAY);
        GossiperDiagnostics.replacementQuarantine(this, endpoint);
    }

    /**
     * Remove the Endpoint and evict immediately, to avoid gossiping about this node.
     * This should only be called when a token is taken over by a new IP address.
     *
     * @param endpoint The endpoint that has been replaced
     */
    public void replacedEndpoint(InetAddressAndPort endpoint)
    {
        checkProperThreadForStateMutation();
        removeEndpoint(endpoint);
        evictFromMembership(endpoint);
        replacementQuarantine(endpoint);
        GossiperDiagnostics.replacedEndpoint(this, endpoint);
    }

    /**
     * The gossip digest is built based on randomization
     * rather than just looping through the collection of live endpoints.
     *
     * @param gDigests list of Gossip Digests.
     */
    private void makeRandomGossipDigest(List<GossipDigest> gDigests)
    {
        EndpointState epState;
        int generation = 0;
        int maxVersion = 0;

        // local epstate will be part of endpointStateMap
        List<InetAddressAndPort> endpoints = new ArrayList<>(endpointStateMap.keySet());
        Collections.shuffle(endpoints, random);
        for (InetAddressAndPort endpoint : endpoints)
        {
            epState = endpointStateMap.get(endpoint);
            if (epState != null)
            {
                generation = epState.getHeartBeatState().getGeneration();
                maxVersion = getMaxEndpointStateVersion(epState);
            }
            gDigests.add(new GossipDigest(endpoint, generation, maxVersion));
        }

        if (logger.isTraceEnabled())
        {
            StringBuilder sb = new StringBuilder();
            for (GossipDigest gDigest : gDigests)
            {
                sb.append(gDigest);
                sb.append(' ');
            }
            logger.trace("Gossip Digests are : {}", sb);
        }
    }

    /**
     * This method will begin removing an existing endpoint from the cluster by spoofing its state
     * This should never be called unless this coordinator has had 'removenode' invoked
     *
     * @param endpoint    - the endpoint being removed
     * @param hostId      - the ID of the host being removed
     * @param localHostId - my own host ID for replication coordination
     */
    public void advertiseRemoving(InetAddressAndPort endpoint, UUID hostId, UUID localHostId)
    {
        EndpointState epState = endpointStateMap.get(endpoint);
        // remember this node's generation
        int generation = epState.getHeartBeatState().getGeneration();
        logger.info("Removing host: {}", hostId);
        logger.info("Sleeping for {}ms to ensure {} does not change", StorageService.RING_DELAY, endpoint);
        Uninterruptibles.sleepUninterruptibly(StorageService.RING_DELAY, TimeUnit.MILLISECONDS);
        // make sure it did not change
        epState = endpointStateMap.get(endpoint);
        if (epState.getHeartBeatState().getGeneration() != generation)
            throw new RuntimeException("Endpoint " + endpoint + " generation changed while trying to remove it");
        // update the other node's generation to mimic it as if it had changed it itself
        logger.info("Advertising removal for {}", endpoint);
        epState.updateTimestamp(); // make sure we don't evict it too soon
        epState.getHeartBeatState().forceNewerGenerationUnsafe();
        Map<ApplicationState, VersionedValue> states = new EnumMap<>(ApplicationState.class);
        states.put(ApplicationState.STATUS_WITH_PORT, StorageService.instance.valueFactory.removingNonlocal(hostId));
        states.put(ApplicationState.STATUS, StorageService.instance.valueFactory.removingNonlocal(hostId));
        states.put(ApplicationState.REMOVAL_COORDINATOR, StorageService.instance.valueFactory.removalCoordinator(localHostId));
        epState.addApplicationStates(states);
        endpointStateMap.put(endpoint, epState);
    }

    /**
     * Handles switching the endpoint's state from REMOVING_TOKEN to REMOVED_TOKEN
     * This should only be called after advertiseRemoving
     *
     * @param endpoint
     * @param hostId
     */
    public void advertiseTokenRemoved(InetAddressAndPort endpoint, UUID hostId)
    {
        EndpointState epState = endpointStateMap.get(endpoint);
        epState.updateTimestamp(); // make sure we don't evict it too soon
        epState.getHeartBeatState().forceNewerGenerationUnsafe();
        long expireTime = computeExpireTime();
        epState.addApplicationState(ApplicationState.STATUS_WITH_PORT, StorageService.instance.valueFactory.removedNonlocal(hostId, expireTime));
        epState.addApplicationState(ApplicationState.STATUS, StorageService.instance.valueFactory.removedNonlocal(hostId, expireTime));
        logger.info("Completing removal of {}", endpoint);
        addExpireTimeForEndpoint(endpoint, expireTime);
        endpointStateMap.put(endpoint, epState);
        // ensure at least one gossip round occurs before returning
        Uninterruptibles.sleepUninterruptibly(intervalInMillis * 2, TimeUnit.MILLISECONDS);
    }

    public void unsafeAssassinateEndpoint(String address) throws UnknownHostException
    {
        logger.warn("Gossiper.unsafeAssassinateEndpoint is deprecated and will be removed in the next release; use assassinateEndpoint instead");
        assassinateEndpoint(address);
    }

    /**
     * Do not call this method unless you know what you are doing.
     * It will try extremely hard to obliterate any endpoint from the ring,
     * even if it does not know about it.
     *
     * @param address
     * @throws UnknownHostException
     */
    public void assassinateEndpoint(String address) throws UnknownHostException
    {
        InetAddressAndPort endpoint = InetAddressAndPort.getByName(address);
        runInGossipStageBlocking(() -> {
            EndpointState epState = endpointStateMap.get(endpoint);
            Collection<Token> tokens;
            logger.warn("Assassinating {} via gossip", endpoint);

            if (epState == null)
            {
                epState = new EndpointState(new HeartBeatState((int) ((System.currentTimeMillis() + 60000) / 1000), 9999));
            }
            else
            {
                int generation = epState.getHeartBeatState().getGeneration();
                int heartbeat = epState.getHeartBeatState().getHeartBeatVersion();
                logger.info("Sleeping for {}ms to ensure {} does not change", StorageService.RING_DELAY, endpoint);
                Uninterruptibles.sleepUninterruptibly(StorageService.RING_DELAY, TimeUnit.MILLISECONDS);
                // make sure it did not change
                EndpointState newState = endpointStateMap.get(endpoint);
                if (newState == null)
                    logger.warn("Endpoint {} disappeared while trying to assassinate, continuing anyway", endpoint);
                else if (newState.getHeartBeatState().getGeneration() != generation)
                    throw new RuntimeException("Endpoint still alive: " + endpoint + " generation changed while trying to assassinate it");
                else if (newState.getHeartBeatState().getHeartBeatVersion() != heartbeat)
                    throw new RuntimeException("Endpoint still alive: " + endpoint + " heartbeat changed while trying to assassinate it");
                epState.updateTimestamp(); // make sure we don't evict it too soon
                epState.getHeartBeatState().forceNewerGenerationUnsafe();
            }

            try
            {
                tokens = StorageService.instance.getTokenMetadata().getTokens(endpoint);
            }
            catch (Throwable th)
            {
                JVMStabilityInspector.inspectThrowable(th);
                // TODO this is broken
                logger.warn("Unable to calculate tokens for {}.  Will use a random one", address);
                tokens = Collections.singletonList(StorageService.instance.getTokenMetadata().partitioner.getRandomToken());
            }

            long expireTime = computeExpireTime();
            epState.addApplicationState(ApplicationState.STATUS_WITH_PORT, StorageService.instance.valueFactory.left(tokens, expireTime));
            epState.addApplicationState(ApplicationState.STATUS, StorageService.instance.valueFactory.left(tokens, computeExpireTime()));
            handleMajorStateChange(endpoint, epState);
            Uninterruptibles.sleepUninterruptibly(intervalInMillis * 4, TimeUnit.MILLISECONDS);
            logger.warn("Finished assassinating {}", endpoint);
        });
    }

    public boolean isKnownEndpoint(InetAddressAndPort endpoint)
    {
        return endpointStateMap.containsKey(endpoint);
    }

    public int getCurrentGenerationNumber(InetAddressAndPort endpoint)
    {
        return endpointStateMap.get(endpoint).getHeartBeatState().getGeneration();
    }

    /**
     * Returns true if the chosen target was also a seed. False otherwise
     *
     * @param message
     * @param epSet   a set of endpoint from which a random endpoint is chosen.
     * @return true if the chosen endpoint is also a seed.
     */
    private boolean sendGossip(Message<GossipDigestSyn> message, Set<InetAddressAndPort> epSet)
    {
        List<InetAddressAndPort> endpoints = ImmutableList.copyOf(epSet);

        int size = endpoints.size();
        if (size < 1)
            return false;
        /* Generate a random number from 0 -> size */
        int index = (size == 1) ? 0 : random.nextInt(size);
        InetAddressAndPort to = endpoints.get(index);
        if (logger.isTraceEnabled())
            logger.trace("Sending a GossipDigestSyn to {} ...", to);
        if (firstSynSendAt == 0)
            firstSynSendAt = System.nanoTime();
        MessagingService.instance().send(message, to);

        boolean isSeed = seeds.contains(to);
        GossiperDiagnostics.sendGossipDigestSyn(this, to);
        return isSeed;
    }

    /* Sends a Gossip message to a live member and returns true if the recipient was a seed */
    private boolean doGossipToLiveMember(Message<GossipDigestSyn> message)
    {
        int size = liveEndpoints.size();
        if (size == 0)
            return false;
        return sendGossip(message, liveEndpoints);
    }

    /* Sends a Gossip message to an unreachable member */
    private void maybeGossipToUnreachableMember(Message<GossipDigestSyn> message)
    {
        double liveEndpointCount = liveEndpoints.size();
        double unreachableEndpointCount = unreachableEndpoints.size();
        if (unreachableEndpointCount > 0)
        {
            /* based on some probability */
            double prob = unreachableEndpointCount / (liveEndpointCount + 1);
            double randDbl = random.nextDouble();
            if (randDbl < prob)
            {
                sendGossip(message, Sets.filter(unreachableEndpoints.keySet(),
                                                ep -> !isDeadState(getEndpointStateMap().get(ep))));
            }
        }
    }

    /* Possibly gossip to a seed for facilitating partition healing */
    private void maybeGossipToSeed(Message<GossipDigestSyn> prod)
    {
        int size = seeds.size();
        if (size > 0)
        {
            if (size == 1 && seeds.contains(FBUtilities.getBroadcastAddressAndPort()))
            {
                return;
            }

            if (liveEndpoints.size() == 0)
            {
                sendGossip(prod, seeds);
            }
            else
            {
                /* Gossip with the seed with some probability. */
                double probability = seeds.size() / (double) (liveEndpoints.size() + unreachableEndpoints.size());
                double randDbl = random.nextDouble();
                if (randDbl <= probability)
                    sendGossip(prod, seeds);
            }
        }
    }

    public boolean isGossipOnlyMember(InetAddressAndPort endpoint)
    {
        EndpointState epState = endpointStateMap.get(endpoint);
        if (epState == null)
        {
            return false;
        }
        return !isDeadState(epState) && !StorageService.instance.getTokenMetadata().isMember(endpoint);
    }

    /**
     * Check if this node can safely be started and join the ring.
     * If the node is bootstrapping, examines gossip state for any previous status to decide whether
     * it's safe to allow this node to start and bootstrap. If not bootstrapping, compares the host ID
     * that the node itself has (obtained by reading from system.local or generated if not present)
     * with the host ID obtained from gossip for the endpoint address (if any). This latter case
     * prevents a non-bootstrapping, new node from being started with the same address of a
     * previously started, but currently down predecessor.
     *
     * @param endpoint - the endpoint to check
     * @param localHostUUID - the host id to check
     * @param isBootstrapping - whether the node intends to bootstrap when joining
     * @param epStates - endpoint states in the cluster
     * @return true if it is safe to start the node, false otherwise
     */
    public boolean isSafeForStartup(InetAddressAndPort endpoint, UUID localHostUUID, boolean isBootstrapping,
                                    Map<InetAddressAndPort, EndpointState> epStates)
    {
        EndpointState epState = epStates.get(endpoint);
        // if there's no previous state, we're good
        if (epState == null)
            return true;

        String status = getGossipStatus(epState);

        if (status.equals(VersionedValue.HIBERNATE)
            && !SystemKeyspace.bootstrapComplete())
        {
            logger.warn("A node with the same IP in hibernate status was detected. Was a replacement already attempted?");
            return false;
        }

        //the node was previously removed from the cluster
        if (isDeadState(epState))
            return true;

        if (isBootstrapping)
        {
            // these states are not allowed to join the cluster as it would not be safe
            final List<String> unsafeStatuses = new ArrayList<String>()
            {{
                add("");                           // failed bootstrap but we did start gossiping
                add(VersionedValue.STATUS_NORMAL); // node is legit in the cluster or it was stopped with kill -9
                add(VersionedValue.SHUTDOWN);      // node was shutdown
            }};
            return !unsafeStatuses.contains(status);
        }
        else
        {
            // if the previous UUID matches what we currently have (i.e. what was read from
            // system.local at startup), then we're good to start up. Otherwise, something
            // is amiss and we need to replace the previous node
            VersionedValue previous = epState.getApplicationState(ApplicationState.HOST_ID);
            return UUID.fromString(previous.value).equals(localHostUUID);
        }
    }

    @VisibleForTesting
    void doStatusCheck()
    {
        if (logger.isTraceEnabled())
            logger.trace("Performing status check ...");

        long now = System.currentTimeMillis();
        long nowNano = System.nanoTime();

        long pending = ((JMXEnabledThreadPoolExecutor) Stage.GOSSIP.executor()).metrics.pendingTasks.getValue();
        if (pending > 0 && lastProcessedMessageAt < now - 1000)
        {
            // if some new messages just arrived, give the executor some time to work on them
            Uninterruptibles.sleepUninterruptibly(100, TimeUnit.MILLISECONDS);

            // still behind?  something's broke
            if (lastProcessedMessageAt < now - 1000)
            {
                logger.warn("Gossip stage has {} pending tasks; skipping status check (no nodes will be marked down)", pending);
                return;
            }
        }

        Set<InetAddressAndPort> eps = endpointStateMap.keySet();
        for (InetAddressAndPort endpoint : eps)
        {
            if (endpoint.equals(FBUtilities.getBroadcastAddressAndPort()))
                continue;

            FailureDetector.instance.interpret(endpoint);
            EndpointState epState = endpointStateMap.get(endpoint);
            if (epState != null)
            {
                // check if this is a fat client. fat clients are removed automatically from
                // gossip after FatClientTimeout.  Do not remove dead states here.
                if (isGossipOnlyMember(endpoint)
                    && !justRemovedEndpoints.containsKey(endpoint)
                    && TimeUnit.NANOSECONDS.toMillis(nowNano - epState.getUpdateTimestamp()) > fatClientTimeout)
                {
                    logger.info("FatClient {} has been silent for {}ms, removing from gossip", endpoint, fatClientTimeout);
                    runInGossipStageBlocking(() -> {
                        if (!isGossipOnlyMember(endpoint))
                        {
                            // updating gossip and token metadata are not atomic, but rely on the single threaded gossip stage
                            // since status checks are done outside the gossip stage, need to confirm the state of the endpoint
                            // to make sure that the previous read data was correct
                            logger.info("Race condition marking {} as a FatClient; ignoring", endpoint);
                            return;
                        }                        
                        removeEndpoint(endpoint); // will put it in justRemovedEndpoints to respect quarantine delay
                        evictFromMembership(endpoint); // can get rid of the state immediately
                    });
                }

                // check for dead state removal
                long expireTime = getExpireTimeForEndpoint(endpoint);
                if (!epState.isAlive() && (now > expireTime)
                    && (!StorageService.instance.getTokenMetadata().isMember(endpoint)))
                {
                    if (logger.isDebugEnabled())
                    {
                        logger.debug("time is expiring for endpoint : {} ({})", endpoint, expireTime);
                    }
                    runInGossipStageBlocking(() -> evictFromMembership(endpoint));
                }
            }
        }

        if (!justRemovedEndpoints.isEmpty())
        {
            for (Entry<InetAddressAndPort, Long> entry : justRemovedEndpoints.entrySet())
            {
                if ((now - entry.getValue()) > QUARANTINE_DELAY)
                {
                    if (logger.isDebugEnabled())
                        logger.debug("{} elapsed, {} gossip quarantine over", QUARANTINE_DELAY, entry.getKey());
                    justRemovedEndpoints.remove(entry.getKey());
                }
            }
        }
    }

    protected long getExpireTimeForEndpoint(InetAddressAndPort endpoint)
    {
        /* default expireTime is aVeryLongTime */
        Long storedTime = expireTimeEndpointMap.get(endpoint);
        return storedTime == null ? computeExpireTime() : storedTime;
    }

    public EndpointState getEndpointStateForEndpoint(InetAddressAndPort ep)
    {
        return endpointStateMap.get(ep);
    }

    public ImmutableSet<InetAddressAndPort> getEndpoints()
    {
        return ImmutableSet.copyOf(endpointStateMap.keySet());
    }

    public int getEndpointCount()
    {
        return endpointStateMap.size();
    }

    Map<InetAddressAndPort, EndpointState> getEndpointStateMap()
    {
        return ImmutableMap.copyOf(endpointStateMap);
    }

    Map<InetAddressAndPort, Long> getJustRemovedEndpoints()
    {
        return ImmutableMap.copyOf(justRemovedEndpoints);
    }

    Map<InetAddressAndPort, Long> getUnreachableEndpoints()
    {
        return ImmutableMap.copyOf(unreachableEndpoints);
    }

    Set<InetAddressAndPort> getSeedsInShadowRound()
    {
        return ImmutableSet.copyOf(seedsInShadowRound);
    }

    long getLastProcessedMessageAt()
    {
        return lastProcessedMessageAt;
    }

    public UUID getHostId(InetAddressAndPort endpoint)
    {
        return getHostId(endpoint, endpointStateMap);
    }

    public UUID getHostId(InetAddressAndPort endpoint, Map<InetAddressAndPort, EndpointState> epStates)
    {
        return UUID.fromString(epStates.get(endpoint).getApplicationState(ApplicationState.HOST_ID).value);
    }

    /**
     * The value for the provided application state for the provided endpoint as currently known by this Gossip instance.
     *
     * @param endpoint the endpoint from which to get the endpoint state.
     * @param state the endpoint state to get.
     * @return the value of the application state {@code state} for {@code endpoint}, or {@code null} if either
     * {@code endpoint} is not known by Gossip or has no value for {@code state}.
     */
    public String getApplicationState(InetAddressAndPort endpoint, ApplicationState state)
    {
        EndpointState epState = endpointStateMap.get(endpoint);
        if (epState == null)
            return null;

        VersionedValue value = epState.getApplicationState(state);
        return value == null ? null : value.value;
    }

    EndpointState getStateForVersionBiggerThan(InetAddressAndPort forEndpoint, int version)
    {
        EndpointState epState = endpointStateMap.get(forEndpoint);
        EndpointState reqdEndpointState = null;

        if (epState != null)
        {
            /*
             * Here we try to include the Heart Beat state only if it is
             * greater than the version passed in. It might happen that
             * the heart beat version maybe lesser than the version passed
             * in and some application state has a version that is greater
             * than the version passed in. In this case we also send the old
             * heart beat and throw it away on the receiver if it is redundant.
            */
            HeartBeatState heartBeatState = epState.getHeartBeatState();
            int localHbGeneration = heartBeatState.getGeneration();
            int localHbVersion = heartBeatState.getHeartBeatVersion();
            if (localHbVersion > version)
            {
                reqdEndpointState = new EndpointState(new HeartBeatState(localHbGeneration, localHbVersion));
                if (logger.isTraceEnabled())
                    logger.trace("local heartbeat version {} greater than {} for {}", localHbVersion, version, forEndpoint);
            }
            /* Accumulate all application states whose versions are greater than "version" variable */
            Map<ApplicationState, VersionedValue> states = new EnumMap<>(ApplicationState.class);
            for (Entry<ApplicationState, VersionedValue> entry : epState.states())
            {
                VersionedValue value = entry.getValue();
                if (value.version > version)
                {
                    if (reqdEndpointState == null)
                    {
                        reqdEndpointState = new EndpointState(new HeartBeatState(localHbGeneration, localHbVersion));
                    }
                    final ApplicationState key = entry.getKey();
                    if (logger.isTraceEnabled())
                        logger.trace("Adding state {}: {}" , key, value.value);

                    states.put(key, value);
                }
            }
            if (reqdEndpointState != null)
                reqdEndpointState.addApplicationStates(states);
        }
        return reqdEndpointState;
    }

    /**
     * determine which endpoint started up earlier
     */
    public int compareEndpointStartup(InetAddressAndPort addr1, InetAddressAndPort addr2)
    {
        EndpointState ep1 = getEndpointStateForEndpoint(addr1);
        EndpointState ep2 = getEndpointStateForEndpoint(addr2);
        assert ep1 != null && ep2 != null;
        return ep1.getHeartBeatState().getGeneration() - ep2.getHeartBeatState().getGeneration();
    }

    void notifyFailureDetector(Map<InetAddressAndPort, EndpointState> remoteEpStateMap)
    {
        for (Entry<InetAddressAndPort, EndpointState> entry : remoteEpStateMap.entrySet())
        {
            notifyFailureDetector(entry.getKey(), entry.getValue());
        }
    }

    void notifyFailureDetector(InetAddressAndPort endpoint, EndpointState remoteEndpointState)
    {
        EndpointState localEndpointState = endpointStateMap.get(endpoint);
        /*
         * If the local endpoint state exists then report to the FD only
         * if the versions workout.
        */
        if (localEndpointState != null)
        {
            IFailureDetector fd = FailureDetector.instance;
            int localGeneration = localEndpointState.getHeartBeatState().getGeneration();
            int remoteGeneration = remoteEndpointState.getHeartBeatState().getGeneration();
            if (remoteGeneration > localGeneration)
            {
                localEndpointState.updateTimestamp();
                // this node was dead and the generation changed, this indicates a reboot, or possibly a takeover
                // we will clean the fd intervals for it and relearn them
                if (!localEndpointState.isAlive())
                {
                    logger.debug("Clearing interval times for {} due to generation change", endpoint);
                    fd.remove(endpoint);
                }
                fd.report(endpoint);
                return;
            }

            if (remoteGeneration == localGeneration)
            {
                int localVersion = getMaxEndpointStateVersion(localEndpointState);
                int remoteVersion = remoteEndpointState.getHeartBeatState().getHeartBeatVersion();
                if (remoteVersion > localVersion)
                {
                    localEndpointState.updateTimestamp();
                    // just a version change, report to the fd
                    fd.report(endpoint);
                }
            }
        }

    }

    private void markAlive(final InetAddressAndPort addr, final EndpointState localState)
    {
        localState.markDead();

        Message<NoPayload> echoMessage = Message.out(ECHO_REQ, noPayload);
        logger.trace("Sending ECHO_REQ to {}", addr);
        RequestCallback echoHandler = msg ->
        {
            // force processing of the echo response onto the gossip stage, as it comes in on the REQUEST_RESPONSE stage
            runInGossipStageBlocking(() -> realMarkAlive(addr, localState));
        };

        MessagingService.instance().sendWithCallback(echoMessage, addr, echoHandler);

        GossiperDiagnostics.markedAlive(this, addr, localState);
    }

    @VisibleForTesting
    public void realMarkAlive(final InetAddressAndPort addr, final EndpointState localState)
    {
        checkProperThreadForStateMutation();
        if (logger.isTraceEnabled())
            logger.trace("marking as alive {}", addr);
        localState.markAlive();
        localState.updateTimestamp(); // prevents doStatusCheck from racing us and evicting if it was down > aVeryLongTime
        liveEndpoints.add(addr);
        unreachableEndpoints.remove(addr);
        expireTimeEndpointMap.remove(addr);
        logger.debug("removing expire time for endpoint : {}", addr);
        logger.info("InetAddress {} is now UP", addr);
        for (IEndpointStateChangeSubscriber subscriber : subscribers)
            subscriber.onAlive(addr, localState);
        if (logger.isTraceEnabled())
            logger.trace("Notified {}", subscribers);

        GossiperDiagnostics.realMarkedAlive(this, addr, localState);
    }

    @VisibleForTesting
    public void markDead(InetAddressAndPort addr, EndpointState localState)
    {
        checkProperThreadForStateMutation();
        if (logger.isTraceEnabled())
            logger.trace("marking as down {}", addr);
        silentlyMarkDead(addr, localState);
        logger.info("InetAddress {} is now DOWN", addr);
        for (IEndpointStateChangeSubscriber subscriber : subscribers)
            subscriber.onDead(addr, localState);
        if (logger.isTraceEnabled())
            logger.trace("Notified {}", subscribers);

        GossiperDiagnostics.markedDead(this, addr, localState);
    }

    /**
     * Used by {@link #markDead(InetAddressAndPort, EndpointState)} and {@link #addSavedEndpoint(InetAddressAndPort)}
     * to register a endpoint as dead.  This method is "silent" to avoid triggering listeners, diagnostics, or logs
     * on startup via addSavedEndpoint.
     */
    private void silentlyMarkDead(InetAddressAndPort addr, EndpointState localState)
    {
        localState.markDead();
        liveEndpoints.remove(addr);
        unreachableEndpoints.put(addr, System.nanoTime());
    }

    /**
     * This method is called whenever there is a "big" change in ep state (a generation change for a known node).
     *
     * @param ep      endpoint
     * @param epState EndpointState for the endpoint
     */
    private void handleMajorStateChange(InetAddressAndPort ep, EndpointState epState)
    {
        checkProperThreadForStateMutation();
        EndpointState localEpState = endpointStateMap.get(ep);
        if (!isDeadState(epState))
        {
            if (localEpState != null)
                logger.info("Node {} has restarted, now UP", ep);
            else
                logger.info("Node {} is now part of the cluster", ep);
        }
        if (logger.isTraceEnabled())
            logger.trace("Adding endpoint state for {}", ep);
        endpointStateMap.put(ep, epState);

        if (localEpState != null)
        {   // the node restarted: it is up to the subscriber to take whatever action is necessary
            for (IEndpointStateChangeSubscriber subscriber : subscribers)
                subscriber.onRestart(ep, localEpState);
        }

        if (!isDeadState(epState))
            markAlive(ep, epState);
        else
        {
            logger.debug("Not marking {} alive due to dead state", ep);
            markDead(ep, epState);
        }
        for (IEndpointStateChangeSubscriber subscriber : subscribers)
            subscriber.onJoin(ep, epState);
        // check this at the end so nodes will learn about the endpoint
        if (isShutdown(ep))
            markAsShutdown(ep);

        GossiperDiagnostics.majorStateChangeHandled(this, ep, epState);
    }

    public boolean isAlive(InetAddressAndPort endpoint)
    {
        EndpointState epState = getEndpointStateForEndpoint(endpoint);
        if (epState == null)
            return false;
        return epState.isAlive() && !isDeadState(epState);
    }

    public boolean isDeadState(EndpointState epState)
    {
        String status = getGossipStatus(epState);
        if (status.isEmpty())
            return false;

        return DEAD_STATES.contains(status);
    }

    public boolean isSilentShutdownState(EndpointState epState)
    {
        String status = getGossipStatus(epState);
        if (status.isEmpty())
            return false;

        return SILENT_SHUTDOWN_STATES.contains(status);
    }

    public boolean isAdministrativelyInactiveState(EndpointState epState)
    {
        String status = getGossipStatus(epState);
        if (status.isEmpty())
            return false;

        return ADMINISTRATIVELY_INACTIVE_STATES.contains(status);
    }

    public boolean isAdministrativelyInactiveState(InetAddressAndPort endpoint)
    {
        EndpointState epState = getEndpointStateForEndpoint(endpoint);
        if (epState == null)
            return true; // if the end point cannot be found, treat as inactive
        return isAdministrativelyInactiveState(epState);
    }

    private static String getGossipStatus(EndpointState epState)
    {
        if (epState == null)
        {
            return "";
        }

        VersionedValue versionedValue = epState.getApplicationState(ApplicationState.STATUS_WITH_PORT);
        if (versionedValue == null)
        {
            versionedValue = epState.getApplicationState(ApplicationState.STATUS);
            if (versionedValue == null)
            {
                return "";
            }
        }

        String value = versionedValue.value;
        String[] pieces = value.split(VersionedValue.DELIMITER_STR, -1);
        assert (pieces.length > 0);
        return pieces[0];
    }

    @VisibleForTesting
    public void applyStateLocally(Map<InetAddressAndPort, EndpointState> epStateMap)
    {
        checkProperThreadForStateMutation();
        for (Entry<InetAddressAndPort, EndpointState> entry : epStateMap.entrySet())
        {
            InetAddressAndPort ep = entry.getKey();
            if ( ep.equals(FBUtilities.getBroadcastAddressAndPort()) && !isInShadowRound())
                continue;
            if (justRemovedEndpoints.containsKey(ep))
            {
                if (logger.isTraceEnabled())
                    logger.trace("Ignoring gossip for {} because it is quarantined", ep);
                continue;
            }

            EndpointState localEpStatePtr = endpointStateMap.get(ep);
            EndpointState remoteState = entry.getValue();
            if (!hasMajorVersion3Nodes())
                remoteState.removeMajorVersion3LegacyApplicationStates();

            /*
                If state does not exist just add it. If it does then add it if the remote generation is greater.
                If there is a generation tie, attempt to break it by heartbeat version.
            */
            if (localEpStatePtr != null)
            {
                int localGeneration = localEpStatePtr.getHeartBeatState().getGeneration();
                int remoteGeneration = remoteState.getHeartBeatState().getGeneration();
                long localTime = System.currentTimeMillis()/1000;
                if (logger.isTraceEnabled())
                    logger.trace("{} local generation {}, remote generation {}", ep, localGeneration, remoteGeneration);

                // We measure generation drift against local time, based on the fact that generation is initialized by time
                if (remoteGeneration > localTime + MAX_GENERATION_DIFFERENCE)
                {
                    // assume some peer has corrupted memory and is broadcasting an unbelievable generation about another peer (or itself)
                    logger.warn("received an invalid gossip generation for peer {}; local time = {}, received generation = {}", ep, localTime, remoteGeneration);
                }
                else if (remoteGeneration > localGeneration)
                {
                    if (logger.isTraceEnabled())
                        logger.trace("Updating heartbeat state generation to {} from {} for {}", remoteGeneration, localGeneration, ep);
                    // major state change will handle the update by inserting the remote state directly
                    handleMajorStateChange(ep, remoteState);
                }
                else if (remoteGeneration == localGeneration) // generation has not changed, apply new states
                {
                    /* find maximum state */
                    int localMaxVersion = getMaxEndpointStateVersion(localEpStatePtr);
                    int remoteMaxVersion = getMaxEndpointStateVersion(remoteState);
                    if (remoteMaxVersion > localMaxVersion)
                    {
                        // apply states, but do not notify since there is no major change
                        applyNewStates(ep, localEpStatePtr, remoteState);
                    }
                    else if (logger.isTraceEnabled())
                            logger.trace("Ignoring remote version {} <= {} for {}", remoteMaxVersion, localMaxVersion, ep);

                    if (!localEpStatePtr.isAlive() && !isDeadState(localEpStatePtr)) // unless of course, it was dead
                        markAlive(ep, localEpStatePtr);
                }
                else
                {
                    if (logger.isTraceEnabled())
                        logger.trace("Ignoring remote generation {} < {}", remoteGeneration, localGeneration);
                }
            }
            else
            {
                // this is a new node, report it to the FD in case it is the first time we are seeing it AND it's not alive
                FailureDetector.instance.report(ep);
                handleMajorStateChange(ep, remoteState);
            }
        }
    }

    private void applyNewStates(InetAddressAndPort addr, EndpointState localState, EndpointState remoteState)
    {
        // don't assert here, since if the node restarts the version will go back to zero
        int oldVersion = localState.getHeartBeatState().getHeartBeatVersion();

        localState.setHeartBeatState(remoteState.getHeartBeatState());
        if (logger.isTraceEnabled())
            logger.trace("Updating heartbeat state version to {} from {} for {} ...", localState.getHeartBeatState().getHeartBeatVersion(), oldVersion, addr);

        Set<Entry<ApplicationState, VersionedValue>> remoteStates = remoteState.states();
        assert remoteState.getHeartBeatState().getGeneration() == localState.getHeartBeatState().getGeneration();


        Set<Entry<ApplicationState, VersionedValue>> updatedStates = remoteStates.stream().filter(entry -> {
            // filter out the states that are already up to date (has the same or higher version)
            VersionedValue local = localState.getApplicationState(entry.getKey());
            return (local == null || local.version < entry.getValue().version);
        }).collect(Collectors.toSet());

        if (logger.isTraceEnabled() && updatedStates.size() > 0)
        {
            for (Entry<ApplicationState, VersionedValue> entry : updatedStates)
            {
                logger.trace("Updating {} state version to {} for {}", entry.getKey().toString(), entry.getValue().version, addr);
            }
        }
        localState.addApplicationStates(updatedStates);

        // get rid of legacy fields once the cluster is not in mixed mode
        if (!hasMajorVersion3Nodes())
            localState.removeMajorVersion3LegacyApplicationStates();

        for (Entry<ApplicationState, VersionedValue> updatedEntry : updatedStates)
        {
            // filters out legacy change notifications
            // only if local state already indicates that the peer has the new fields
            if ((ApplicationState.INTERNAL_IP == updatedEntry.getKey() && localState.containsApplicationState(ApplicationState.INTERNAL_ADDRESS_AND_PORT))
                ||(ApplicationState.STATUS == updatedEntry.getKey() && localState.containsApplicationState(ApplicationState.STATUS_WITH_PORT))
                || (ApplicationState.RPC_ADDRESS == updatedEntry.getKey() && localState.containsApplicationState(ApplicationState.NATIVE_ADDRESS_AND_PORT)))
                continue;
            doOnChangeNotifications(addr, updatedEntry.getKey(), updatedEntry.getValue());
        }
    }

    // notify that a local application state is going to change (doesn't get triggered for remote changes)
    private void doBeforeChangeNotifications(InetAddressAndPort addr, EndpointState epState, ApplicationState apState, VersionedValue newValue)
    {
        for (IEndpointStateChangeSubscriber subscriber : subscribers)
        {
            subscriber.beforeChange(addr, epState, apState, newValue);
        }
    }

    // notify that an application state has changed
    private void doOnChangeNotifications(InetAddressAndPort addr, ApplicationState state, VersionedValue value)
    {
        for (IEndpointStateChangeSubscriber subscriber : subscribers)
        {
            subscriber.onChange(addr, state, value);
        }
    }

    /* Request all the state for the endpoint in the gDigest */
    private void requestAll(GossipDigest gDigest, List<GossipDigest> deltaGossipDigestList, int remoteGeneration)
    {
        /* We are here since we have no data for this endpoint locally so request everthing. */
        deltaGossipDigestList.add(new GossipDigest(gDigest.getEndpoint(), remoteGeneration, 0));
        if (logger.isTraceEnabled())
            logger.trace("requestAll for {}", gDigest.getEndpoint());
    }

    /* Send all the data with version greater than maxRemoteVersion */
    private void sendAll(GossipDigest gDigest, Map<InetAddressAndPort, EndpointState> deltaEpStateMap, int maxRemoteVersion)
    {
        EndpointState localEpStatePtr = getStateForVersionBiggerThan(gDigest.getEndpoint(), maxRemoteVersion);
        if (localEpStatePtr != null)
            deltaEpStateMap.put(gDigest.getEndpoint(), localEpStatePtr);
    }

    /**
     * Used during a shadow round to collect the current state; this method clones the current state, no filtering
     * is done.
     *
     * During the shadow round its desirable to return gossip state for remote instances that were created by this
     * process also known as "empty", this is done for host replacement to be able to replace downed hosts that are
     * in the ring but have no state in gossip (see CASSANDRA-16213).
     *
     * This method is different than {@link #examineGossiper(List, List, Map)} with respect to how "empty" states are
     * dealt with; they are kept.
     */
    Map<InetAddressAndPort, EndpointState> examineShadowState()
    {
        logger.debug("Shadow request received, adding all states");
        Map<InetAddressAndPort, EndpointState> map = new HashMap<>();
        for (Entry<InetAddressAndPort, EndpointState> e : endpointStateMap.entrySet())
        {
            InetAddressAndPort endpoint = e.getKey();
            EndpointState state = new EndpointState(e.getValue());
            if (state.isEmptyWithoutStatus())
            {
                // We have no app states loaded for this endpoint, but we may well have
                // some state persisted in the system keyspace. This can happen in the case
                // of a full cluster bounce where one or more nodes fail to come up. As
                // gossip state is transient, the peers which do successfully start will be
                // aware of the failed nodes thanks to StorageService::initServer calling
                // Gossiper.instance::addSavedEndpoint with every endpoint in TokenMetadata,
                // which itself is populated from the system tables at startup.
                // Here we know that a peer which is starting up and attempting to perform
                // a shadow round of gossip. This peer is in one of two states:
                // * it is replacing a down node, in which case it needs to learn the tokens
                //   of the down node and optionally its host id.
                // * it needs to check that no other instance is already associated with its
                //   endpoint address and port.
                // To support both of these cases, we can add the tokens and host id from
                // the system table, if they exist. These are only ever persisted to the system
                // table when the actual node to which they apply enters the UP/NORMAL state.
                // This invariant will be preserved as nodes never persist or propagate the
                // results of a shadow round, so this communication will be strictly limited
                // to this node and the node performing the shadow round.
                UUID hostId = SystemKeyspace.loadHostIds().get(endpoint);
                if (null != hostId)
                {
                    state.addApplicationState(ApplicationState.HOST_ID,
                                                 StorageService.instance.valueFactory.hostId(hostId));
                }
                Set<Token> tokens = SystemKeyspace.loadTokens().get(endpoint);
                if (null != tokens && !tokens.isEmpty())
                {
                    state.addApplicationState(ApplicationState.TOKENS,
                                                 StorageService.instance.valueFactory.tokens(tokens));
                }
            }
            map.put(endpoint, state);
        }
        return map;
    }

    /**
     * This method is used to figure the state that the Gossiper has but Gossipee doesn't. The delta digests
     * and the delta state are built up.
     *
     * When a {@link EndpointState} is "empty" then it is filtered out and not added to the delta state (see CASSANDRA-16213).
     */
    void examineGossiper(List<GossipDigest> gDigestList, List<GossipDigest> deltaGossipDigestList, Map<InetAddressAndPort, EndpointState> deltaEpStateMap)
    {
        assert !gDigestList.isEmpty() : "examineGossiper called with empty digest list";
        for ( GossipDigest gDigest : gDigestList )
        {
            int remoteGeneration = gDigest.getGeneration();
            int maxRemoteVersion = gDigest.getMaxVersion();
            /* Get state associated with the end point in digest */
            EndpointState epStatePtr = endpointStateMap.get(gDigest.getEndpoint());
            /*
                Here we need to fire a GossipDigestAckMessage. If we have some data associated with this endpoint locally
                then we follow the "if" path of the logic. If we have absolutely nothing for this endpoint we need to
                request all the data for this endpoint.
            */
            if (epStatePtr != null)
            {
                int localGeneration = epStatePtr.getHeartBeatState().getGeneration();
                /* get the max version of all keys in the state associated with this endpoint */
                int maxLocalVersion = getMaxEndpointStateVersion(epStatePtr);
                if (remoteGeneration == localGeneration && maxRemoteVersion == maxLocalVersion)
                    continue;

                if (remoteGeneration > localGeneration)
                {
                    /* we request everything from the gossiper */
                    requestAll(gDigest, deltaGossipDigestList, remoteGeneration);
                }
                else if (remoteGeneration < localGeneration)
                {
                    /* send all data with generation = localgeneration and version > -1 */
                    sendAll(gDigest, deltaEpStateMap, HeartBeatState.EMPTY_VERSION);
                }
                else if (remoteGeneration == localGeneration)
                {
                    /*
                        If the max remote version is greater then we request the remote endpoint send us all the data
                        for this endpoint with version greater than the max version number we have locally for this
                        endpoint.
                        If the max remote version is lesser, then we send all the data we have locally for this endpoint
                        with version greater than the max remote version.
                    */
                    if (maxRemoteVersion > maxLocalVersion)
                    {
                        deltaGossipDigestList.add(new GossipDigest(gDigest.getEndpoint(), remoteGeneration, maxLocalVersion));
                    }
                    else if (maxRemoteVersion < maxLocalVersion)
                    {
                        /* send all data with generation = localgeneration and version > maxRemoteVersion */
                        sendAll(gDigest, deltaEpStateMap, maxRemoteVersion);
                    }
                }
            }
            else
            {
                /* We are here since we have no data for this endpoint locally so request everything. */
                requestAll(gDigest, deltaGossipDigestList, remoteGeneration);
            }
        }
    }

    public void start(int generationNumber)
    {
        start(generationNumber, new EnumMap<>(ApplicationState.class));
    }

    /**
     * Start the gossiper with the generation number, preloading the map of application states before starting
     */
    public void start(int generationNbr, Map<ApplicationState, VersionedValue> preloadLocalStates)
    {
        buildSeedsList();
        /* initialize the heartbeat state for this localEndpoint */
        maybeInitializeLocalState(generationNbr);
        EndpointState localState = endpointStateMap.get(FBUtilities.getBroadcastAddressAndPort());
        localState.addApplicationStates(preloadLocalStates);

        //notify snitches that Gossiper is about to start
        DatabaseDescriptor.getEndpointSnitch().gossiperStarting();
        if (logger.isTraceEnabled())
            logger.trace("gossip started with generation {}", localState.getHeartBeatState().getGeneration());

        scheduledGossipTask = executor.scheduleWithFixedDelay(new GossipTask(),
                                                              Gossiper.intervalInMillis,
                                                              Gossiper.intervalInMillis,
                                                              TimeUnit.MILLISECONDS);
    }

    public synchronized Map<InetAddressAndPort, EndpointState> doShadowRound()
    {
        return doShadowRound(Collections.EMPTY_SET);
    }

    /**
     * Do a single 'shadow' round of gossip by retrieving endpoint states that will be stored exclusively in the
     * map return value, instead of endpointStateMap.
     *
     * Used when preparing to join the ring:
     * <ul>
     *     <li>when replacing a node, to get and assume its tokens</li>
     *     <li>when joining, to check that the local host id matches any previous id for the endpoint address</li>
     * </ul>
     *
     * Method is synchronized, as we use an in-progress flag to indicate that shadow round must be cleared
     * again by calling {@link Gossiper#maybeFinishShadowRound(InetAddressAndPort, boolean, Map)}. This will update
     * {@link Gossiper#endpointShadowStateMap} with received values, in order to return an immutable copy to the
     * caller of {@link Gossiper#doShadowRound()}. Therefor only a single shadow round execution is permitted at
     * the same time.
     *
     * @param peers Additional peers to try gossiping with.
     * @return endpoint states gathered during shadow round or empty map
     */
    public synchronized Map<InetAddressAndPort, EndpointState> doShadowRound(Set<InetAddressAndPort> peers)
    {
        buildSeedsList();
        // it may be that the local address is the only entry in the seed + peers
        // list in which case, attempting a shadow round is pointless
        if (seeds.isEmpty() && peers.isEmpty())
            return endpointShadowStateMap;

        boolean isSeed = DatabaseDescriptor.getSeeds().contains(FBUtilities.getBroadcastAddressAndPort());
        // We double RING_DELAY if we're not a seed to increase chance of successful startup during a full cluster bounce,
        // giving the seeds a chance to startup before we fail the shadow round
        int shadowRoundDelay =  isSeed ? StorageService.RING_DELAY : StorageService.RING_DELAY * 2;
        seedsInShadowRound.clear();
        endpointShadowStateMap.clear();
        // send a completely empty syn
        List<GossipDigest> gDigests = new ArrayList<>();
        GossipDigestSyn digestSynMessage = new GossipDigestSyn(DatabaseDescriptor.getClusterName(),
                DatabaseDescriptor.getPartitionerName(),
                gDigests);
        Message<GossipDigestSyn> message = Message.out(GOSSIP_DIGEST_SYN, digestSynMessage);

        inShadowRound = true;
        boolean includePeers = false;
        int slept = 0;
        try
        {
            while (true)
            {
                if (slept % 5000 == 0)
                { // CASSANDRA-8072, retry at the beginning and every 5 seconds
                    logger.trace("Sending shadow round GOSSIP DIGEST SYN to seeds {}", seeds);

                    for (InetAddressAndPort seed : seeds)
                        MessagingService.instance().send(message, seed);

                    // Send to any peers we already know about, but only if a seed didn't respond.
                    if (includePeers)
                    {
                        logger.trace("Sending shadow round GOSSIP DIGEST SYN to known peers {}", peers);
                        for (InetAddressAndPort peer : peers)
                            MessagingService.instance().send(message, peer);
                    }
                    includePeers = true;
                }

                Thread.sleep(1000);
                if (!inShadowRound)
                    break;

                slept += 1000;
                if (slept > shadowRoundDelay)
                {
                    // if we got here no peers could be gossiped to. If we're a seed that's OK, but otherwise we stop. See CASSANDRA-13851
                    if (!isSeed)
                        throw new RuntimeException("Unable to gossip with any peers");

                    inShadowRound = false;
                    break;
                }
            }
        }
        catch (InterruptedException wtf)
        {
            throw new RuntimeException(wtf);
        }

        return ImmutableMap.copyOf(endpointShadowStateMap);
    }

    @VisibleForTesting
    void buildSeedsList()
    {
        for (InetAddressAndPort seed : DatabaseDescriptor.getSeeds())
        {
            if (seed.equals(FBUtilities.getBroadcastAddressAndPort()))
                continue;
            seeds.add(seed);
        }
    }

    /**
     * JMX interface for triggering an update of the seed node list.
     */
    public List<String> reloadSeeds()
    {
        logger.trace("Triggering reload of seed node list");

        // Get the new set in the same that buildSeedsList does
        Set<InetAddressAndPort> tmp = new HashSet<>();
        try
        {
            for (InetAddressAndPort seed : DatabaseDescriptor.getSeeds())
            {
                if (seed.equals(FBUtilities.getBroadcastAddressAndPort()))
                    continue;
                tmp.add(seed);
            }
        }
        // If using the SimpleSeedProvider invalid yaml added to the config since startup could
        // cause this to throw. Additionally, third party seed providers may throw exceptions.
        // Handle the error and return a null to indicate that there was a problem.
        catch (Throwable e)
        {
            JVMStabilityInspector.inspectThrowable(e);
            logger.warn("Error while getting seed node list: {}", e.getLocalizedMessage());
            return null;
        }

        if (tmp.size() == 0)
        {
            logger.trace("New seed node list is empty. Not updating seed list.");
            return getSeeds();
        }

        if (tmp.equals(seeds))
        {
            logger.trace("New seed node list matches the existing list.");
            return getSeeds();
        }

        // Add the new entries
        seeds.addAll(tmp);
        // Remove the old entries
        seeds.retainAll(tmp);
        logger.trace("New seed node list after reload {}", seeds);
        return getSeeds();
    }

    /**
     * JMX endpoint for getting the list of seeds from the node
     */
    public List<String> getSeeds()
    {
        List<String> seedList = new ArrayList<>();
        for (InetAddressAndPort seed : seeds)
        {
            seedList.add(seed.toString());
        }
        return seedList;
    }

    // initialize local HB state if needed, i.e., if gossiper has never been started before.
    public void maybeInitializeLocalState(int generationNbr)
    {
        HeartBeatState hbState = new HeartBeatState(generationNbr);
        EndpointState localState = new EndpointState(hbState);
        localState.markAlive();
        endpointStateMap.putIfAbsent(FBUtilities.getBroadcastAddressAndPort(), localState);
    }

    public void forceNewerGeneration()
    {
        EndpointState epstate = endpointStateMap.get(FBUtilities.getBroadcastAddressAndPort());
        epstate.getHeartBeatState().forceNewerGenerationUnsafe();
    }


    /**
     * Add an endpoint we knew about previously, but whose state is unknown
     */
    public void addSavedEndpoint(InetAddressAndPort ep)
    {
        checkProperThreadForStateMutation();
        if (ep.equals(FBUtilities.getBroadcastAddressAndPort()))
        {
            logger.debug("Attempt to add self as saved endpoint");
            return;
        }

        //preserve any previously known, in-memory data about the endpoint (such as DC, RACK, and so on)
        EndpointState epState = endpointStateMap.get(ep);
        if (epState != null)
        {
            logger.debug("not replacing a previous epState for {}, but reusing it: {}", ep, epState);
            epState.setHeartBeatState(HeartBeatState.empty());
        }
        else
        {
            epState = new EndpointState(HeartBeatState.empty());
            logger.info("Adding {} as there was no previous epState; new state is {}", ep, epState);
        }

        epState.markDead();
        endpointStateMap.put(ep, epState);
        silentlyMarkDead(ep, epState);
        if (logger.isTraceEnabled())
            logger.trace("Adding saved endpoint {} {}", ep, epState.getHeartBeatState().getGeneration());
    }

    private void addLocalApplicationStateInternal(ApplicationState state, VersionedValue value)
    {
        assert taskLock.isHeldByCurrentThread();
        InetAddressAndPort epAddr = FBUtilities.getBroadcastAddressAndPort();
        EndpointState epState = endpointStateMap.get(epAddr);
        assert epState != null : "Can't find endpoint state for " + epAddr;
        // Fire "before change" notifications:
        doBeforeChangeNotifications(epAddr, epState, state, value);
        // Notifications may have taken some time, so preventively raise the version
        // of the new value, otherwise it could be ignored by the remote node
        // if another value with a newer version was received in the meantime:
        value = StorageService.instance.valueFactory.cloneWithHigherVersion(value);
        // Add to local application state and fire "on change" notifications:
        epState.addApplicationState(state, value);
        doOnChangeNotifications(epAddr, state, value);
    }

    public void addLocalApplicationState(ApplicationState applicationState, VersionedValue value)
    {
        addLocalApplicationStates(Arrays.asList(Pair.create(applicationState, value)));
    }

    public void addLocalApplicationStates(List<Pair<ApplicationState, VersionedValue>> states)
    {
        taskLock.lock();
        try
        {
            for (Pair<ApplicationState, VersionedValue> pair : states)
            {
               addLocalApplicationStateInternal(pair.left, pair.right);
            }
        }
        finally
        {
            taskLock.unlock();
        }

    }

    public void stop()
    {
        EndpointState mystate = endpointStateMap.get(FBUtilities.getBroadcastAddressAndPort());
        if (mystate != null && !isSilentShutdownState(mystate) && StorageService.instance.isJoined())
        {
            logger.info("Announcing shutdown");
            addLocalApplicationState(ApplicationState.STATUS_WITH_PORT, StorageService.instance.valueFactory.shutdown(true));
            addLocalApplicationState(ApplicationState.STATUS, StorageService.instance.valueFactory.shutdown(true));
            Message message = Message.out(Verb.GOSSIP_SHUTDOWN, noPayload);
            for (InetAddressAndPort ep : liveEndpoints)
                MessagingService.instance().send(message, ep);
            Uninterruptibles.sleepUninterruptibly(Integer.getInteger("cassandra.shutdown_announce_in_ms", 2000), TimeUnit.MILLISECONDS);
        }
        else
            logger.warn("No local state, state is in silent shutdown, or node hasn't joined, not announcing shutdown");
        if (scheduledGossipTask != null)
            scheduledGossipTask.cancel(false);
    }

    public boolean isEnabled()
    {
        ScheduledFuture<?> scheduledGossipTask = this.scheduledGossipTask;
        return (scheduledGossipTask != null) && (!scheduledGossipTask.isCancelled());
    }

    public boolean sufficientForStartupSafetyCheck(Map<InetAddressAndPort, EndpointState> epStateMap)
    {
        // it is possible for a previously queued ack to be sent to us when we come back up in shadow
        EndpointState localState = epStateMap.get(FBUtilities.getBroadcastAddressAndPort());
        // return false if response doesn't contain state necessary for safety check
        return localState == null || isDeadState(localState) || localState.containsApplicationState(ApplicationState.HOST_ID);
    }

    protected void maybeFinishShadowRound(InetAddressAndPort respondent, boolean isInShadowRound, Map<InetAddressAndPort, EndpointState> epStateMap)
    {
        if (inShadowRound)
        {
            if (!isInShadowRound)
            {
                if (!sufficientForStartupSafetyCheck(epStateMap))
                {
                    logger.debug("Not exiting shadow round because received ACK with insufficient states {} -> {}",
                                 FBUtilities.getBroadcastAddressAndPort(), epStateMap.get(FBUtilities.getBroadcastAddressAndPort()));
                    return;
                }

                if (!seeds.contains(respondent))
                    logger.warn("Received an ack from {}, who isn't a seed. Ensure your seed list includes a live node. Exiting shadow round",
                                respondent);
                logger.debug("Received a regular ack from {}, can now exit shadow round", respondent);
                // respondent sent back a full ack, so we can exit our shadow round
                endpointShadowStateMap.putAll(epStateMap);
                inShadowRound = false;
                seedsInShadowRound.clear();
            }
            else
            {
                // respondent indicates it too is in a shadow round, if all seeds
                // are in this state then we can exit our shadow round. Otherwise,
                // we keep retrying the SR until one responds with a full ACK or
                // we learn that all seeds are in SR.
                logger.debug("Received an ack from {} indicating it is also in shadow round", respondent);
                seedsInShadowRound.add(respondent);
                if (seedsInShadowRound.containsAll(seeds))
                {
                    logger.debug("All seeds are in a shadow round, clearing this node to exit its own");
                    inShadowRound = false;
                    seedsInShadowRound.clear();
                }
            }
        }
    }

    protected boolean isInShadowRound()
    {
        return inShadowRound;
    }

    /**
     * Creates a new dead {@link EndpointState} that is {@link EndpointState#isEmptyWithoutStatus() empty}.  This is used during
     * host replacement for edge cases where the seed notified that the endpoint was empty, so need to add such state
     * into gossip explicitly (as empty endpoints are not gossiped outside of the shadow round).
     *
     * see CASSANDRA-16213
     */
    public void initializeUnreachableNodeUnsafe(InetAddressAndPort addr)
    {
        EndpointState state = new EndpointState(HeartBeatState.empty());
        state.markDead();
        EndpointState oldState = endpointStateMap.putIfAbsent(addr, state);
        if (null != oldState)
        {
            throw new RuntimeException("Attempted to initialize endpoint state for unreachable node, " +
                                       "but found existing endpoint state for it.");
        }
    }

    @VisibleForTesting
    public void initializeNodeUnsafe(InetAddressAndPort addr, UUID uuid, int generationNbr)
    {
        initializeNodeUnsafe(addr, uuid, MessagingService.current_version, generationNbr);
    }

    @VisibleForTesting
    public void initializeNodeUnsafe(InetAddressAndPort addr, UUID uuid, int netVersion, int generationNbr)
    {
        HeartBeatState hbState = new HeartBeatState(generationNbr);
        EndpointState newState = new EndpointState(hbState);
        newState.markAlive();
        EndpointState oldState = endpointStateMap.putIfAbsent(addr, newState);
        EndpointState localState = oldState == null ? newState : oldState;

        // always add the version state
        Map<ApplicationState, VersionedValue> states = new EnumMap<>(ApplicationState.class);
        states.put(ApplicationState.NET_VERSION, StorageService.instance.valueFactory.networkVersion(netVersion));
        states.put(ApplicationState.HOST_ID, StorageService.instance.valueFactory.hostId(uuid));
        localState.addApplicationStates(states);
    }

    @VisibleForTesting
    public void injectApplicationState(InetAddressAndPort endpoint, ApplicationState state, VersionedValue value)
    {
        EndpointState localState = endpointStateMap.get(endpoint);
        localState.addApplicationState(state, value);
    }

    public long getEndpointDowntime(String address) throws UnknownHostException
    {
        return getEndpointDowntime(InetAddressAndPort.getByName(address));
    }

    public int getCurrentGenerationNumber(String address) throws UnknownHostException
    {
        return getCurrentGenerationNumber(InetAddressAndPort.getByName(address));
    }

    public void addExpireTimeForEndpoint(InetAddressAndPort endpoint, long expireTime)
    {
        if (logger.isDebugEnabled())
        {
            logger.debug("adding expire time for endpoint : {} ({})", endpoint, expireTime);
        }
        expireTimeEndpointMap.put(endpoint, expireTime);
    }

    public static long computeExpireTime()
    {
        return System.currentTimeMillis() + Gossiper.aVeryLongTime;
    }

    @Nullable
    public CassandraVersion getReleaseVersion(InetAddressAndPort ep)
    {
        EndpointState state = getEndpointStateForEndpoint(ep);
        return state != null ? state.getReleaseVersion() : null;
    }

    public Map<String, List<String>> getReleaseVersionsWithPort()
    {
        Map<String, List<String>> results = new HashMap<>();
        Iterable<InetAddressAndPort> allHosts = Iterables.concat(Gossiper.instance.getLiveMembers(), Gossiper.instance.getUnreachableMembers());

        for (InetAddressAndPort host : allHosts)
        {
            CassandraVersion version = getReleaseVersion(host);
            String stringVersion = version == null ? "" : version.toString();
            List<String> hosts = results.get(stringVersion);
            if (hosts == null)
            {
                hosts = new ArrayList<>();
                results.put(stringVersion, hosts);
            }
            hosts.add(host.getHostAddressAndPort());
        }

        return results;
    }

    @Nullable
    public UUID getSchemaVersion(InetAddressAndPort ep)
    {
        EndpointState state = getEndpointStateForEndpoint(ep);
        return state != null ? state.getSchemaVersion() : null;
    }

    public static void waitToSettle()
    {
        int forceAfter = Integer.getInteger("cassandra.skip_wait_for_gossip_to_settle", -1);
        if (forceAfter == 0)
        {
            return;
        }
        final int GOSSIP_SETTLE_MIN_WAIT_MS = 5000;
        final int GOSSIP_SETTLE_POLL_INTERVAL_MS = 1000;
        final int GOSSIP_SETTLE_POLL_SUCCESSES_REQUIRED = 3;

        logger.info("Waiting for gossip to settle...");
        Uninterruptibles.sleepUninterruptibly(GOSSIP_SETTLE_MIN_WAIT_MS, TimeUnit.MILLISECONDS);
        int totalPolls = 0;
        int numOkay = 0;
        int epSize = Gossiper.instance.getEndpointCount();
        while (numOkay < GOSSIP_SETTLE_POLL_SUCCESSES_REQUIRED)
        {
            Uninterruptibles.sleepUninterruptibly(GOSSIP_SETTLE_POLL_INTERVAL_MS, TimeUnit.MILLISECONDS);
            int currentSize = Gossiper.instance.getEndpointCount();
            totalPolls++;
            if (currentSize == epSize)
            {
                logger.debug("Gossip looks settled.");
                numOkay++;
            }
            else
            {
                logger.info("Gossip not settled after {} polls.", totalPolls);
                numOkay = 0;
            }
            epSize = currentSize;
            if (forceAfter > 0 && totalPolls > forceAfter)
            {
                logger.warn("Gossip not settled but startup forced by cassandra.skip_wait_for_gossip_to_settle. Gossip total polls: {}",
                            totalPolls);
                break;
            }
        }
        if (totalPolls > GOSSIP_SETTLE_POLL_SUCCESSES_REQUIRED)
            logger.info("Gossip settled after {} extra polls; proceeding", totalPolls - GOSSIP_SETTLE_POLL_SUCCESSES_REQUIRED);
        else
            logger.info("No gossip backlog; proceeding");
    }

    /**
     * Blockingly wait for all live nodes to agree on the current schema version.
     *
     * @param maxWait maximum time to wait for schema agreement
     * @param unit TimeUnit of maxWait
     * @return true if agreement was reached, false if not
     */
    public boolean waitForSchemaAgreement(long maxWait, TimeUnit unit, BooleanSupplier abortCondition)
    {
        int waited = 0;
        int toWait = 50;

        Set<InetAddressAndPort> members = getLiveTokenOwners();

        while (true)
        {
            if (nodesAgreeOnSchema(members))
                return true;

            if (waited >= unit.toMillis(maxWait) || abortCondition.getAsBoolean())
                return false;

            Uninterruptibles.sleepUninterruptibly(toWait, TimeUnit.MILLISECONDS);
            waited += toWait;
            toWait = Math.min(1000, toWait * 2);
        }
    }

    /**
     * Returns {@code false} only if the information about the version of each node in the cluster is available and
     * ALL the nodes are on 4.0+ (regardless of the patch version).
     */
    public boolean hasMajorVersion3Nodes()
    {
        return isUpgradingFromVersionLowerThan(CassandraVersion.CASSANDRA_4_0) || // this is quite obvious
               // however if we discovered only nodes at current version so far (in particular only this node),
               // but still there are nodes with unknown version, we also want to report that the cluster may have nodes at 3.x
               upgradeInProgressPossible && !isUpgradingFromVersionLowerThan(SystemKeyspace.CURRENT_VERSION.familyLowerBound.get());
    }

    /**
     * Returns {@code true} if there are nodes on version lower than the provided version
     */
    public boolean isUpgradingFromVersionLowerThan(CassandraVersion referenceVersion)
    {
        CassandraVersion v = upgradeFromVersionMemoized.get();
        if (SystemKeyspace.NULL_VERSION.equals(v) && scheduledGossipTask == null)
            return false;

        return v != null && v.compareTo(referenceVersion) < 0;
    }

    private boolean nodesAgreeOnSchema(Collection<InetAddressAndPort> nodes)
    {
        UUID expectedVersion = null;

        for (InetAddressAndPort node : nodes)
        {
            EndpointState state = getEndpointStateForEndpoint(node);
            UUID remoteVersion = state.getSchemaVersion();

            if (null == expectedVersion)
                expectedVersion = remoteVersion;

            if (null == expectedVersion || !expectedVersion.equals(remoteVersion))
                return false;
        }

        return true;
    }

    @VisibleForTesting
    public void stopShutdownAndWait(long timeout, TimeUnit unit) throws InterruptedException, TimeoutException
    {
        stop();
        ExecutorUtils.shutdownAndWait(timeout, unit, executor);
    }
}<|MERGE_RESOLUTION|>--- conflicted
+++ resolved
@@ -539,24 +539,17 @@
         EndpointState epState = endpointStateMap.get(endpoint);
         if (epState == null)
             return;
-<<<<<<< HEAD
-        epState.addApplicationState(ApplicationState.STATUS_WITH_PORT, StorageService.instance.valueFactory.shutdown(true));
+        VersionedValue shutdown = StorageService.instance.valueFactory.shutdown(true);
+        epState.addApplicationState(ApplicationState.STATUS_WITH_PORT, shutdown);
         epState.addApplicationState(ApplicationState.STATUS, StorageService.instance.valueFactory.shutdown(true));
-=======
-        VersionedValue shutdown = StorageService.instance.valueFactory.shutdown(true);
-        epState.addApplicationState(ApplicationState.STATUS, shutdown);
->>>>>>> b604bd20
         epState.addApplicationState(ApplicationState.RPC_READY, StorageService.instance.valueFactory.rpcReady(false));
         epState.getHeartBeatState().forceHighestPossibleVersionUnsafe();
         markDead(endpoint, epState);
         FailureDetector.instance.forceConviction(endpoint);
-<<<<<<< HEAD
         GossiperDiagnostics.markedAsShutdown(this, endpoint);
-=======
         for (IEndpointStateChangeSubscriber subscriber : subscribers)
-            subscriber.onChange(endpoint, ApplicationState.STATUS, shutdown);
+            subscriber.onChange(endpoint, ApplicationState.STATUS_WITH_PORT, shutdown);
         logger.debug("Marked {} as shutdown", endpoint);
->>>>>>> b604bd20
     }
 
     /**
