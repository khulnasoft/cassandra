/*
 * Licensed to the Apache Software Foundation (ASF) under one
 * or more contributor license agreements.  See the NOTICE file
 * distributed with this work for additional information
 * regarding copyright ownership.  The ASF licenses this file
 * to you under the Apache License, Version 2.0 (the
 * "License"); you may not use this file except in compliance
 * with the License.  You may obtain a copy of the License at
 *
 *     http://www.apache.org/licenses/LICENSE-2.0
 *
 * Unless required by applicable law or agreed to in writing, software
 * distributed under the License is distributed on an "AS IS" BASIS,
 * WITHOUT WARRANTIES OR CONDITIONS OF ANY KIND, either express or implied.
 * See the License for the specific language governing permissions and
 * limitations under the License.
 */
package org.apache.cassandra.db;

import java.io.IOError;
import java.io.IOException;
import java.nio.file.FileStore;
import java.nio.file.Files;
import java.nio.file.Path;
import java.time.Instant;
import java.util.ArrayList;
import java.util.Arrays;
import java.util.Collection;
import java.util.Collections;
import java.util.Comparator;
import java.util.HashMap;
import java.util.HashSet;
import java.util.Iterator;
import java.util.LinkedHashSet;
import java.util.List;
import java.util.Map;
import java.util.Objects;
import java.util.Set;
import java.util.Spliterator;
import java.util.concurrent.ThreadLocalRandom;
import java.util.function.BiPredicate;
import java.util.function.Function;
import java.util.function.Supplier;
import java.util.stream.Collectors;
import java.util.stream.Stream;
import java.util.stream.StreamSupport;

import com.google.common.annotations.VisibleForTesting;
import com.google.common.collect.ImmutableMap;
import com.google.common.collect.Iterables;
import com.google.common.collect.Maps;
import com.google.common.util.concurrent.RateLimiter;
import org.apache.commons.lang3.StringUtils;
import org.slf4j.Logger;
import org.slf4j.LoggerFactory;

import org.apache.cassandra.config.DatabaseDescriptor;
import org.apache.cassandra.db.lifecycle.LifecycleTransaction;
import org.apache.cassandra.io.FSDiskFullWriteError;
import org.apache.cassandra.io.FSError;
import org.apache.cassandra.io.FSNoDiskAvailableForWriteError;
import org.apache.cassandra.io.FSReadError;
import org.apache.cassandra.io.FSWriteError;
import org.apache.cassandra.io.sstable.Component;
import org.apache.cassandra.io.sstable.Descriptor;
import org.apache.cassandra.io.sstable.SSTable;
import org.apache.cassandra.io.sstable.SSTableId;
import org.apache.cassandra.io.sstable.SSTableIdFactory;
import org.apache.cassandra.io.util.File;
import org.apache.cassandra.io.util.FileStoreUtils;
import org.apache.cassandra.io.util.FileUtils;
import org.apache.cassandra.io.util.PathUtils;
import org.apache.cassandra.schema.SchemaConstants;
import org.apache.cassandra.schema.TableMetadata;
import org.apache.cassandra.service.snapshot.SnapshotManifest;
import org.apache.cassandra.service.snapshot.TableSnapshot;
import org.apache.cassandra.utils.DirectorySizeCalculator;
import org.apache.cassandra.utils.JVMStabilityInspector;
import org.apache.cassandra.utils.Pair;

/**
 * Encapsulate handling of paths to the data files.
 *
 * <pre> {@code
 *   /<path_to_data_dir>/ks/<cf dir>/ks-cf1-jb-1-Data.db
 *                         /<cf dir>/la-2-Data.db
 *                         /<cf dir>/.<index name>/ks-cf1.idx-jb-1-Data.db
 *                         /<cf dir>/.<index name>/la-1-Data.db
 *                         ...
 * } </pre>
 *
 * Until v2.0, {@code <cf dir>} is just column family name.
 * Since v2.1, {@code <cf dir>} has column family ID(tableId) added to its end.
 *
 * SSTables from secondary indexes were put in the same directory as their parent.
 * Since v2.2, they have their own directory under the parent directory whose name is index name.
 * Upon startup, those secondary index files are moved to new directory when upgrading.
 *
 * For backward compatibility, Directories can use directory without tableId if exists.
 *
 * In addition, more that one 'root' data directory can be specified so that
 * {@code <path_to_data_dir>} potentially represents multiple locations.
 * Note that in the case of multiple locations, the manifest for the leveled
 * compaction is only in one of the location.
 *
 * Snapshots (resp. backups) are always created along the sstables there are
 * snapshotted (resp. backuped) but inside a subdirectory named 'snapshots'
 * (resp. backups) (and snapshots are further inside a subdirectory of the name
 * of the snapshot). For secondary indexes, snapshots (backups) are not created in
 * their own directory, but are in their parent's snapshot (backup) directory.
 *
 * This class abstracts all those details from the rest of the code.
 */
public class Directories
{
    private static final Logger logger = LoggerFactory.getLogger(Directories.class);

    public static final String BACKUPS_SUBDIR = "backups";
    public static final String SNAPSHOT_SUBDIR = "snapshots";
    public static final String TMP_SUBDIR = "tmp";
    public static final String SECONDARY_INDEX_NAME_SEPARATOR = ".";

    /**
     * The directories used to store keyspaces data.
     */
    public static final DataDirectories dataDirectories = new DataDirectories(DatabaseDescriptor.getNonLocalSystemKeyspacesDataFileLocations(),
                                                                              DatabaseDescriptor.getLocalSystemKeyspacesDataFileLocations());

    /**
     * Checks whether Cassandra has RWX permissions to the specified directory.  Logs an error with
     * the details if it does not.
     *
     * @param dir File object of the directory.
     * @param dataDir String representation of the directory's location
     * @return status representing Cassandra's RWX permissions to the supplied folder location.
     */
    public static boolean verifyFullPermissions(File dir, String dataDir)
    {
        if (!dir.isDirectory())
        {
            logger.error("Not a directory {}", dataDir);
            return false;
        }
        else if (!FileAction.hasPrivilege(dir, FileAction.X))
        {
            logger.error("Doesn't have execute permissions for {} directory", dataDir);
            return false;
        }
        else if (!FileAction.hasPrivilege(dir, FileAction.R))
        {
            logger.error("Doesn't have read permissions for {} directory", dataDir);
            return false;
        }
        else if (dir.exists() && !FileAction.hasPrivilege(dir, FileAction.W))
        {
            logger.error("Doesn't have write permissions for {} directory", dataDir);
            return false;
        }

        return true;
    }

    public enum FileAction
    {
        X, W, XW, R, XR, RW, XRW;

        FileAction()
        {
        }

        public static boolean hasPrivilege(File file, FileAction action)
        {
            boolean privilege = false;

            switch (action)
            {
                case X:
                    privilege = file.isExecutable();
                    break;
                case W:
                    privilege = file.isWritable();
                    break;
                case XW:
                    privilege = file.isExecutable() && file.isWritable();
                    break;
                case R:
                    privilege = file.isReadable();
                    break;
                case XR:
                    privilege = file.isExecutable() && file.isReadable();
                    break;
                case RW:
                    privilege = file.isReadable() && file.isWritable();
                    break;
                case XRW:
                    privilege = file.isExecutable() && file.isReadable() && file.isWritable();
                    break;
            }
            return privilege;
        }
    }

    private final TableMetadata metadata;
    private final DataDirectory[] paths;
    private final File[] dataPaths;
    private final ImmutableMap<Path, DataDirectory> canonicalPathToDD;

    public Directories(final TableMetadata metadata)
    {
        this(metadata, dataDirectories.getDataDirectoriesFor(metadata));
    }

    public Directories(final TableMetadata metadata, Collection<DataDirectory> paths)
    {
        this(metadata, paths.toArray(new DataDirectory[paths.size()]));
    }

    /**
     * Create Directories of given ColumnFamily.
     * SSTable directories are created under data_directories defined in cassandra.yaml if not exist at this time.
     *
     * @param metadata metadata of ColumnFamily
     */
    public Directories(final TableMetadata metadata, DataDirectory[] paths)
    {
        this.metadata = metadata;
        this.paths = paths;
        ImmutableMap.Builder<Path, DataDirectory> canonicalPathsBuilder = ImmutableMap.builder();
        String tableId = metadata.id.toHexString();
        int idx = metadata.name.indexOf(SECONDARY_INDEX_NAME_SEPARATOR);
        String cfName = idx >= 0 ? metadata.name.substring(0, idx) : metadata.name;
        String indexNameWithDot = idx >= 0 ? metadata.name.substring(idx) : null;

        this.dataPaths = new File[paths.length];
        // If upgraded from version less than 2.1, use existing directories
        String oldSSTableRelativePath = join(metadata.keyspace, cfName);
        for (int i = 0; i < paths.length; ++i)
        {
            // check if old SSTable directory exists
            File dataPath = new File(paths[i].location, oldSSTableRelativePath);
            dataPaths[i] = dataPath;
            canonicalPathsBuilder.put(dataPath.toCanonical().toPath(), paths[i]);
        }
        boolean olderDirectoryExists = Iterables.any(Arrays.asList(dataPaths), File::exists);
        if (!olderDirectoryExists)
        {
            canonicalPathsBuilder = ImmutableMap.builder();
            // use 2.1+ style
            String newSSTableRelativePath = join(metadata.keyspace, cfName + '-' + tableId);
            for (int i = 0; i < paths.length; ++i)
            {
                File dataPath = new File(paths[i].location, newSSTableRelativePath);
                dataPaths[i] = dataPath;
                canonicalPathsBuilder.put(dataPath.toCanonical().toPath(), paths[i]);
            }
        }
        // if index, then move to its own directory
        if (indexNameWithDot != null)
        {
            canonicalPathsBuilder = ImmutableMap.builder();
            for (int i = 0; i < paths.length; ++i)
            {
                File dataPath = new File(dataPaths[i], indexNameWithDot);
                dataPaths[i] = dataPath;
                canonicalPathsBuilder.put(dataPath.toCanonical().toPath(), paths[i]);
            }
        }

        for (File dir : dataPaths)
        {
            try
            {
                FileUtils.createDirectory(dir);
            }
            catch (FSError e)
            {
                // don't just let the default exception handler do this, we need the create loop to continue
                logger.error("Failed to create {} directory", dir);
                JVMStabilityInspector.inspectThrowable(e);
            }
        }

        // if index, move existing older versioned SSTable files to new directory
        if (indexNameWithDot != null)
        {
            for (File dataPath : dataPaths)
            {
                File[] indexFiles = dataPath.parent().tryList(file -> {
                    if (file.isDirectory())
                        return false;

                    Descriptor desc = SSTable.tryDescriptorFromFile(file);
                    return desc != null && desc.ksname.equals(metadata.keyspace) && desc.cfname.equals(metadata.name);
                });
                for (File indexFile : indexFiles)
                {
                    File destFile = new File(dataPath, indexFile.name());
                    logger.trace("Moving index file {} to {}", indexFile, destFile);
                    FileUtils.renameWithConfirm(indexFile, destFile);
                }
            }
        }
        canonicalPathToDD = canonicalPathsBuilder.build();
    }

    /**
     * Returns SSTable location which is inside given data directory.
     *
     * @param dataDirectory
     * @return SSTable location
     */
    public File getLocationForDisk(DataDirectory dataDirectory)
    {
        if (dataDirectory != null)
            for (File dir : dataPaths)
            {
                // Note that we must compare absolute paths (not canonical) here since keyspace directories might be symlinks
                Path dirPath = dir.toAbsolute().toPath();
                Path locationPath = dataDirectory.location.toAbsolute().toPath();
                if (dirPath.startsWith(locationPath))
                    return dir;
            }
        return null;
    }

    public DataDirectory getDataDirectoryForFile(Descriptor descriptor)
    {
        if (descriptor != null)
            return canonicalPathToDD.get(descriptor.directory.toPath());
        return null;
    }

    public Descriptor find(String filename)
    {
        for (File dir : dataPaths)
        {
            File file = new File(dir, filename);
            if (file.exists())
                return Descriptor.fromFileWithComponent(file, false).left;
        }
        return null;
    }

    /**
     * Basically the same as calling {@link #getWriteableLocationAsFile(long)} with an unknown size ({@code -1L}),
     * which may return any allowed directory - even a data directory that has no usable space.
     * Do not use this method in production code.
     *
     * @throws FSWriteError if all directories are disallowed.
     */
    public File getDirectoryForNewSSTables()
    {
        return getWriteableLocationAsFile(-1L);
    }

    /**
     * Returns an allowed directory that _currently_ has {@code writeSize} bytes as usable space.
     *
     * @throws FSWriteError if all directories are disallowed.
     */
    public File getWriteableLocationAsFile(long writeSize)
    {
        File location = getLocationForDisk(getWriteableLocation(writeSize));
        if (location == null)
            throw new FSWriteError(new IOException("No configured data directory contains enough space to write " + writeSize + " bytes"), "");
        return location;
    }

    /**
     * Returns a data directory to load the file {@code sourceFile}. If the sourceFile is on same disk partition as any
     * data directory then use that one as data directory otherwise use {@link #getWriteableLocationAsFile(long)} to
     * find suitable data directory.
     *
     * Also makes sure returned directory is not disallowed.
     *
     * @throws FSWriteError if all directories are disallowed.
     */
    public File getWriteableLocationToLoadFile(final File sourceFile)
    {
        try
        {
            final FileStore srcFileStore = Files.getFileStore(sourceFile.toPath());
            for (final File dataPath : dataPaths)
            {
                if (DisallowedDirectories.isUnwritable(dataPath))
                {
                    continue;
                }

                if (Files.getFileStore(dataPath.toPath()).equals(srcFileStore))
                {
                    return dataPath;
                }
            }
        }
        catch (final IOException e)
        {
            // pass exceptions in finding filestore. This is best effort anyway. Fall back on getWriteableLocationAsFile()
        }

        return getWriteableLocationAsFile(sourceFile.length());
    }

    /**
     * Returns a temporary subdirectory on allowed data directory
     * that _currently_ has {@code writeSize} bytes as usable space.
     * This method does not create the temporary directory.
     *
     * @throws IOError if all directories are disallowed.
     */
    public File getTemporaryWriteableDirectoryAsFile(long writeSize)
    {
        File location = getLocationForDisk(getWriteableLocation(writeSize));
        if (location == null)
            return null;
        return new File(location, TMP_SUBDIR);
    }

    public void removeTemporaryDirectories()
    {
        for (File dataDir : dataPaths)
        {
            File tmpDir = new File(dataDir, TMP_SUBDIR);
            if (tmpDir.exists())
            {
                logger.debug("Removing temporary directory {}", tmpDir);
                FileUtils.deleteRecursive(tmpDir);
            }
        }
    }

    /**
     * Returns an allowed data directory that _currently_ has {@code writeSize} bytes as usable space.
     *
     * @throws FSWriteError if all directories are disallowed.
     */
    public DataDirectory getWriteableLocation(long writeSize)
    {
        List<DataDirectoryCandidate> candidates = new ArrayList<>();

        long totalAvailable = 0L;

        // pick directories with enough space and so that resulting sstable dirs aren't disallowed for writes.
        boolean tooBig = false;
        for (DataDirectory dataDir : paths)
        {
            if (DisallowedDirectories.isUnwritable(getLocationForDisk(dataDir)))
            {
                logger.trace("removing disallowed candidate {}", dataDir.location);
                continue;
            }
            DataDirectoryCandidate candidate = new DataDirectoryCandidate(dataDir);
            // exclude directory if its total writeSize does not fit to data directory
            if (candidate.availableSpace < writeSize)
            {
                logger.trace("removing candidate {}, usable={}, requested={}", candidate.dataDirectory.location, candidate.availableSpace, writeSize);
                tooBig = true;
                continue;
            }
            candidates.add(candidate);
            totalAvailable += candidate.availableSpace;
        }

        if (candidates.isEmpty())
        {
            if (tooBig)
                throw new FSDiskFullWriteError(metadata.keyspace, writeSize);

            throw new FSNoDiskAvailableForWriteError(metadata.keyspace);
        }

        // shortcut for single data directory systems
        if (candidates.size() == 1)
            return candidates.get(0).dataDirectory;

        sortWriteableCandidates(candidates, totalAvailable);

        return pickWriteableDirectory(candidates);
    }

    // separated for unit testing
    static DataDirectory pickWriteableDirectory(List<DataDirectoryCandidate> candidates)
    {
        // weighted random
        double rnd = ThreadLocalRandom.current().nextDouble();
        for (DataDirectoryCandidate candidate : candidates)
        {
            rnd -= candidate.perc;
            if (rnd <= 0)
                return candidate.dataDirectory;
        }

        // last resort
        return candidates.get(0).dataDirectory;
    }

    // separated for unit testing
    static void sortWriteableCandidates(List<DataDirectoryCandidate> candidates, long totalAvailable)
    {
        // calculate free-space-percentage
        for (DataDirectoryCandidate candidate : candidates)
            candidate.calcFreePerc(totalAvailable);

        // sort directories by perc
        Collections.sort(candidates);
    }

    /**
     * Sums up the space required for ongoing streams + compactions + expected new write size per FileStore and checks
     * if there is enough space available.
     *
     * @param expectedNewWriteSizes where we expect to write the new compactions
     * @param totalCompactionWriteRemaining approximate amount of data current compactions are writing - keyed by
     *                                      the file store they are writing to (or, reading from actually, but since
     *                                      CASSANDRA-6696 we expect compactions to read and written from the same dir)
     * @return true if we expect to be able to write expectedNewWriteSizes to the available file stores
     */
    public static boolean hasDiskSpaceForCompactionsAndStreams(Map<File, Long> expectedNewWriteSizes,
                                                               Map<File, Long> totalCompactionWriteRemaining)
    {
        return hasDiskSpaceForCompactionsAndStreams(expectedNewWriteSizes, totalCompactionWriteRemaining, Directories::getFileStore);
    }

    @VisibleForTesting
    public static boolean hasDiskSpaceForCompactionsAndStreams(Map<File, Long> expectedNewWriteSizes,
                                                               Map<File, Long> totalCompactionWriteRemaining,
                                                               Function<File, FileStore> filestoreMapper)
    {
        Map<FileStore, Long> newWriteSizesPerFileStore = perFileStore(expectedNewWriteSizes, filestoreMapper);
        Map<FileStore, Long> compactionsRemainingPerFileStore = perFileStore(totalCompactionWriteRemaining, filestoreMapper);

        Map<FileStore, Long> totalPerFileStore = new HashMap<>();
        for (Map.Entry<FileStore, Long> entry : newWriteSizesPerFileStore.entrySet())
        {
<<<<<<< HEAD
            long addedForFilestore = entry.getValue() + compactionsRemainingPerFileStore.getOrDefault(entry.getKey(), 0L);
            totalPerFileStore.merge(entry.getKey(), addedForFilestore, Long::sum);
        }
        return hasDiskSpaceForCompactionsAndStreams(totalPerFileStore);
    }

    /**
     * Checks if there is enough space on all file stores to write the given amount of data.
     * The data to write should be the total amount, ongoing writes + new writes.
     */
    public static boolean hasDiskSpaceForCompactionsAndStreams(Map<FileStore, Long> totalToWrite)
    {
        for (Map.Entry<FileStore, Long> toWrite : totalToWrite.entrySet())
        {
            long availableForCompaction = getAvailableSpaceForCompactions(toWrite.getKey());
            logger.debug("FileStore {} has {} bytes available, checking if we can write {} bytes", toWrite.getKey(), availableForCompaction, toWrite.getValue());
            if (availableForCompaction < toWrite.getValue())
                return false;
        }
        return true;
    }

    public static long getAvailableSpaceForCompactions(FileStore fileStore)
    {
        long availableSpace = 0;
        availableSpace = FileStoreUtils.tryGetSpace(fileStore, FileStore::getUsableSpace, e -> { throw new FSReadError(e, fileStore.name()); })
                         - DatabaseDescriptor.getMinFreeSpacePerDriveInBytes();
        return Math.max(0L, Math.round(availableSpace * DatabaseDescriptor.getMaxSpaceForCompactionsPerDrive()));
    }

    public static Map<FileStore, Long> perFileStore(Map<File, Long> perDirectory, Function<File, FileStore> filestoreMapper)
    {
        return perDirectory.entrySet()
                           .stream()
                           .collect(Collectors.toMap(entry -> filestoreMapper.apply(entry.getKey()),
                                                     Map.Entry::getValue,
                                                     Long::sum));
    }

    public Set<FileStore> allFileStores(Function<File, FileStore> filestoreMapper)
    {
        return Arrays.stream(getWriteableLocations())
                     .map(this::getLocationForDisk)
                     .map(filestoreMapper)
                     .collect(Collectors.toSet());
    }

    /**
     * Gets the filestore for the actual directory where the sstables are stored.
     * Handles the fact that an operator can symlink a table directory to a different filestore.
     */
    public static FileStore getFileStore(File directory)
    {
        try
        {
            return Files.getFileStore(directory.toPath());
        }
        catch (IOException e)
        {
            throw new FSReadError(e, directory);
        }
=======
            if (DisallowedDirectories.isUnwritable(getLocationForDisk(dataDir)))
                  continue;
            DataDirectoryCandidate candidate = new DataDirectoryCandidate(dataDir);
            // exclude directory if its total writeSize does not fit to data directory
            logger.debug("DataDirectory {} has {} bytes available, checking if we can write {} bytes", dataDir.location, candidate.availableSpace, writeSize);
            if (candidate.availableSpace < writeSize)
            {
                logger.warn("DataDirectory {} can't be used for compaction. Only {} is available, but {} is the minimum write size.",
                            candidate.dataDirectory.location,
                            FileUtils.stringifyFileSize(candidate.availableSpace),
                            FileUtils.stringifyFileSize(writeSize));
                continue;
            }
            totalAvailable += candidate.availableSpace;
        }

        if (totalAvailable <= expectedTotalWriteSize)
        {
            StringJoiner pathString = new StringJoiner(",", "[", "]");
            for (DataDirectory p: paths)
            {
                pathString.add(p.location.toJavaIOFile().getAbsolutePath());
            }
            logger.warn("Insufficient disk space for compaction. Across {} there's only {} available, but {} is needed.",
                        pathString.toString(),
                        FileUtils.stringifyFileSize(totalAvailable),
                        FileUtils.stringifyFileSize(expectedTotalWriteSize));
            return false;
        }
        return true;
>>>>>>> 82dc54c3
    }

    public DataDirectory[] getWriteableLocations()
    {
        List<DataDirectory> allowedDirs = new ArrayList<>(paths.length);
        for (DataDirectory dir : paths)
        {
            if (!DisallowedDirectories.isUnwritable(dir.location))
                allowedDirs.add(dir);
        }

        if (allowedDirs.isEmpty())
            throw new FSNoDiskAvailableForWriteError(metadata.keyspace);

        allowedDirs.sort(Comparator.comparing(o -> o.location));
        return allowedDirs.toArray(new DataDirectory[allowedDirs.size()]);
    }

    public static File getSnapshotDirectory(Descriptor desc, String snapshotName)
    {
        return getSnapshotDirectory(desc.directory, snapshotName);
    }

    /**
     * Returns directory to write snapshot. If directory does not exist, then one is created.
     *
     * If given {@code location} indicates secondary index, this will return
     * {@code <cf dir>/snapshots/<snapshot name>/.<index name>}.
     * Otherwise, this will return {@code <cf dir>/snapshots/<snapshot name>}.
     *
     * @param location base directory
     * @param snapshotName snapshot name
     * @return directory to write snapshot
     */
    public static File getSnapshotDirectory(File location, String snapshotName)
    {
        if (isSecondaryIndexFolder(location))
        {
            return getOrCreate(location.parent(), SNAPSHOT_SUBDIR, snapshotName, location.name());
        }
        else
        {
            return getOrCreate(location, SNAPSHOT_SUBDIR, snapshotName);
        }
    }

    public File getSnapshotManifestFile(String snapshotName)
    {
        File snapshotDir = getSnapshotDirectory(getDirectoryForNewSSTables(), snapshotName);
        return getSnapshotManifestFile(snapshotDir);
    }

    public static File getSnapshotManifestFile(File snapshotDir)
    {
        return new File(snapshotDir, "manifest.json");
    }

    public File getSnapshotSchemaFile(String snapshotName)
    {
        File snapshotDir = getSnapshotDirectory(getDirectoryForNewSSTables(), snapshotName);
        return getSnapshotSchemaFile(snapshotDir);
    }

    public static File getSnapshotSchemaFile(File snapshotDir)
    {
        return new File(snapshotDir, "schema.cql");
    }

    public static File getBackupsDirectory(Descriptor desc)
    {
        return getBackupsDirectory(desc.directory);
    }

    public static File getBackupsDirectory(File location)
    {
        if (isSecondaryIndexFolder(location))
        {
            return getOrCreate(location.parent(), BACKUPS_SUBDIR, location.name());
        }
        else
        {
            return getOrCreate(location, BACKUPS_SUBDIR);
        }
    }

    /**
     * Checks if the specified table should be stored with local system data.
     *
     * <p> To minimize the risk of failures, SSTables for local system keyspaces must be stored in a single data
     * directory. The only exception to this are some of the system table as the server can continue operating even
     *  if those tables loose some data.</p>
     *
     * @param keyspace the keyspace name
     * @param table the table name
     * @return {@code true} if the specified table should be stored with local system data, {@code false} otherwise.
     */
    public static boolean isStoredInLocalSystemKeyspacesDataLocation(String keyspace, String table)
    {
        String keyspaceName = keyspace.toLowerCase();

        return SchemaConstants.LOCAL_SYSTEM_KEYSPACE_NAMES.contains(keyspaceName)
                && !(SchemaConstants.SYSTEM_KEYSPACE_NAME.equals(keyspaceName)
                        && SystemKeyspace.TABLES_SPLIT_ACROSS_MULTIPLE_DISKS.contains(table.toLowerCase()));
    }

    public static class DataDirectory
    {
        public final File location;

        public DataDirectory(String location)
        {
            this(new File(location));
        }

        public DataDirectory(File location)
        {
            this.location = location;
        }

        public DataDirectory(Path location)
        {
            this.location = new File(location);
        }

        public long getAvailableSpace()
        {
            long availableSpace = PathUtils.tryGetSpace(location.toPath(), FileStore::getUsableSpace) - DatabaseDescriptor.getMinFreeSpacePerDriveInBytes();
            return availableSpace > 0 ? availableSpace : 0;
        }

        public long getRawSize()
        {
            return FileUtils.folderSize(location);
        }

        @Override
        public boolean equals(Object o)
        {
            if (this == o) return true;
            if (o == null || getClass() != o.getClass()) return false;

            DataDirectory that = (DataDirectory) o;

            return location.equals(that.location);
        }

        @Override
        public int hashCode()
        {
            return location.hashCode();
        }

        public String toString()
        {
            return "DataDirectory{" +
                   "location=" + location +
                   '}';
        }
    }

    /**
     * Data directories used to store keyspace data.
     */
    public static final class DataDirectories implements Iterable<DataDirectory>
    {
        /**
         * The directories for storing the local system keyspaces.
         */
        private final DataDirectory[] localSystemKeyspaceDataDirectories;

        /**
         * The directories where the data of the non local system keyspaces should be stored.
         */
        private final DataDirectory[] nonLocalSystemKeyspacesDirectories;


        public DataDirectories(String[] locationsForNonSystemKeyspaces, String[] locationsForSystemKeyspace)
        {
            nonLocalSystemKeyspacesDirectories = toDataDirectories(locationsForNonSystemKeyspaces);
            localSystemKeyspaceDataDirectories = toDataDirectories(locationsForSystemKeyspace);
        }

        private static DataDirectory[] toDataDirectories(String... locations)
        {
            DataDirectory[] directories = new DataDirectory[locations.length];
            for (int i = 0; i < locations.length; ++i)
                directories[i] = new DataDirectory(new File(locations[i]));
            return directories;
        }

        /**
         * Returns the data directories for the specified table.
         *
         * @param table the table metadata
         * @return the data directories for the specified table
         */
        public DataDirectory[] getDataDirectoriesFor(TableMetadata table)
        {
            return isStoredInLocalSystemKeyspacesDataLocation(table.keyspace, table.name) ? localSystemKeyspaceDataDirectories
                                                                                          : nonLocalSystemKeyspacesDirectories;
        }

        @Override
        public Iterator<DataDirectory> iterator()
        {
            return getAllDirectories().iterator();
        }

        public Set<DataDirectory> getAllDirectories()
        {
            Set<DataDirectory> directories = new LinkedHashSet<>(nonLocalSystemKeyspacesDirectories.length + localSystemKeyspaceDataDirectories.length);
            Collections.addAll(directories, nonLocalSystemKeyspacesDirectories);
            Collections.addAll(directories, localSystemKeyspaceDataDirectories);
            return directories;
        }

        @Override
        public boolean equals(Object o)
        {
            if (this == o) return true;
            if (o == null || getClass() != o.getClass()) return false;

            DataDirectories that = (DataDirectories) o;

            return Arrays.equals(this.localSystemKeyspaceDataDirectories, that.localSystemKeyspaceDataDirectories)
                && Arrays.equals(this.nonLocalSystemKeyspacesDirectories, that.nonLocalSystemKeyspacesDirectories);
        }

        @Override
        public int hashCode()
        {
            return Objects.hash(localSystemKeyspaceDataDirectories, nonLocalSystemKeyspacesDirectories);
        }

        @Override
        public String toString()
        {
            return "DataDirectories {" +
                   "systemKeyspaceDataDirectories=" + Arrays.toString(localSystemKeyspaceDataDirectories) +
                   ", nonSystemKeyspacesDirectories=" + Arrays.toString(nonLocalSystemKeyspacesDirectories) +
                   '}';
        }
    }

    static final class DataDirectoryCandidate implements Comparable<DataDirectoryCandidate>
    {
        final DataDirectory dataDirectory;
        final long availableSpace;
        double perc;

        public DataDirectoryCandidate(DataDirectory dataDirectory)
        {
            this.dataDirectory = dataDirectory;
            this.availableSpace = dataDirectory.getAvailableSpace();
        }

        void calcFreePerc(long totalAvailableSpace)
        {
            double w = availableSpace;
            w /= totalAvailableSpace;
            perc = w;
        }

        public int compareTo(DataDirectoryCandidate o)
        {
            if (this == o)
                return 0;

            int r = Double.compare(perc, o.perc);
            if (r != 0)
                return -r;
            // last resort
            return System.identityHashCode(this) - System.identityHashCode(o);
        }

        @Override
        public String toString()
        {
            return "DataDirectoryCandidate{" +
                   "dataDirectory=" + dataDirectory +
                   ", availableSpace=" + availableSpace +
                   ", perc=" + perc +
                   '}';
        }
    }

    /** The type of files that can be listed by SSTableLister, we never return txn logs,
     * use LifecycleTransaction.getFiles() if you need txn logs. */
    public enum FileType
    {
        /** A permanent sstable file that is safe to use. */
        FINAL,

        /** A temporary sstable file that will soon be deleted. */
        TEMPORARY,

        /** A transaction log file (contains information on final and temporary files). */
        TXN_LOG;
    }

    /**
     * How to handle a failure to read a txn log file. Note that we will try a few
     * times before giving up.
     **/
    public enum OnTxnErr
    {
        /** Throw the exception */
        THROW,

        /** Ignore the problematic parts of the txn log file */
        IGNORE
    }

    public SSTableLister sstableLister(OnTxnErr onTxnErr)
    {
        return new SSTableLister(this.dataPaths, this.metadata, onTxnErr);
    }

    public SSTableLister sstableLister(File directory, OnTxnErr onTxnErr)
    {
        return new SSTableLister(new File[]{directory}, metadata, onTxnErr);
    }

    public static class SSTableLister
    {
        private final OnTxnErr onTxnErr;
        private boolean skipTemporary;
        private boolean includeBackups;
        private boolean onlyBackups;
        private int nbFiles;
        private final Map<Descriptor, Set<Component>> components = new HashMap<>();
        private boolean filtered;
        private String snapshotName;
        private final File[] dataPaths;
        private final TableMetadata metadata;

        private SSTableLister(File[] dataPaths, TableMetadata metadata, OnTxnErr onTxnErr)
        {
            this.dataPaths = dataPaths;
            this.metadata = metadata;
            this.onTxnErr = onTxnErr;
        }

        public SSTableLister skipTemporary(boolean b)
        {
            if (filtered)
                throw new IllegalStateException("list() has already been called");
            skipTemporary = b;
            return this;
        }

        public SSTableLister includeBackups(boolean b)
        {
            if (filtered)
                throw new IllegalStateException("list() has already been called");
            includeBackups = b;
            return this;
        }

        public SSTableLister onlyBackups(boolean b)
        {
            if (filtered)
                throw new IllegalStateException("list() has already been called");
            onlyBackups = b;
            includeBackups = b;
            return this;
        }

        public SSTableLister snapshots(String sn)
        {
            if (filtered)
                throw new IllegalStateException("list() has already been called");
            snapshotName = sn;
            return this;
        }

        public Map<Descriptor, Set<Component>> list()
        {
            filter();
            return ImmutableMap.copyOf(components);
        }

        /**
         * Returns a sorted version of the {@code list} method.
         * Descriptors are sorted by generation.
         * @return a List of descriptors to their components.
         */
        public List<Map.Entry<Descriptor, Set<Component>>> sortedList()
        {
            List<Map.Entry<Descriptor, Set<Component>>> sortedEntries = new ArrayList<>(list().entrySet());
            sortedEntries.sort((o1, o2) -> SSTableIdFactory.COMPARATOR.compare(o1.getKey().id, o2.getKey().id));
            return sortedEntries;
        }

        public List<File> listFiles()
        {
            filter();
            List<File> l = new ArrayList<>(nbFiles);
            for (Map.Entry<Descriptor, Set<Component>> entry : components.entrySet())
            {
                for (Component c : entry.getValue())
                {
                    l.add(entry.getKey().fileFor(c));
                }
            }
            return l;
        }

        private void filter()
        {
            if (filtered)
                return;

            for (File location : dataPaths)
            {
                if (DisallowedDirectories.isUnreadable(location))
                    continue;

                if (snapshotName != null)
                {
                    LifecycleTransaction.getFiles(getSnapshotDirectory(location, snapshotName).toPath(), getFilter(), onTxnErr);
                    continue;
                }

                if (!onlyBackups)
                    LifecycleTransaction.getFiles(location.toPath(), getFilter(), onTxnErr);

                if (includeBackups)
                    LifecycleTransaction.getFiles(getBackupsDirectory(location).toPath(), getFilter(), onTxnErr);
            }

            filtered = true;
        }

        private BiPredicate<File, FileType> getFilter()
        {
            // This function always return false since it adds to the components map
            return (file, type) ->
            {
                switch (type)
                {
                    case TXN_LOG:
                        return false;
                    case TEMPORARY:
                        if (skipTemporary)
                            return false;

                    case FINAL:
                        Pair<Descriptor, Component> pair = SSTable.tryComponentFromFilename(file);
                        if (pair == null)
                            return false;

                        // we are only interested in the SSTable files that belong to the specific ColumnFamily
                        if (!pair.left.ksname.equals(metadata.keyspace) || !pair.left.cfname.equals(metadata.name))
                            return false;

                        Set<Component> previous = components.get(pair.left);
                        if (previous == null)
                        {
                            previous = new HashSet<>();
                            components.put(pair.left, previous);
                        }
                        previous.add(pair.right);
                        nbFiles++;
                        return false;

                    default:
                        throw new AssertionError();
                }
            };
        }
    }

    public Map<String, TableSnapshot> listSnapshots()
    {
        Map<String, Set<File>> snapshotDirsByTag = listSnapshotDirsByTag();

        Map<String, TableSnapshot> snapshots = Maps.newHashMapWithExpectedSize(snapshotDirsByTag.size());

        for (Map.Entry<String, Set<File>> entry : snapshotDirsByTag.entrySet())
        {
            String tag = entry.getKey();
            Set<File> snapshotDirs = entry.getValue();
            SnapshotManifest manifest = maybeLoadManifest(metadata.keyspace, metadata.name, tag, snapshotDirs);
            snapshots.put(tag, buildSnapshot(tag, manifest, snapshotDirs));
        }

        return snapshots;
    }

    private TableSnapshot buildSnapshot(String tag, SnapshotManifest manifest, Set<File> snapshotDirs)
    {
        boolean ephemeral = manifest != null ? manifest.isEphemeral() : isLegacyEphemeralSnapshot(snapshotDirs);
        Instant createdAt = manifest == null ? null : manifest.createdAt;
        Instant expiresAt = manifest == null ? null : manifest.expiresAt;
        return new TableSnapshot(metadata.keyspace, metadata.name, metadata.id.asUUID(), tag, createdAt, expiresAt,
                                 snapshotDirs, ephemeral);
    }

    private static boolean isLegacyEphemeralSnapshot(Set<File> snapshotDirs)
    {
        return snapshotDirs.stream().map(d -> new File(d, "ephemeral.snapshot")).anyMatch(File::exists);
    }

    @VisibleForTesting
    protected static SnapshotManifest maybeLoadManifest(String keyspace, String table, String tag, Set<File> snapshotDirs)
    {
        List<File> manifests = snapshotDirs.stream().map(d -> new File(d, "manifest.json"))
                                           .filter(File::exists).collect(Collectors.toList());

        if (manifests.isEmpty())
        {
            logger.warn("No manifest found for snapshot {} of table {}.{}.", tag, keyspace, table);
            return null;
        }

        if (manifests.size() > 1) {
            logger.warn("Found multiple manifests for snapshot {} of table {}.{}", tag, keyspace, table);
        }

        try
        {
            return SnapshotManifest.deserializeFromJsonFile(manifests.get(0));
        }
        catch (IOException e)
        {
            logger.warn("Cannot read manifest file {} of snapshot {}.", manifests, tag, e);
        }

        return null;
    }

    @VisibleForTesting
    protected Map<String, Set<File>> listSnapshotDirsByTag()
    {
        Map<String, Set<File>> snapshotDirsByTag = new HashMap<>();
        for (final File dir : dataPaths)
        {
            File snapshotDir = isSecondaryIndexFolder(dir)
                               ? new File(dir.parentPath(), SNAPSHOT_SUBDIR)
                               : new File(dir, SNAPSHOT_SUBDIR);
            if (snapshotDir.exists() && snapshotDir.isDirectory())
            {
                final File[] snapshotDirs  = snapshotDir.tryList();
                if (snapshotDirs != null)
                {
                    for (final File snapshot : snapshotDirs)
                    {
                        if (snapshot.isDirectory()) {
                            snapshotDirsByTag.computeIfAbsent(snapshot.name(), k -> new LinkedHashSet<>()).add(snapshot.toAbsolute());
                        }
                    }
                }
            }
        }
        return snapshotDirsByTag;
    }

    public boolean snapshotExists(String snapshotName)
    {
        for (File dir : dataPaths)
        {
            File snapshotDir;
            if (isSecondaryIndexFolder(dir))
            {
                snapshotDir = new File(dir.parent(), join(SNAPSHOT_SUBDIR, snapshotName, dir.name()));
            }
            else
            {
                snapshotDir = new File(dir, join(SNAPSHOT_SUBDIR, snapshotName));
            }
            if (snapshotDir.exists())
                return true;
        }
        return false;
    }

    public static void clearSnapshot(String snapshotName, List<File> tableDirectories, RateLimiter snapshotRateLimiter)
    {
        // If snapshotName is empty or null, we will delete the entire snapshot directory
        String tag = snapshotName == null ? "" : snapshotName;
        for (File tableDir : tableDirectories)
        {
            File snapshotDir = new File(tableDir, join(SNAPSHOT_SUBDIR, tag));
            removeSnapshotDirectory(snapshotRateLimiter, snapshotDir);
        }
    }

    public static void removeSnapshotDirectory(RateLimiter snapshotRateLimiter, File snapshotDir)
    {
        if (snapshotDir.exists())
        {
            logger.trace("Removing snapshot directory {}", snapshotDir);
            try
            {
                FileUtils.deleteRecursiveWithThrottle(snapshotDir, snapshotRateLimiter);
            }
            catch (RuntimeException ex)
            {
                if (!snapshotDir.exists())
                    return; // ignore
                throw ex;
            }
        }
    }

    /**
     * @return total snapshot size in byte for all snapshots.
     */
    public long trueSnapshotsSize()
    {
        long result = 0L;
        for (File dir : dataPaths)
        {
            File snapshotDir = isSecondaryIndexFolder(dir)
                               ? new File(dir.parentPath(), SNAPSHOT_SUBDIR)
                               : new File(dir, SNAPSHOT_SUBDIR);
            result += getTrueAllocatedSizeIn(snapshotDir);
        }
        return result;
    }

    /**
     * @return Raw size on disk for all directories
     */
    public long getRawDiretoriesSize()
    {
        long totalAllocatedSize = 0L;

        for (File path : dataPaths)
            totalAllocatedSize += FileUtils.folderSize(path);

        return totalAllocatedSize;
    }

    public long getTrueAllocatedSizeIn(File snapshotDir)
    {
        if (!snapshotDir.isDirectory())
            return 0;

        SSTableSizeSummer visitor = new SSTableSizeSummer(sstableLister(OnTxnErr.THROW).listFiles());
        try
        {
            Files.walkFileTree(snapshotDir.toPath(), visitor);
        }
        catch (IOException e)
        {
            logger.error("Could not calculate the size of {}. {}", snapshotDir, e.getMessage());
        }

        return visitor.getAllocatedSize();
    }

    // Recursively finds all the sub directories in the KS directory.
    public static List<File> getKSChildDirectories(String ksName)
    {
        List<File> result = new ArrayList<>();
        for (DataDirectory dataDirectory : dataDirectories.getAllDirectories())
        {
            File ksDir = new File(dataDirectory.location, ksName);
            File[] cfDirs = ksDir.tryList();
            if (cfDirs == null)
                continue;
            for (File cfDir : cfDirs)
            {
                if (cfDir.isDirectory())
                    result.add(cfDir);
            }
        }
        return result;
    }

    public static boolean isSecondaryIndexFolder(File dir)
    {
        return dir.name().startsWith(SECONDARY_INDEX_NAME_SEPARATOR);
    }

    public static boolean isSecondaryIndexFolder(Path dir)
    {
        return PathUtils.filename(dir).startsWith(SECONDARY_INDEX_NAME_SEPARATOR);
    }

    public List<File> getCFDirectories()
    {
        List<File> result = new ArrayList<>();
        for (File dataDirectory : dataPaths)
        {
            if (dataDirectory.isDirectory())
                result.add(dataDirectory);
        }
        return result;
    }

    /**
     * Initializes the sstable unique identifier generator using a provided builder for this instance of directories.
     * If the id builder needs that, sstables in these directories are listed to provide the existing identifiers to
     * the builder. The listing is done lazily so if the builder does not require that, listing is skipped.
     */
    public <T extends SSTableId> Supplier<T> getUIDGenerator(SSTableId.Builder<T> builder)
    {
        // this stream is evaluated lazily - if the generator does not need the existing ids, we do not even call #sstableLister
        Stream<SSTableId> curIds = StreamSupport.stream(() -> sstableLister(Directories.OnTxnErr.IGNORE)
                                                              .includeBackups(true)
                                                              .list()
                                                              .keySet()
                                                              .spliterator(), Spliterator.DISTINCT, false)
                                                .map(d -> d.id);

        return builder.generator(curIds);
    }

    private static File getOrCreate(File base, String... subdirs)
    {
        File dir = subdirs == null || subdirs.length == 0 ? base : new File(base, join(subdirs));
        if (dir.exists())
        {
            if (!dir.isDirectory())
                throw new AssertionError(String.format("Invalid directory path %s: path exists but is not a directory", dir));
        }
        else if (!dir.tryCreateDirectories() && !(dir.exists() && dir.isDirectory()))
        {
            throw new FSWriteError(new IOException("Unable to create directory " + dir), dir);
        }
        return dir;
    }

    private static String join(String... s)
    {
        return StringUtils.join(s, File.pathSeparator());
    }

    private class SSTableSizeSummer extends DirectorySizeCalculator
    {
        private final Set<String> toSkip;
        SSTableSizeSummer(List<File> files)
        {
            toSkip = files.stream().map(File::name).collect(Collectors.toSet());
        }

        @Override
        public boolean isAcceptable(Path path)
        {
            File file = new File(path);
            Descriptor desc = SSTable.tryDescriptorFromFile(file);
            return desc != null
                && desc.ksname.equals(metadata.keyspace)
                && desc.cfname.equals(metadata.name)
                && !toSkip.contains(file.name());
        }
    }

}<|MERGE_RESOLUTION|>--- conflicted
+++ resolved
@@ -532,7 +532,6 @@
         Map<FileStore, Long> totalPerFileStore = new HashMap<>();
         for (Map.Entry<FileStore, Long> entry : newWriteSizesPerFileStore.entrySet())
         {
-<<<<<<< HEAD
             long addedForFilestore = entry.getValue() + compactionsRemainingPerFileStore.getOrDefault(entry.getKey(), 0L);
             totalPerFileStore.merge(entry.getKey(), addedForFilestore, Long::sum);
         }
@@ -545,14 +544,21 @@
      */
     public static boolean hasDiskSpaceForCompactionsAndStreams(Map<FileStore, Long> totalToWrite)
     {
+        boolean hasSpace = true;
         for (Map.Entry<FileStore, Long> toWrite : totalToWrite.entrySet())
         {
             long availableForCompaction = getAvailableSpaceForCompactions(toWrite.getKey());
             logger.debug("FileStore {} has {} bytes available, checking if we can write {} bytes", toWrite.getKey(), availableForCompaction, toWrite.getValue());
             if (availableForCompaction < toWrite.getValue())
-                return false;
-        }
-        return true;
+            {
+                logger.warn("FileStore {} has only {} available, but {} is needed",
+                            toWrite.getKey(),
+                            FileUtils.stringifyFileSize(availableForCompaction),
+                            FileUtils.stringifyFileSize((long) toWrite.getValue()));
+                hasSpace = false;
+            }
+        }
+        return hasSpace;
     }
 
     public static long getAvailableSpaceForCompactions(FileStore fileStore)
@@ -594,38 +600,6 @@
         {
             throw new FSReadError(e, directory);
         }
-=======
-            if (DisallowedDirectories.isUnwritable(getLocationForDisk(dataDir)))
-                  continue;
-            DataDirectoryCandidate candidate = new DataDirectoryCandidate(dataDir);
-            // exclude directory if its total writeSize does not fit to data directory
-            logger.debug("DataDirectory {} has {} bytes available, checking if we can write {} bytes", dataDir.location, candidate.availableSpace, writeSize);
-            if (candidate.availableSpace < writeSize)
-            {
-                logger.warn("DataDirectory {} can't be used for compaction. Only {} is available, but {} is the minimum write size.",
-                            candidate.dataDirectory.location,
-                            FileUtils.stringifyFileSize(candidate.availableSpace),
-                            FileUtils.stringifyFileSize(writeSize));
-                continue;
-            }
-            totalAvailable += candidate.availableSpace;
-        }
-
-        if (totalAvailable <= expectedTotalWriteSize)
-        {
-            StringJoiner pathString = new StringJoiner(",", "[", "]");
-            for (DataDirectory p: paths)
-            {
-                pathString.add(p.location.toJavaIOFile().getAbsolutePath());
-            }
-            logger.warn("Insufficient disk space for compaction. Across {} there's only {} available, but {} is needed.",
-                        pathString.toString(),
-                        FileUtils.stringifyFileSize(totalAvailable),
-                        FileUtils.stringifyFileSize(expectedTotalWriteSize));
-            return false;
-        }
-        return true;
->>>>>>> 82dc54c3
     }
 
     public DataDirectory[] getWriteableLocations()
