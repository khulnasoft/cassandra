--- conflicted
+++ resolved
@@ -304,14 +304,10 @@
      */
     synchronized void sync(boolean flush)
     {
-<<<<<<< HEAD
         if (!headerWritten)
             throw new IllegalStateException("commit log header has not been written");
-        boolean close = false;
-=======
         assert lastMarkerOffset >= lastSyncedOffset : String.format("commit log segment positions are incorrect: last marked = %d, last synced = %d",
                                                                     lastMarkerOffset, lastSyncedOffset);
->>>>>>> 05cb556f
         // check we have more work to do
         final boolean needToMarkData = allocatePosition.get() > lastMarkerOffset + SYNC_MARKER_SIZE;
         final boolean hasDataToFlush = lastSyncedOffset != lastMarkerOffset;
@@ -359,16 +355,11 @@
         }
 
 
-<<<<<<< HEAD
-        // Possibly perform compression or encryption, writing to file and flush.
-        write(startMarker, sectionEnd);
-=======
         if (flush || close)
         {
             flush(startMarker, sectionEnd);
             lastSyncedOffset = lastMarkerOffset = nextMarker;
         }
->>>>>>> 05cb556f
 
         if (close)
             internalClose();
