--- conflicted
+++ resolved
@@ -35,7 +35,6 @@
 
 import org.apache.cassandra.concurrent.ScheduledExecutors;
 import org.apache.cassandra.schema.TableMetadata;
-import org.apache.cassandra.db.ColumnFamilyStore;
 import org.apache.cassandra.db.Directories;
 import org.apache.cassandra.db.SystemKeyspace;
 import org.apache.cassandra.db.compaction.OperationType;
@@ -425,11 +424,7 @@
      * for further details on transaction logs.
      *
      * This method is called on startup and by the standalone sstableutil tool when the cleanup option is specified,
-<<<<<<< HEAD
      * @see org.apache.cassandra.tools.StandaloneSSTableUtil
-=======
-     * @see StandaloneSSTableUtil
->>>>>>> 11524170
      *
      * @return true if the leftovers of all transaction logs found were removed, false otherwise.
      *
