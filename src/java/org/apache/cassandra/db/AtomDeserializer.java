--- conflicted
+++ resolved
@@ -43,15 +43,11 @@
     private final int expireBefore;
     private final Version version;
 
-<<<<<<< HEAD
-    public AtomDeserializer(CellNameType type, DataInput in, ColumnSerializer.Flag flag, int expireBefore, Version version)
-=======
     // The "flag" for the next name (which correspond to the "masks" in ColumnSerializer) if it has been
     // read already, Integer.MIN_VALUE otherwise;
     private int nextFlags = Integer.MIN_VALUE;
 
-    public AtomDeserializer(CellNameType type, DataInput in, ColumnSerializer.Flag flag, int expireBefore, Descriptor.Version version)
->>>>>>> 1c9c47d2
+    public AtomDeserializer(CellNameType type, DataInput in, ColumnSerializer.Flag flag, int expireBefore, Version version)
     {
         this.type = type;
         this.nameDeserializer = type.newDeserializer(in);
