/*
 * Licensed to the Apache Software Foundation (ASF) under one
 * or more contributor license agreements.  See the NOTICE file
 * distributed with this work for additional information
 * regarding copyright ownership.  The ASF licenses this file
 * to you under the Apache License, Version 2.0 (the
 * "License"); you may not use this file except in compliance
 * with the License.  You may obtain a copy of the License at
 *
 *     http://www.apache.org/licenses/LICENSE-2.0
 *
 * Unless required by applicable law or agreed to in writing, software
 * distributed under the License is distributed on an "AS IS" BASIS,
 * WITHOUT WARRANTIES OR CONDITIONS OF ANY KIND, either express or implied.
 * See the License for the specific language governing permissions and
 * limitations under the License.
 */
package org.apache.cassandra.db.marshal;

import java.nio.ByteBuffer;
import java.util.List;

import org.apache.cassandra.db.Cell;
import org.apache.cassandra.transport.Server;
import org.slf4j.Logger;
import org.slf4j.LoggerFactory;

import org.apache.cassandra.cql3.CFDefinition;
import org.apache.cassandra.cql3.CQL3Type;
import org.apache.cassandra.serializers.CollectionSerializer;
import org.apache.cassandra.serializers.MarshalException;
import org.apache.cassandra.utils.ByteBufferUtil;

/**
 * The abstract validator that is the base for maps, sets and lists (both frozen and non-frozen).
 *
 * Please note that this comparator shouldn't be used "manually" (through thrift for instance).
 */
public abstract class CollectionType<T> extends AbstractType<T>
{
    private static final Logger logger = LoggerFactory.getLogger(CollectionType.class);

    public static final int MAX_ELEMENTS = 65535;

    public enum Kind
    {
        MAP, SET, LIST
    }

    public final Kind kind;

    protected CollectionType(Kind kind)
    {
        this.kind = kind;
    }

    public abstract AbstractType<?> nameComparator();
    public abstract AbstractType<?> valueComparator();

<<<<<<< HEAD
=======
    protected abstract void appendToStringBuilder(StringBuilder sb);

    public abstract ByteBuffer serialize(CFDefinition.Name name, List<Pair<ByteBuffer, Column>> columns);

>>>>>>> 15235ee6
    @Override
    public abstract CollectionSerializer<T> getSerializer();

    public String getString(ByteBuffer bytes)
    {
        return BytesType.instance.getString(bytes);
    }

    public ByteBuffer fromString(String source)
    {
        try
        {
            return ByteBufferUtil.hexToBytes(source);
        }
        catch (NumberFormatException e)
        {
            throw new MarshalException(String.format("cannot parse '%s' as hex bytes", source), e);
        }
    }

    public boolean isCollection()
    {
        return true;
    }

    @Override
    public void validateCellValue(ByteBuffer cellValue) throws MarshalException
    {
        if (isMultiCell())
            valueComparator().validate(cellValue);
        else
            super.validateCellValue(cellValue);
    }

    /**
     * Checks if this collection is Map.
     * @return <code>true</code> if this collection is a Map, <code>false</code> otherwise.
     */
    public boolean isMap()
    {
        return kind == Kind.MAP;
    }

<<<<<<< HEAD
    public List<Cell> enforceLimit(List<Cell> cells, int version)
=======
    protected List<Pair<ByteBuffer, Column>> enforceLimit(CFDefinition.Name name, List<Pair<ByteBuffer, Column>> columns)
>>>>>>> 15235ee6
    {
        assert isMultiCell();

        if (version >= Server.VERSION_3 || cells.size() <= MAX_ELEMENTS)
            return cells;

<<<<<<< HEAD
        logger.error("Detected collection with {} elements, more than the {} limit. Only the first {} elements will be returned to the client. "
                   + "Please see http://cassandra.apache.org/doc/cql3/CQL.html#collections for more details.", cells.size(), MAX_ELEMENTS, MAX_ELEMENTS);
        return cells.subList(0, MAX_ELEMENTS);
=======
        logger.error("Detected collection for table {}.{} with {} elements, more than the {} limit. Only the first {}"
                     + "elements will be returned to the client. Please see "
                     + "http://cassandra.apache.org/doc/cql3/CQL.html#collections for more details.",
                     name.ksName, name.cfName, columns.size(), MAX_ELEMENTS, MAX_ELEMENTS);
        return columns.subList(0, MAX_ELEMENTS);
>>>>>>> 15235ee6
    }

    public abstract List<ByteBuffer> serializedValues(List<Cell> cells);

    public ByteBuffer serializeForNativeProtocol(List<Cell> cells, int version)
    {
        assert isMultiCell();
        cells = enforceLimit(cells, version);
        List<ByteBuffer> values = serializedValues(cells);
        return CollectionSerializer.pack(values, cells.size(), version);
    }

    @Override
    public boolean isCompatibleWith(AbstractType<?> previous)
    {
        if (this == previous)
            return true;

        if (!getClass().equals(previous.getClass()))
            return false;

        CollectionType tprev = (CollectionType) previous;
        if (this.isMultiCell() != tprev.isMultiCell())
            return false;

        // subclasses should handle compatibility checks for frozen collections
        if (!this.isMultiCell())
            return isCompatibleWithFrozen(tprev);

        if (!this.nameComparator().isCompatibleWith(tprev.nameComparator()))
            return false;

        // the value comparator is only used for Cell values, so sorting doesn't matter
        return this.valueComparator().isValueCompatibleWith(tprev.valueComparator());
    }

    @Override
    public boolean isValueCompatibleWithInternal(AbstractType<?> previous)
    {
        // for multi-cell collections, compatibility and value-compatibility are the same
        if (this.isMultiCell())
            return isCompatibleWith(previous);

        if (this == previous)
            return true;

        if (!getClass().equals(previous.getClass()))
            return false;

        CollectionType tprev = (CollectionType) previous;
        if (this.isMultiCell() != tprev.isMultiCell())
            return false;

        // subclasses should handle compatibility checks for frozen collections
        return isValueCompatibleWithFrozen(tprev);
    }

    /** A version of isCompatibleWith() to deal with non-multicell (frozen) collections */
    protected abstract boolean isCompatibleWithFrozen(CollectionType<?> previous);

    /** A version of isValueCompatibleWith() to deal with non-multicell (frozen) collections */
    protected abstract boolean isValueCompatibleWithFrozen(CollectionType<?> previous);

    public CQL3Type asCQL3Type()
    {
        return new CQL3Type.Collection(this);
    }

    @Override
    public String toString()
    {
        return this.toString(false);
    }
}<|MERGE_RESOLUTION|>--- conflicted
+++ resolved
@@ -20,12 +20,12 @@
 import java.nio.ByteBuffer;
 import java.util.List;
 
+import org.apache.cassandra.config.ColumnDefinition;
 import org.apache.cassandra.db.Cell;
 import org.apache.cassandra.transport.Server;
 import org.slf4j.Logger;
 import org.slf4j.LoggerFactory;
 
-import org.apache.cassandra.cql3.CFDefinition;
 import org.apache.cassandra.cql3.CQL3Type;
 import org.apache.cassandra.serializers.CollectionSerializer;
 import org.apache.cassandra.serializers.MarshalException;
@@ -57,13 +57,6 @@
     public abstract AbstractType<?> nameComparator();
     public abstract AbstractType<?> valueComparator();
 
-<<<<<<< HEAD
-=======
-    protected abstract void appendToStringBuilder(StringBuilder sb);
-
-    public abstract ByteBuffer serialize(CFDefinition.Name name, List<Pair<ByteBuffer, Column>> columns);
-
->>>>>>> 15235ee6
     @Override
     public abstract CollectionSerializer<T> getSerializer();
 
@@ -107,36 +100,26 @@
         return kind == Kind.MAP;
     }
 
-<<<<<<< HEAD
-    public List<Cell> enforceLimit(List<Cell> cells, int version)
-=======
-    protected List<Pair<ByteBuffer, Column>> enforceLimit(CFDefinition.Name name, List<Pair<ByteBuffer, Column>> columns)
->>>>>>> 15235ee6
+    public List<Cell> enforceLimit(ColumnDefinition def, List<Cell> cells, int version)
     {
         assert isMultiCell();
 
         if (version >= Server.VERSION_3 || cells.size() <= MAX_ELEMENTS)
             return cells;
 
-<<<<<<< HEAD
-        logger.error("Detected collection with {} elements, more than the {} limit. Only the first {} elements will be returned to the client. "
-                   + "Please see http://cassandra.apache.org/doc/cql3/CQL.html#collections for more details.", cells.size(), MAX_ELEMENTS, MAX_ELEMENTS);
+        logger.error("Detected collection for table {}.{} with {} elements, more than the {} limit. Only the first {}" +
+                     " elements will be returned to the client. Please see " +
+                     "http://cassandra.apache.org/doc/cql3/CQL.html#collections for more details.",
+                     def.ksName, def.cfName, cells.size(), MAX_ELEMENTS, MAX_ELEMENTS);
         return cells.subList(0, MAX_ELEMENTS);
-=======
-        logger.error("Detected collection for table {}.{} with {} elements, more than the {} limit. Only the first {}"
-                     + "elements will be returned to the client. Please see "
-                     + "http://cassandra.apache.org/doc/cql3/CQL.html#collections for more details.",
-                     name.ksName, name.cfName, columns.size(), MAX_ELEMENTS, MAX_ELEMENTS);
-        return columns.subList(0, MAX_ELEMENTS);
->>>>>>> 15235ee6
     }
 
     public abstract List<ByteBuffer> serializedValues(List<Cell> cells);
 
-    public ByteBuffer serializeForNativeProtocol(List<Cell> cells, int version)
+    public ByteBuffer serializeForNativeProtocol(ColumnDefinition def, List<Cell> cells, int version)
     {
         assert isMultiCell();
-        cells = enforceLimit(cells, version);
+        cells = enforceLimit(def, cells, version);
         List<ByteBuffer> values = serializedValues(cells);
         return CollectionSerializer.pack(values, cells.size(), version);
     }
