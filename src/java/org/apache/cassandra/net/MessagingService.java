/**
 * Licensed to the Apache Software Foundation (ASF) under one
 * or more contributor license agreements.  See the NOTICE file
 * distributed with this work for additional information
 * regarding copyright ownership.  The ASF licenses this file
 * to you under the Apache License, Version 2.0 (the
 * "License"); you may not use this file except in compliance
 * with the License.  You may obtain a copy of the License at
 *
 *     http://www.apache.org/licenses/LICENSE-2.0
 *
 * Unless required by applicable law or agreed to in writing, software
 * distributed under the License is distributed on an "AS IS" BASIS,
 * WITHOUT WARRANTIES OR CONDITIONS OF ANY KIND, either express or implied.
 * See the License for the specific language governing permissions and
 * limitations under the License.
 */

package org.apache.cassandra.net;

import java.io.IOError;
import java.io.IOException;
import java.lang.management.ManagementFactory;
import java.net.*;
import java.nio.ByteBuffer;
import java.nio.channels.AsynchronousCloseException;
import java.nio.channels.ServerSocketChannel;
import java.util.*;
import java.util.concurrent.ExecutorService;
import java.util.concurrent.LinkedBlockingQueue;
import java.util.concurrent.ThreadFactory;
import java.util.concurrent.TimeUnit;
import java.util.concurrent.atomic.AtomicBoolean;
import java.util.concurrent.atomic.AtomicInteger;
import java.util.concurrent.atomic.AtomicLong;
import java.util.concurrent.locks.Lock;
import java.util.concurrent.locks.ReentrantLock;
import javax.management.MBeanServer;
import javax.management.ObjectName;

import com.google.common.base.Function;
import com.google.common.collect.Lists;
import org.apache.cassandra.concurrent.NamedThreadFactory;
import org.slf4j.Logger;
import org.slf4j.LoggerFactory;

import org.apache.cassandra.concurrent.DebuggableThreadPoolExecutor;
import org.apache.cassandra.concurrent.Stage;
import org.apache.cassandra.concurrent.StageManager;
import org.apache.cassandra.config.ConfigurationException;
import org.apache.cassandra.config.DatabaseDescriptor;
import org.apache.cassandra.config.EncryptionOptions;
import org.apache.cassandra.db.RowMutation;
import org.apache.cassandra.gms.Gossiper;
import org.apache.cassandra.io.util.DataOutputBuffer;
import org.apache.cassandra.locator.ILatencySubscriber;
import org.apache.cassandra.net.io.SerializerType;
import org.apache.cassandra.net.sink.SinkManager;
import org.apache.cassandra.security.SSLFactory;
import org.apache.cassandra.service.StorageProxy;
import org.apache.cassandra.service.StorageService;
import org.apache.cassandra.streaming.FileStreamTask;
import org.apache.cassandra.streaming.StreamHeader;
import org.apache.cassandra.utils.*;
import org.cliffc.high_scale_lib.NonBlockingHashMap;


public final class MessagingService implements MessagingServiceMBean
{
    public static final String MBEAN_NAME = "org.apache.cassandra.net:type=MessagingService";

    // 8 bits version, so don't waste versions
    public static final int VERSION_07 = 1;
    public static final int VERSION_080 = 2;
    public static final int VERSION_10 = 3;
    public static final int VERSION_11 = 4;
    public static final int version_ = VERSION_11;

    static SerializerType serializerType_ = SerializerType.BINARY;

    /** we preface every message with this number so the recipient can validate the sender is sane */
    static final int PROTOCOL_MAGIC = 0xCA552DFA;

    /* This records all the results mapped by message Id */
    private final ExpiringMap<String, CallbackInfo> callbacks;

    /* Lookup table for registering message handlers based on the verb. */
    private final Map<StorageService.Verb, IVerbHandler> verbHandlers_;

    /** One executor per destination InetAddress for streaming.
     *
     * See CASSANDRA-3494 for the background. We have streaming in place so we do not want to limit ourselves to
     * one stream at a time for throttling reasons. But, we also do not want to just arbitrarily stream an unlimited
     * amount of files at once because a single destination might have hundreds of files pending and it would cause a
     * seek storm. So, transfer exactly one file per destination host. That puts a very natural rate limit on it, in
     * addition to mapping well to the expected behavior in many cases.
     *
     * We will create our stream executors with a core size of 0 so that they time out and do not consume threads. This
     * means the overhead in the degenerate case of having streamed to everyone in the ring over time as a ring changes,
     * is not going to be a thread per node - but rather an instance per node. That's totally fine.
     */
    private final HashMap<InetAddress, DebuggableThreadPoolExecutor> streamExecutors = new HashMap<InetAddress, DebuggableThreadPoolExecutor>();
    /** Very rarely acquired lock protecting streamExecutors. */
    private final Lock streamExecutorsLock = new ReentrantLock();
    private final AtomicInteger activeStreamsOutbound = new AtomicInteger(0);

    private final NonBlockingHashMap<InetAddress, OutboundTcpConnectionPool> connectionManagers_ = new NonBlockingHashMap<InetAddress, OutboundTcpConnectionPool>();

    private static final Logger logger_ = LoggerFactory.getLogger(MessagingService.class);
    private static final int LOG_DROPPED_INTERVAL_IN_MS = 5000;

    private List<SocketThread> socketThreads = Lists.newArrayList();
    private final SimpleCondition listenGate;

    /**
     * Verbs it's okay to drop if the request has been queued longer than RPC_TIMEOUT.  These
     * all correspond to client requests or something triggered by them; we don't want to
     * drop internal messages like bootstrap or repair notifications.
     */
    public static final EnumSet<StorageService.Verb> DROPPABLE_VERBS = EnumSet.of(StorageService.Verb.BINARY,
                                                                                  StorageService.Verb.MUTATION,
                                                                                  StorageService.Verb.READ_REPAIR,
                                                                                  StorageService.Verb.READ,
                                                                                  StorageService.Verb.RANGE_SLICE,
                                                                                  StorageService.Verb.REQUEST_RESPONSE);

    // total dropped message counts for server lifetime
    private final Map<StorageService.Verb, AtomicInteger> droppedMessages = new EnumMap<StorageService.Verb, AtomicInteger>(StorageService.Verb.class);
    // dropped count when last requested for the Recent api.  high concurrency isn't necessary here.
    private final Map<StorageService.Verb, Integer> lastDropped = Collections.synchronizedMap(new EnumMap<StorageService.Verb, Integer>(StorageService.Verb.class));
    private final Map<StorageService.Verb, Integer> lastDroppedInternal = new EnumMap<StorageService.Verb, Integer>(StorageService.Verb.class);

    private long totalTimeouts = 0;
    private long recentTotalTimeouts = 0;
    private final Map<String, AtomicLong> timeoutsPerHost = new HashMap<String, AtomicLong>();
    private final Map<String, AtomicLong> recentTimeoutsPerHost = new HashMap<String, AtomicLong>();
    private final List<ILatencySubscriber> subscribers = new ArrayList<ILatencySubscriber>();
    private static final long DEFAULT_CALLBACK_TIMEOUT = DatabaseDescriptor.getRpcTimeout();

    private static class MSHandle
    {
        public static final MessagingService instance = new MessagingService();
    }
    public static MessagingService instance()
    {
        return MSHandle.instance;
    }

    private MessagingService()
    {
        for (StorageService.Verb verb : DROPPABLE_VERBS)
        {
            droppedMessages.put(verb, new AtomicInteger());
            lastDropped.put(verb, 0);
            lastDroppedInternal.put(verb, 0);
        }

        listenGate = new SimpleCondition();
        verbHandlers_ = new EnumMap<StorageService.Verb, IVerbHandler>(StorageService.Verb.class);
        Runnable logDropped = new Runnable()
        {
            public void run()
            {
                logDroppedMessages();
            }
        };
        StorageService.scheduledTasks.scheduleWithFixedDelay(logDropped, LOG_DROPPED_INTERVAL_IN_MS, LOG_DROPPED_INTERVAL_IN_MS, TimeUnit.MILLISECONDS);

        Function<Pair<String, CallbackInfo>, ?> timeoutReporter = new Function<Pair<String, CallbackInfo>, Object>()
        {
            public Object apply(Pair<String, CallbackInfo> pair)
            {
                CallbackInfo expiredCallbackInfo = pair.right;
                maybeAddLatency(expiredCallbackInfo.callback, expiredCallbackInfo.target, (double) DatabaseDescriptor.getRpcTimeout());
                totalTimeouts++;
                String ip = expiredCallbackInfo.target.getHostAddress();
                AtomicLong c = timeoutsPerHost.get(ip);
                if (c == null)
                {
                    c = new AtomicLong();
                    timeoutsPerHost.put(ip, c);
                }
                c.incrementAndGet();
                // we only create AtomicLong instances here, so that the write
                // access to the hashmap happens single-threadedly.
                if (recentTimeoutsPerHost.get(ip) == null)
                    recentTimeoutsPerHost.put(ip, new AtomicLong());

                if (expiredCallbackInfo.shouldHint())
                {
                    assert expiredCallbackInfo.message != null;
                    try
                    {
                        RowMutation rm = RowMutation.fromBytes(expiredCallbackInfo.message.getMessageBody(), expiredCallbackInfo.message.getVersion());
                        return StorageProxy.scheduleLocalHint(rm, expiredCallbackInfo.target, null, null);
                    }
                    catch (IOException e)
                    {
                        logger_.error("Unable to deserialize mutation when writting hint for: " + expiredCallbackInfo.target);
                    }
                }

                return null;
            }
        };

        callbacks = new ExpiringMap<String, CallbackInfo>(DEFAULT_CALLBACK_TIMEOUT, timeoutReporter);

        MBeanServer mbs = ManagementFactory.getPlatformMBeanServer();
        try
        {
            mbs.registerMBean(this, new ObjectName(MBEAN_NAME));
        }
        catch (Exception e)
        {
            throw new RuntimeException(e);
        }
    }

    /**
     * Track latency information for the dynamic snitch
     * @param cb the callback associated with this message -- this lets us know if it's a message type we're interested in
     * @param address the host that replied to the message
     * @param latency
     */
    public void maybeAddLatency(IMessageCallback cb, InetAddress address, double latency)
    {
        if (cb.isLatencyForSnitch())
            addLatency(address, latency);
    }

    public void addLatency(InetAddress address, double latency)
    {
        for (ILatencySubscriber subscriber : subscribers)
            subscriber.receiveTiming(address, latency);
    }

    /** called from gossiper when it notices a node is not responding. */
    public void convict(InetAddress ep)
    {
        logger_.debug("Resetting pool for " + ep);
        getConnectionPool(ep).reset();
    }

    /**
     * Listen on the specified port.
     * @param localEp InetAddress whose port to listen on.
     */
    public void listen(InetAddress localEp) throws IOException, ConfigurationException
    {
        for (ServerSocket ss: getServerSocket(localEp))
        {
            SocketThread th = new SocketThread(ss, "ACCEPT-" + localEp);
            th.start();
            socketThreads.add(th);
        }
        listenGate.signalAll();
    }

    private List<ServerSocket> getServerSocket(InetAddress localEp) throws IOException, ConfigurationException
    {
       final List<ServerSocket> ss = new ArrayList<ServerSocket>();
        if (DatabaseDescriptor.getEncryptionOptions().internode_encryption != EncryptionOptions.InternodeEncryption.none)
        {
            ss.add(SSLFactory.getServerSocket(DatabaseDescriptor.getEncryptionOptions(), localEp, DatabaseDescriptor.getSSLStoragePort()));
            // setReuseAddress happens in the factory.
            logger_.info("Starting Encrypted Messaging Service on SSL port {}", DatabaseDescriptor.getSSLStoragePort());
        }
        
        ServerSocketChannel serverChannel = ServerSocketChannel.open();
        ServerSocket socket = serverChannel.socket();
        socket.setReuseAddress(true);
        InetSocketAddress address = new InetSocketAddress(localEp, DatabaseDescriptor.getStoragePort());
        try
        {
            socket.bind(address);
        }
        catch (BindException e)
        {
            if (e.getMessage().contains("in use"))
                throw new ConfigurationException(address + " is in use by another process.  Change listen_address:storage_port in cassandra.yaml to values that do not conflict with other services");
            else if (e.getMessage().contains("Cannot assign requested address"))
                throw new ConfigurationException("Unable to bind to address " + address
                        + ". Set listen_address in cassandra.yaml to an interface you can bind to, e.g., your private IP address on EC2");
            else
                throw e;
        }
        logger_.info("Starting Messaging Service on port {}", DatabaseDescriptor.getStoragePort());
        ss.add(socket);
        return ss;
    }

    public void waitUntilListening()
    {
        try
        {
            listenGate.await();
        }
        catch (InterruptedException ie)
        {
            logger_.debug("await interrupted");
        }
    }

    public OutboundTcpConnectionPool getConnectionPool(InetAddress to)
    {
        OutboundTcpConnectionPool cp = connectionManagers_.get(to);
        if (cp == null)
        {
            connectionManagers_.putIfAbsent(to, new OutboundTcpConnectionPool(to));
            cp = connectionManagers_.get(to);
        }
        return cp;
    }

    public OutboundTcpConnection getConnection(InetAddress to, Message msg)
    {
        return getConnectionPool(to).getConnection(msg);
    }

    /**
     * Register a verb and the corresponding verb handler with the
     * Messaging Service.
     * @param verb
     * @param verbHandler handler for the specified verb
     */
    public void registerVerbHandlers(StorageService.Verb verb, IVerbHandler verbHandler)
    {
    	assert !verbHandlers_.containsKey(verb);
    	verbHandlers_.put(verb, verbHandler);
    }

    /**
     * This method returns the verb handler associated with the registered
     * verb. If no handler has been registered then null is returned.
     * @param type for which the verb handler is sought
     * @return a reference to IVerbHandler which is the handler for the specified verb
     */
    public IVerbHandler getVerbHandler(StorageService.Verb type)
    {
        return verbHandlers_.get(type);
    }

    public String addCallback(IMessageCallback cb, Message message, InetAddress to)
    {
        return addCallback(cb, message, to, DEFAULT_CALLBACK_TIMEOUT);
    }
    
    public String addCallback(IMessageCallback cb, Message message, InetAddress to, long timeout)
    {
        String messageId = nextId();
        CallbackInfo previous;

        // If HH is enabled and this is a mutation message => store the message to track for potential hints.
        if (DatabaseDescriptor.hintedHandoffEnabled() && message.getVerb() == StorageService.Verb.MUTATION)
            previous = callbacks.put(messageId, new CallbackInfo(to, cb, message), timeout);
        else
            previous = callbacks.put(messageId, new CallbackInfo(to, cb), timeout);

        assert previous == null;
        return messageId;
    }

    private static AtomicInteger idGen = new AtomicInteger(0);
    // TODO make these integers to avoid unnecessary int -> string -> int conversions
    private static String nextId()
    {
        return Integer.toString(idGen.incrementAndGet());
    }

    /*
     * @see #sendRR(Message message, InetAddress to, IMessageCallback cb, long timeout)
     */
    public String sendRR(Message message, InetAddress to, IMessageCallback cb)
    {
        return sendRR(message, to, cb, DEFAULT_CALLBACK_TIMEOUT);
    }

    /**
     * Send a message to a given endpoint. This method specifies a callback
     * which is invoked with the actual response.
     * Also holds the message (only mutation messages) to determine if it
     * needs to trigger a hint (uses StorageProxy for that).
     * @param message message to be sent.
     * @param to endpoint to which the message needs to be sent
     * @param cb callback interface which is used to pass the responses or
     *           suggest that a timeout occurred to the invoker of the send().
     *           suggest that a timeout occurred to the invoker of the send().
     * @param timeout the timeout used for expiration
     * @return an reference to message id used to match with the result
     */
    public String sendRR(Message message, InetAddress to, IMessageCallback cb, long timeout)
    {
        String id = addCallback(cb, message, to, timeout);
        sendOneWay(message, id, to);
        return id;
    }

    public void sendOneWay(Message message, InetAddress to)
    {
        sendOneWay(message, nextId(), to);
    }

    public void sendReply(Message message, String id, InetAddress to)
    {
        sendOneWay(message, id, to);
    }

    /**
     * Send a message to a given endpoint. similar to sendRR(Message, InetAddress, IAsyncCallback)
     * @param producer pro
     * @param to endpoing to which the message needs to be sent
     * @param cb callback that processes responses.
     * @return a reference to the message id use to match with the result.
     */
    public String sendRR(MessageProducer producer, InetAddress to, IAsyncCallback cb)
    {
        try
        {
            return sendRR(producer.getMessage(Gossiper.instance.getVersion(to)), to, cb);
        }
        catch (IOException ex)
        {
            // happened during message creation.
            throw new IOError(ex);
        }
    }

    /**
     * Send a message to a given endpoint. This method adheres to the fire and forget
     * style messaging.
     * @param message messages to be sent.
     * @param to endpoint to which the message needs to be sent
     */
    public void sendOneWay(Message message, String id, InetAddress to)
    {
        if (logger_.isTraceEnabled())
            logger_.trace(FBUtilities.getBroadcastAddress() + " sending " + message.getVerb() + " to " + id + "@" + to);

        // do local deliveries
        if ( message.getFrom().equals(to) )
        {
            receive(message, id);
            return;
        }

        // message sinks are a testing hook
        Message processedMessage = SinkManager.processClientMessage(message, id, to);
        if (processedMessage == null)
        {
            return;
        }

        // get pooled connection (really, connection queue)
        OutboundTcpConnection connection = getConnection(to, processedMessage);

        // write it
        connection.enqueue(processedMessage, id);
    }

    public IAsyncResult sendRR(Message message, InetAddress to)
    {
        IAsyncResult iar = new AsyncResult();
        sendRR(message, to, iar);
        return iar;
    }

    /**
     * Stream a file from source to destination. This is highly optimized
     * to not hold any of the contents of the file in memory.
     * @param header Header contains file to stream and other metadata.
     * @param to endpoint to which we need to stream the file.
    */

    public void stream(StreamHeader header, InetAddress to)
    {
        this.streamExecutorsLock.lock();
        try
        {
            if (!streamExecutors.containsKey(to))
            {
                // Using a core pool size of 0 is important. See documentation of streamExecutors.
                streamExecutors.put(to, new DebuggableThreadPoolExecutor(0, 1, 1, TimeUnit.SECONDS,
                        new LinkedBlockingQueue<Runnable>(),
                        new NamedThreadFactory("Streaming to " + to)));
            }
            DebuggableThreadPoolExecutor executor = streamExecutors.get(to);

            executor.execute(new FileStreamTask(header, to));
        }
        finally
        {
            this.streamExecutorsLock.unlock();
        }
    }

    public void incrementActiveStreamsOutbound()
    {
        activeStreamsOutbound.incrementAndGet();
    }

    public void decrementActiveStreamsOutbound()
    {
        activeStreamsOutbound.decrementAndGet();
    }

    /** The count of active outbound stream tasks. */
    public int getActiveStreamsOutbound()
    {
        return activeStreamsOutbound.get();
    }

    public void register(ILatencySubscriber subcriber)
    {
        subscribers.add(subcriber);
    }

    public void clearCallbacksUnsafe()
    {
        callbacks.clear();
    }

    public void waitForStreaming() throws InterruptedException
    {
        while (true)
        {
            boolean stillWaiting = false;

            streamExecutorsLock.lock();
            try
            {
                for (DebuggableThreadPoolExecutor e : streamExecutors.values())
                {
                    if (!e.isTerminated())
                    {
                        stillWaiting = true;
                        break;
                    }
                }
            }
            finally
            {
                streamExecutorsLock.unlock();
            }
            if (stillWaiting)
            {
                // Up to a second of unneeded delay is acceptable, relative to the amount of time a typical stream
                // takes.
                Thread.sleep(1000);
            }
            else
            {
                break;
            }
        }
    }

    /**
     * There isn't a good way to shut down the MessagingService. One problem (but not the only one)
     * is that StorageProxy has no way to communicate back to clients, "I'm nominally alive, but I can't
     * send that request to the nodes with your data."  Neither TimedOut nor Unavailable is appropriate
     * to return in that situation.
     *
     * So instead of shutting down MS and letting StorageProxy/clients cope somehow, we shut down
     * the Thrift service and then wait for all the outstanding requests to finish or timeout.
     */
    public void waitForCallbacks()
    {
        logger_.info("Waiting for messaging service to quiesce");
        // We may need to schedule hints on the mutation stage, so it's erroneous to shut down the mutation stage first
        assert !StageManager.getStage(Stage.MUTATION).isShutdown();
<<<<<<< HEAD

        try
        {
            for (SocketThread th : socketThreads)
                th.close();
        }
        catch (IOException e)
        {
            throw new IOError(e);
        }

        streamExecutorsLock.lock();
        try
        {
            for (DebuggableThreadPoolExecutor e : streamExecutors.values())
            {
                e.shutdown();
            }
        }
        finally
        {
            streamExecutorsLock.unlock();
        }

        callbacks.shutdown();

        logger_.info("Waiting for in-progress requests to complete");
=======
>>>>>>> e3c5d5d4
        callbacks.shutdown();
    }

    public void receive(Message message, String id)
    {
        if (logger_.isTraceEnabled())
            logger_.trace(FBUtilities.getBroadcastAddress() + " received " + message.getVerb()
                          + " from " + id + "@" + message.getFrom());

        message = SinkManager.processServerMessage(message, id);
        if (message == null)
            return;

        Runnable runnable = new MessageDeliveryTask(message, id);
        ExecutorService stage = StageManager.getStage(message.getMessageType());
        assert stage != null : "No stage for message type " + message.getMessageType();
        stage.execute(runnable);
    }

    public CallbackInfo removeRegisteredCallback(String messageId)
    {
        return callbacks.remove(messageId);
    }

    public long getRegisteredCallbackAge(String messageId)
    {
        return callbacks.getAge(messageId);
    }

    public static void validateMagic(int magic) throws IOException
    {
        if (magic != PROTOCOL_MAGIC)
            throw new IOException("invalid protocol header");
    }

    public static int getBits(int x, int p, int n)
    {
        return x >>> (p + 1) - n & ~(-1 << n);
    }

    public ByteBuffer constructStreamHeader(StreamHeader streamHeader, boolean compress, int version)
    {
        /*
        Setting up the protocol header. This is 4 bytes long
        represented as an integer. The first 2 bits indicate
        the serializer type. The 3rd bit indicates if compression
        is turned on or off. It is turned off by default. The 4th
        bit indicates if we are in streaming mode. It is turned off
        by default. The following 4 bits are reserved for future use.
        The next 8 bits indicate a version number. Remaining 15 bits
        are not used currently.
        */
        int header = 0;
        // Setting up the serializer bit
        header |= serializerType_.ordinal();
        // set compression bit.
        if ( compress )
            header |= 4;
        // set streaming bit
        header |= 8;
        // Setting up the version bit
        header |= (version << 8);
        /* Finished the protocol header setup */

        /* Adding the StreamHeader which contains the session Id along
         * with the pendingfile info for the stream.
         * | Session Id | Pending File Size | Pending File | Bool more files |
         * | No. of Pending files | Pending Files ... |
         */
        byte[] bytes;
        try
        {
            DataOutputBuffer buffer = new DataOutputBuffer();
            StreamHeader.serializer().serialize(streamHeader, buffer, version);
            bytes = buffer.getData();
        }
        catch (IOException e)
        {
            throw new RuntimeException(e);
        }
        assert bytes.length > 0;

        ByteBuffer buffer = ByteBuffer.allocate(4 + 4 + 4 + bytes.length);
        buffer.putInt(PROTOCOL_MAGIC);
        buffer.putInt(header);
        buffer.putInt(bytes.length);
        buffer.put(bytes);
        buffer.flip();
        return buffer;
    }

    public void incrementDroppedMessages(StorageService.Verb verb)
    {
        assert DROPPABLE_VERBS.contains(verb) : "Verb " + verb + " should not legally be dropped";
        droppedMessages.get(verb).incrementAndGet();
    }

    private void logDroppedMessages()
    {
        boolean logTpstats = false;
        for (Map.Entry<StorageService.Verb, AtomicInteger> entry : droppedMessages.entrySet())
        {
            AtomicInteger dropped = entry.getValue();
            StorageService.Verb verb = entry.getKey();
            int recent = dropped.get() - lastDroppedInternal.get(verb);
            if (recent > 0)
            {
                logTpstats = true;
                logger_.info("{} {} messages dropped in last {}ms",
                             new Object[] {recent, verb, LOG_DROPPED_INTERVAL_IN_MS});
                lastDroppedInternal.put(verb, dropped.get());
            }
        }

        if (logTpstats)
            StatusLogger.log();
    }

    private static class SocketThread extends Thread
    {
        private final ServerSocket server;

        SocketThread(ServerSocket server, String name)
        {
            super(name);
            this.server = server;
        }

        public void run()
        {
            while (true)
            {
                try
                {
                    Socket socket = server.accept();
                    new IncomingTcpConnection(socket).start();
                }
                catch (AsynchronousCloseException e)
                {
                    // this happens when another thread calls close().
                    logger_.info("MessagingService shutting down server thread.");
                    break;
                }
                catch (IOException e)
                {
                    throw new RuntimeException(e);
                }
            }
        }

        void close() throws IOException
        {
            server.close();
        }
    }

    public Map<String, Integer> getCommandPendingTasks()
    {
        Map<String, Integer> pendingTasks = new HashMap<String, Integer>();
        for (Map.Entry<InetAddress, OutboundTcpConnectionPool> entry : connectionManagers_.entrySet())
            pendingTasks.put(entry.getKey().getHostAddress(), entry.getValue().cmdCon.getPendingMessages());
        return pendingTasks;
    }

    public Map<String, Long> getCommandCompletedTasks()
    {
        Map<String, Long> completedTasks = new HashMap<String, Long>();
        for (Map.Entry<InetAddress, OutboundTcpConnectionPool> entry : connectionManagers_.entrySet())
            completedTasks.put(entry.getKey().getHostAddress(), entry.getValue().cmdCon.getCompletedMesssages());
        return completedTasks;
    }

    public Map<String, Long> getCommandDroppedTasks()
    {
        Map<String, Long> droppedTasks = new HashMap<String, Long>();
        for (Map.Entry<InetAddress, OutboundTcpConnectionPool> entry : connectionManagers_.entrySet())
            droppedTasks.put(entry.getKey().getHostAddress(), entry.getValue().cmdCon.getDroppedMessages());
        return droppedTasks;
    }

    public Map<String, Integer> getResponsePendingTasks()
    {
        Map<String, Integer> pendingTasks = new HashMap<String, Integer>();
        for (Map.Entry<InetAddress, OutboundTcpConnectionPool> entry : connectionManagers_.entrySet())
            pendingTasks.put(entry.getKey().getHostAddress(), entry.getValue().ackCon.getPendingMessages());
        return pendingTasks;
    }

    public Map<String, Long> getResponseCompletedTasks()
    {
        Map<String, Long> completedTasks = new HashMap<String, Long>();
        for (Map.Entry<InetAddress, OutboundTcpConnectionPool> entry : connectionManagers_.entrySet())
            completedTasks.put(entry.getKey().getHostAddress(), entry.getValue().ackCon.getCompletedMesssages());
        return completedTasks;
    }

    public static long getDefaultCallbackTimeout()
    {
        return DEFAULT_CALLBACK_TIMEOUT;
    }

    public Map<String, Integer> getDroppedMessages()
    {
        Map<String, Integer> map = new HashMap<String, Integer>();
        for (Map.Entry<StorageService.Verb, AtomicInteger> entry : droppedMessages.entrySet())
            map.put(entry.getKey().toString(), entry.getValue().get());
        return map;
    }

    public Map<String, Integer> getRecentlyDroppedMessages()
    {
        Map<String, Integer> map = new HashMap<String, Integer>();
        for (Map.Entry<StorageService.Verb, AtomicInteger> entry : droppedMessages.entrySet())
        {
            StorageService.Verb verb = entry.getKey();
            Integer dropped = entry.getValue().get();
            Integer recentlyDropped = dropped - lastDropped.get(verb);
            map.put(verb.toString(), recentlyDropped);
            lastDropped.put(verb, dropped);
        }
        return map;
    }

    public long getTotalTimeouts()
    {
        return totalTimeouts;
    }

    public long getRecentTotalTimouts()
    {
        long recent = totalTimeouts - recentTotalTimeouts;
        recentTotalTimeouts = totalTimeouts;
        return recent;
    }

    public Map<String, Long> getTimeoutsPerHost()
    {
        Map<String, Long> result = new HashMap<String, Long>();
        for (Map.Entry<String, AtomicLong> entry: timeoutsPerHost.entrySet())
        {
            result.put(entry.getKey(), entry.getValue().get());
        }
        return result;
    }

    public Map<String, Long> getRecentTimeoutsPerHost()
    {
        Map<String, Long> result = new HashMap<String, Long>();
        for (Map.Entry<String, AtomicLong> entry: recentTimeoutsPerHost.entrySet())
        {
            String ip = entry.getKey();
            AtomicLong recent = entry.getValue();
            Long timeout = timeoutsPerHost.get(ip).get();
            result.put(ip, timeout - recent.getAndSet(timeout));
        }
        return result;
    }

}<|MERGE_RESOLUTION|>--- conflicted
+++ resolved
@@ -28,9 +28,7 @@
 import java.util.*;
 import java.util.concurrent.ExecutorService;
 import java.util.concurrent.LinkedBlockingQueue;
-import java.util.concurrent.ThreadFactory;
 import java.util.concurrent.TimeUnit;
-import java.util.concurrent.atomic.AtomicBoolean;
 import java.util.concurrent.atomic.AtomicInteger;
 import java.util.concurrent.atomic.AtomicLong;
 import java.util.concurrent.locks.Lock;
@@ -569,36 +567,6 @@
         logger_.info("Waiting for messaging service to quiesce");
         // We may need to schedule hints on the mutation stage, so it's erroneous to shut down the mutation stage first
         assert !StageManager.getStage(Stage.MUTATION).isShutdown();
-<<<<<<< HEAD
-
-        try
-        {
-            for (SocketThread th : socketThreads)
-                th.close();
-        }
-        catch (IOException e)
-        {
-            throw new IOError(e);
-        }
-
-        streamExecutorsLock.lock();
-        try
-        {
-            for (DebuggableThreadPoolExecutor e : streamExecutors.values())
-            {
-                e.shutdown();
-            }
-        }
-        finally
-        {
-            streamExecutorsLock.unlock();
-        }
-
-        callbacks.shutdown();
-
-        logger_.info("Waiting for in-progress requests to complete");
-=======
->>>>>>> e3c5d5d4
         callbacks.shutdown();
     }
 
