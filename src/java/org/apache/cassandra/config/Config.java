/*
 * Licensed to the Apache Software Foundation (ASF) under one
 * or more contributor license agreements.  See the NOTICE file
 * distributed with this work for additional information
 * regarding copyright ownership.  The ASF licenses this file
 * to you under the Apache License, Version 2.0 (the
 * "License"); you may not use this file except in compliance
 * with the License.  You may obtain a copy of the License at
 *
 *     http://www.apache.org/licenses/LICENSE-2.0
 *
 * Unless required by applicable law or agreed to in writing, software
 * distributed under the License is distributed on an "AS IS" BASIS,
 * WITHOUT WARRANTIES OR CONDITIONS OF ANY KIND, either express or implied.
 * See the License for the specific language governing permissions and
 * limitations under the License.
 */
package org.apache.cassandra.config;

import java.lang.reflect.Field;
import java.lang.reflect.Modifier;
import java.util.ArrayList;
import java.util.List;
import java.util.Map;
import java.util.Set;
import java.util.TreeMap;
import java.util.concurrent.TimeUnit;
import java.util.function.Supplier;

import com.google.common.base.Joiner;
import com.google.common.collect.Sets;

import org.slf4j.Logger;
import org.slf4j.LoggerFactory;

/**
 * A class that contains configuration properties for the cassandra node it runs within.
 *
 * Properties declared as volatile can be mutated via JMX.
 */
public class Config
{
    private static final Logger logger = LoggerFactory.getLogger(Config.class);

    /*
     * Prefix for Java properties for internal Cassandra configuration options
     */
    public static final String PROPERTY_PREFIX = "cassandra.";

    public String cluster_name = "Test Cluster";
    public String authenticator;
    public String authorizer;
    public String role_manager;
    public volatile int permissions_validity_in_ms = 2000;
    public volatile int permissions_cache_max_entries = 1000;
    public volatile int permissions_update_interval_in_ms = -1;
    public volatile int roles_validity_in_ms = 2000;
    public volatile int roles_cache_max_entries = 1000;
    public volatile int roles_update_interval_in_ms = -1;
    public volatile int credentials_validity_in_ms = 2000;
    public volatile int credentials_cache_max_entries = 1000;
    public volatile int credentials_update_interval_in_ms = -1;

    /* Hashing strategy Random or OPHF */
    public String partitioner;

    public boolean auto_bootstrap = true;
    public volatile boolean hinted_handoff_enabled = true;
    public Set<String> hinted_handoff_disabled_datacenters = Sets.newConcurrentHashSet();
    public volatile int max_hint_window_in_ms = 3 * 3600 * 1000; // three hours
    public String hints_directory;

    public ParameterizedClass seed_provider;
    public DiskAccessMode disk_access_mode = DiskAccessMode.auto;

    public DiskFailurePolicy disk_failure_policy = DiskFailurePolicy.ignore;
    public CommitFailurePolicy commit_failure_policy = CommitFailurePolicy.stop;

    /* initial token in the ring */
    public String initial_token;
    public Integer num_tokens;
    /** Triggers automatic allocation of tokens if set, using the replication strategy of the referenced keyspace */
    public String allocate_tokens_for_keyspace = null;

    public volatile long request_timeout_in_ms = 10000L;

    public volatile long read_request_timeout_in_ms = 5000L;

    public volatile long range_request_timeout_in_ms = 10000L;

    public volatile long write_request_timeout_in_ms = 2000L;

    public volatile long counter_write_request_timeout_in_ms = 5000L;

    public volatile long cas_contention_timeout_in_ms = 1000L;

    public volatile long truncate_request_timeout_in_ms = 60000L;

    /**
     * @deprecated use {@link this#streaming_keep_alive_period_in_secs} instead
     */
    @Deprecated
    public int streaming_socket_timeout_in_ms = 86400000; //24 hours

    public Integer streaming_keep_alive_period_in_secs = 300; //5 minutes

    public boolean cross_node_timeout = false;

    public volatile long slow_query_log_timeout_in_ms = 500L;

    public volatile double phi_convict_threshold = 8.0;

    public int concurrent_reads = 32;
    public int concurrent_writes = 32;
    public int concurrent_counter_writes = 32;
    public int concurrent_materialized_view_writes = 32;

    @Deprecated
    public Integer concurrent_replicates = null;

    public int memtable_flush_writers = 0;
    public Integer memtable_heap_space_in_mb;
    public Integer memtable_offheap_space_in_mb;
    public Float memtable_cleanup_threshold = null;

    // Limit the maximum depth of repair session merkle trees
    public volatile int repair_session_max_tree_depth = 18;

    public int storage_port = 7000;
    public int ssl_storage_port = 7001;
    public String listen_address;
    public String listen_interface;
    public boolean listen_interface_prefer_ipv6 = false;
    public String broadcast_address;
    public boolean listen_on_broadcast_address = false;
    public String internode_authenticator;

    /* intentionally left set to true, despite being set to false in stock 2.2 cassandra.yaml
       we don't want to surprise Thrift users who have the setting blank in the yaml during 2.1->2.2 upgrade */
    public boolean start_rpc = true;
    public String rpc_address;
    public String rpc_interface;
    public boolean rpc_interface_prefer_ipv6 = false;
    public String broadcast_rpc_address;
    public int rpc_port = 9160;
    public int rpc_listen_backlog = 50;
    public String rpc_server_type = "sync";
    public boolean rpc_keepalive = true;
    public int rpc_min_threads = 16;
    public int rpc_max_threads = Integer.MAX_VALUE;
    public Integer rpc_send_buff_size_in_bytes;
    public Integer rpc_recv_buff_size_in_bytes;
    public int internode_send_buff_size_in_bytes = 0;
    public int internode_recv_buff_size_in_bytes = 0;

    public boolean start_native_transport = false;
    public int native_transport_port = 9042;
    public Integer native_transport_port_ssl = null;
    public int native_transport_max_threads = 128;
    public int native_transport_max_frame_size_in_mb = 256;
    public volatile long native_transport_max_concurrent_connections = -1L;
    public volatile long native_transport_max_concurrent_connections_per_ip = -1L;
    public boolean native_transport_flush_in_batches_legacy = true;
    public volatile long native_transport_max_concurrent_requests_in_bytes_per_ip = -1L;
    public volatile long native_transport_max_concurrent_requests_in_bytes = -1L;
    public Integer native_transport_max_negotiable_protocol_version = Integer.MIN_VALUE;

    @Deprecated
    public int thrift_max_message_length_in_mb = 16;
    /**
     * Max size of values in SSTables, in MegaBytes.
     * Default is the same as the native protocol frame limit: 256Mb.
     * See AbstractType for how it is used.
     */
    public int max_value_size_in_mb = 256;

    public int thrift_framed_transport_size_in_mb = 15;
    public boolean snapshot_before_compaction = false;
    public boolean auto_snapshot = true;

    /* if the size of columns or super-columns are more than this, indexing will kick in */
    public int column_index_size_in_kb = 64;
    public int column_index_cache_size_in_kb = 2;
    public volatile int batch_size_warn_threshold_in_kb = 5;
    public volatile int batch_size_fail_threshold_in_kb = 50;
    public Integer unlogged_batch_across_partitions_warn_threshold = 10;
    public volatile Integer concurrent_compactors;
    public volatile int compaction_throughput_mb_per_sec = 16;
    public volatile int compaction_large_partition_warning_threshold_mb = 100;
    public int min_free_space_per_drive_in_mb = 50;

    /**
     * @deprecated retry support removed on CASSANDRA-10992
     */
    @Deprecated
    public int max_streaming_retries = 3;

    public volatile int stream_throughput_outbound_megabits_per_sec = 200;
    public volatile int inter_dc_stream_throughput_outbound_megabits_per_sec = 200;

    public String[] data_file_directories = new String[0];

    public String saved_caches_directory;

    // Commit Log
    public String commitlog_directory;
    public Integer commitlog_total_space_in_mb;
    public CommitLogSync commitlog_sync;
    public double commitlog_sync_batch_window_in_ms = Double.NaN;
    public int commitlog_sync_period_in_ms;
    public int commitlog_segment_size_in_mb = 32;
    public ParameterizedClass commitlog_compression;
    public int commitlog_max_compression_buffers_in_pool = 3;
    public TransparentDataEncryptionOptions transparent_data_encryption_options = new TransparentDataEncryptionOptions();

    public Integer max_mutation_size_in_kb;

    // Change-data-capture logs
    public boolean cdc_enabled = false;
    public String cdc_raw_directory;
    public int cdc_total_space_in_mb = 0;
    public int cdc_free_space_check_interval_ms = 250;

    @Deprecated
    public int commitlog_periodic_queue_size = -1;

    public String endpoint_snitch;
    public boolean dynamic_snitch = true;
    public int dynamic_snitch_update_interval_in_ms = 100;
    public int dynamic_snitch_reset_interval_in_ms = 600000;
    public double dynamic_snitch_badness_threshold = 0.1;

    public String request_scheduler;
    public RequestSchedulerId request_scheduler_id;
    public RequestSchedulerOptions request_scheduler_options;

    public EncryptionOptions.ServerEncryptionOptions server_encryption_options = new EncryptionOptions.ServerEncryptionOptions();
    public EncryptionOptions.ClientEncryptionOptions client_encryption_options = new EncryptionOptions.ClientEncryptionOptions();
    // this encOptions is for backward compatibility (a warning is logged by DatabaseDescriptor)
    public EncryptionOptions.ServerEncryptionOptions encryption_options;

    public InternodeCompression internode_compression = InternodeCompression.none;

    @Deprecated
    public Integer index_interval = null;

    public int hinted_handoff_throttle_in_kb = 1024;
    public int batchlog_replay_throttle_in_kb = 1024;
    public int max_hints_delivery_threads = 2;
    public int hints_flush_period_in_ms = 10000;
    public int max_hints_file_size_in_mb = 128;
    public ParameterizedClass hints_compression;
    public int sstable_preemptive_open_interval_in_mb = 50;

    public volatile boolean incremental_backups = false;
    public boolean trickle_fsync = false;
    public int trickle_fsync_interval_in_kb = 10240;

    public Long key_cache_size_in_mb = null;
    public volatile int key_cache_save_period = 14400;
    public volatile int key_cache_keys_to_save = Integer.MAX_VALUE;

    public String row_cache_class_name = "org.apache.cassandra.cache.OHCProvider";
    public long row_cache_size_in_mb = 0;
    public volatile int row_cache_save_period = 0;
    public volatile int row_cache_keys_to_save = Integer.MAX_VALUE;

    public Long counter_cache_size_in_mb = null;
    public volatile int counter_cache_save_period = 7200;
    public volatile int counter_cache_keys_to_save = Integer.MAX_VALUE;

    private static boolean isClientMode = false;
    private static Supplier<Config> overrideLoadConfig = null;

    public Integer file_cache_size_in_mb;

    /**
     * Because of the current {@link org.apache.cassandra.utils.memory.BufferPool} slab sizes of 64 kb, we
     * store in the file cache buffers that divide 64 kb, so we need to round the buffer sizes to powers of two.
     * This boolean controls weather they are rounded up or down. Set it to true to round up to the
     * next power of two, set it to false to round down to the previous power of two. Note that buffer sizes are
     * already rounded to 4 kb and capped between 4 kb minimum and 64 kb maximum by the {@link DiskOptimizationStrategy}.
     * By default, this boolean is set to round down when {@link #disk_optimization_strategy} is {@code ssd},
     * and to round up when it is {@code spinning}.
     */
    public Boolean file_cache_round_up;

    public boolean buffer_pool_use_heap_if_exhausted = true;

    public DiskOptimizationStrategy disk_optimization_strategy = DiskOptimizationStrategy.ssd;

    public double disk_optimization_estimate_percentile = 0.95;

    public double disk_optimization_page_cross_chance = 0.1;

    public boolean inter_dc_tcp_nodelay = true;

    public MemtableAllocationType memtable_allocation_type = MemtableAllocationType.heap_buffers;

    public volatile int tombstone_warn_threshold = 1000;
    public volatile int tombstone_failure_threshold = 100000;

    public final ReplicaFilteringProtectionOptions replica_filtering_protection = new ReplicaFilteringProtectionOptions();

    public volatile Long index_summary_capacity_in_mb;
    public volatile int index_summary_resize_interval_in_minutes = 60;

    public int gc_log_threshold_in_ms = 200;
    public int gc_warn_threshold_in_ms = 0;

    // TTL for different types of trace events.
    public int tracetype_query_ttl = (int) TimeUnit.DAYS.toSeconds(1);
    public int tracetype_repair_ttl = (int) TimeUnit.DAYS.toSeconds(7);

    /*
     * Strategy to use for coalescing messages in OutboundTcpConnection.
     * Can be fixed, movingaverage, timehorizon, disabled. Setting is case and leading/trailing
     * whitespace insensitive. You can also specify a subclass of CoalescingStrategies.CoalescingStrategy by name.
     */
    public String otc_coalescing_strategy = "DISABLED";

    /*
     * How many microseconds to wait for coalescing. For fixed strategy this is the amount of time after the first
     * message is received before it will be sent with any accompanying messages. For moving average this is the
     * maximum amount of time that will be waited as well as the interval at which messages must arrive on average
     * for coalescing to be enabled.
     */
    public static final int otc_coalescing_window_us_default = 200;
    public int otc_coalescing_window_us = otc_coalescing_window_us_default;
    public int otc_coalescing_enough_coalesced_messages = 8;

    /**
     * Backlog expiration interval in milliseconds for the OutboundTcpConnection.
     */
    public static final int otc_backlog_expiration_interval_ms_default = 200;
    public volatile int otc_backlog_expiration_interval_ms = otc_backlog_expiration_interval_ms_default;

    public int windows_timer_interval = 0;

    /**
     * Size of the CQL prepared statements cache in MB.
     * Defaults to 1/256th of the heap size or 10MB, whichever is greater.
     */
    public Long prepared_statements_cache_size_mb = null;
    /**
     * Size of the Thrift prepared statements cache in MB.
     * Defaults to 1/256th of the heap size or 10MB, whichever is greater.
     */
    public Long thrift_prepared_statements_cache_size_mb = null;

    public boolean enable_user_defined_functions = false;
    public boolean enable_scripted_user_defined_functions = false;

    public boolean enable_materialized_views = true;

<<<<<<< HEAD
    public boolean enable_sasi_indexes = true;

    public volatile boolean enable_drop_compact_storage = true;
=======
    public volatile boolean enable_drop_compact_storage = false;
>>>>>>> 6563a61c

    /**
     * Optionally disable asynchronous UDF execution.
     * Disabling asynchronous UDF execution also implicitly disables the security-manager!
     * By default, async UDF execution is enabled to be able to detect UDFs that run too long / forever and be
     * able to fail fast - i.e. stop the Cassandra daemon, which is currently the only appropriate approach to
     * "tell" a user that there's something really wrong with the UDF.
     * When you disable async UDF execution, users MUST pay attention to read-timeouts since these may indicate
     * UDFs that run too long or forever - and this can destabilize the cluster.
     */
    public boolean enable_user_defined_functions_threads = true;
    /**
     * Time in milliseconds after a warning will be emitted to the log and to the client that a UDF runs too long.
     * (Only valid, if enable_user_defined_functions_threads==true)
     */
    public long user_defined_function_warn_timeout = 500;
    /**
     * Time in milliseconds after a fatal UDF run-time situation is detected and action according to
     * user_function_timeout_policy will take place.
     * (Only valid, if enable_user_defined_functions_threads==true)
     */
    public long user_defined_function_fail_timeout = 1500;
    /**
     * Defines what to do when a UDF ran longer than user_defined_function_fail_timeout.
     * Possible options are:
     * - 'die' - i.e. it is able to emit a warning to the client before the Cassandra Daemon will shut down.
     * - 'die_immediate' - shut down C* daemon immediately (effectively prevent the chance that the client will receive a warning).
     * - 'ignore' - just log - the most dangerous option.
     * (Only valid, if enable_user_defined_functions_threads==true)
     */
    public UserFunctionTimeoutPolicy user_function_timeout_policy = UserFunctionTimeoutPolicy.die;

    public volatile boolean back_pressure_enabled = false;
    public volatile ParameterizedClass back_pressure_strategy;

    /**
     * @deprecated migrate to {@link DatabaseDescriptor#isClientInitialized()}
     */
    @Deprecated
    public static boolean isClientMode()
    {
        return isClientMode;
    }

    /**
     * If true, when rows with duplicate clustering keys are detected during a read or compaction
     * a snapshot will be taken. In the read case, each a snapshot request will be issued to each
     * replica involved in the query, for compaction the snapshot will be created locally.
     * These are limited at the replica level so that only a single snapshot per-day can be taken
     * via this method.
     *
     * This requires check_for_duplicate_rows_during_reads and/or check_for_duplicate_rows_during_compaction
     * below to be enabled
     */
    public volatile boolean snapshot_on_duplicate_row_detection = false;
    /**
     * If these are enabled duplicate keys will get logged, and if snapshot_on_duplicate_row_detection
     * is enabled, the table will get snapshotted for offline investigation
     */
    public volatile boolean check_for_duplicate_rows_during_reads = true;
    public volatile boolean check_for_duplicate_rows_during_compaction = true;

    /**
     * Client mode means that the process is a pure client, that uses C* code base but does
     * not read or write local C* database files.
     *
     * @deprecated migrate to {@link DatabaseDescriptor#clientInitialization(boolean)}
     */
    @Deprecated
    public static void setClientMode(boolean clientMode)
    {
        isClientMode = clientMode;
    }

    public static Supplier<Config> getOverrideLoadConfig()
    {
        return overrideLoadConfig;
    }

    public static void setOverrideLoadConfig(Supplier<Config> loadConfig)
    {
        overrideLoadConfig = loadConfig;
    }

    public enum CommitLogSync
    {
        periodic,
        batch
    }
    public enum InternodeCompression
    {
        all, none, dc
    }

    public enum DiskAccessMode
    {
        auto,
        mmap,
        mmap_index_only,
        standard,
    }

    public enum MemtableAllocationType
    {
        unslabbed_heap_buffers,
        heap_buffers,
        offheap_buffers,
        offheap_objects
    }

    public enum DiskFailurePolicy
    {
        best_effort,
        stop,
        ignore,
        stop_paranoid,
        die
    }

    public enum CommitFailurePolicy
    {
        stop,
        stop_commit,
        ignore,
        die,
    }

    public enum UserFunctionTimeoutPolicy
    {
        ignore,
        die,
        die_immediate
    }

    public enum RequestSchedulerId
    {
        keyspace
    }

    public enum DiskOptimizationStrategy
    {
        ssd,
        spinning
    }

    private static final List<String> SENSITIVE_KEYS = new ArrayList<String>() {{
        add("client_encryption_options");
        add("server_encryption_options");
        add("encryption_options");
    }};

    public static void log(Config config)
    {
        Map<String, String> configMap = new TreeMap<>();
        for (Field field : Config.class.getFields())
        {
            // ignore the constants
            if (Modifier.isFinal(field.getModifiers()))
                continue;

            String name = field.getName();
            if (SENSITIVE_KEYS.contains(name))
            {
                configMap.put(name, "<REDACTED>");
                continue;
            }

            String value;
            try
            {
                // Field.get() can throw NPE if the value of the field is null
                value = field.get(config).toString();
            }
            catch (NullPointerException | IllegalAccessException npe)
            {
                value = "null";
            }
            configMap.put(name, value);
        }

        logger.info("Node configuration:[{}]", Joiner.on("; ").join(configMap.entrySet()));
    }
}<|MERGE_RESOLUTION|>--- conflicted
+++ resolved
@@ -353,13 +353,9 @@
 
     public boolean enable_materialized_views = true;
 
-<<<<<<< HEAD
     public boolean enable_sasi_indexes = true;
 
-    public volatile boolean enable_drop_compact_storage = true;
-=======
     public volatile boolean enable_drop_compact_storage = false;
->>>>>>> 6563a61c
 
     /**
      * Optionally disable asynchronous UDF execution.
