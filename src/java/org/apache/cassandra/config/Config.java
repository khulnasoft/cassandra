/*
 * Licensed to the Apache Software Foundation (ASF) under one
 * or more contributor license agreements.  See the NOTICE file
 * distributed with this work for additional information
 * regarding copyright ownership.  The ASF licenses this file
 * to you under the Apache License, Version 2.0 (the
 * "License"); you may not use this file except in compliance
 * with the License.  You may obtain a copy of the License at
 *
 *     http://www.apache.org/licenses/LICENSE-2.0
 *
 * Unless required by applicable law or agreed to in writing, software
 * distributed under the License is distributed on an "AS IS" BASIS,
 * WITHOUT WARRANTIES OR CONDITIONS OF ANY KIND, either express or implied.
 * See the License for the specific language governing permissions and
 * limitations under the License.
 */
package org.apache.cassandra.config;

import java.lang.reflect.Field;
import java.lang.reflect.Modifier;
import java.util.ArrayList;
import java.util.List;
import java.util.Map;
import java.util.Set;
import java.util.TreeMap;
import java.util.concurrent.TimeUnit;
import java.util.function.Supplier;

import com.google.common.base.Joiner;
import com.google.common.collect.Sets;

import org.slf4j.Logger;
import org.slf4j.LoggerFactory;

import org.apache.cassandra.audit.AuditLogOptions;
import org.apache.cassandra.fql.FullQueryLoggerOptions;
import org.apache.cassandra.db.ConsistencyLevel;

/**
 * A class that contains configuration properties for the cassandra node it runs within.
 *
 * Properties declared as volatile can be mutated via JMX.
 */
public class Config
{
    private static final Logger logger = LoggerFactory.getLogger(Config.class);

    /*
     * Prefix for Java properties for internal Cassandra configuration options
     */
    public static final String PROPERTY_PREFIX = "cassandra.";

    public String cluster_name = "Test Cluster";
    public String authenticator;
    public String authorizer;
    public String role_manager;
    public String network_authorizer;
    public volatile int permissions_validity_in_ms = 2000;
    public volatile int permissions_cache_max_entries = 1000;
    public volatile int permissions_update_interval_in_ms = -1;
    public volatile int roles_validity_in_ms = 2000;
    public volatile int roles_cache_max_entries = 1000;
    public volatile int roles_update_interval_in_ms = -1;
    public volatile int credentials_validity_in_ms = 2000;
    public volatile int credentials_cache_max_entries = 1000;
    public volatile int credentials_update_interval_in_ms = -1;

    /* Hashing strategy Random or OPHF */
    public String partitioner;

    public boolean auto_bootstrap = true;
    public volatile boolean hinted_handoff_enabled = true;
    public Set<String> hinted_handoff_disabled_datacenters = Sets.newConcurrentHashSet();
    public volatile int max_hint_window_in_ms = 3 * 3600 * 1000; // three hours
    public String hints_directory;

    public ParameterizedClass seed_provider;
    public DiskAccessMode disk_access_mode = DiskAccessMode.auto;

    public DiskFailurePolicy disk_failure_policy = DiskFailurePolicy.ignore;
    public CommitFailurePolicy commit_failure_policy = CommitFailurePolicy.stop;

    /* initial token in the ring */
    public String initial_token;
    public Integer num_tokens;
    /** Triggers automatic allocation of tokens if set, using the replication strategy of the referenced keyspace */
    public String allocate_tokens_for_keyspace = null;
    /** Triggers automatic allocation of tokens if set, based on the provided replica count for a datacenter */
    public Integer allocate_tokens_for_local_replication_factor = null;

    public long native_transport_idle_timeout_in_ms = 0L;

    public volatile long request_timeout_in_ms = 10000L;

    public volatile long read_request_timeout_in_ms = 5000L;

    public volatile long range_request_timeout_in_ms = 10000L;

    public volatile long write_request_timeout_in_ms = 2000L;

    public volatile long counter_write_request_timeout_in_ms = 5000L;

    public volatile long cas_contention_timeout_in_ms = 1000L;

    public volatile long truncate_request_timeout_in_ms = 60000L;

    public Integer streaming_connections_per_host = 1;
    public Integer streaming_keep_alive_period_in_secs = 300; //5 minutes

    public boolean cross_node_timeout = true;

    public volatile long slow_query_log_timeout_in_ms = 500L;

    public volatile double phi_convict_threshold = 8.0;

    public int concurrent_reads = 32;
    public int concurrent_writes = 32;
    public int concurrent_counter_writes = 32;
    public int concurrent_materialized_view_writes = 32;

    @Deprecated
    public Integer concurrent_replicates = null;

    public int memtable_flush_writers = 0;
    public Integer memtable_heap_space_in_mb;
    public Integer memtable_offheap_space_in_mb;
    public Float memtable_cleanup_threshold = null;

    // Limit the maximum depth of repair session merkle trees
    @Deprecated
    public volatile Integer repair_session_max_tree_depth = null;
    public volatile Integer repair_session_space_in_mb = null;

    public volatile boolean use_offheap_merkle_trees = true;

    public int storage_port = 7000;
    public int ssl_storage_port = 7001;
    public String listen_address;
    public String listen_interface;
    public boolean listen_interface_prefer_ipv6 = false;
    public String broadcast_address;
    public boolean listen_on_broadcast_address = false;
    public String internode_authenticator;

    /*
     * RPC address and interface refer to the address/interface used for the native protocol used to communicate with
     * clients. It's still called RPC in some places even though Thrift RPC is gone. If you see references to native
     * address or native port it's derived from the RPC address configuration.
     *
     * native_transport_port is the port that is paired with RPC address to bind on.
     */
    public String rpc_address;
    public String rpc_interface;
    public boolean rpc_interface_prefer_ipv6 = false;
    public String broadcast_rpc_address;
    public boolean rpc_keepalive = true;

    public Integer internode_max_message_size_in_bytes;

    public int internode_socket_send_buffer_size_in_bytes = 0;
    public int internode_socket_receive_buffer_size_in_bytes = 0;

    // TODO: derive defaults from system memory settings?
    public int internode_application_send_queue_capacity_in_bytes = 1 << 22; // 4MiB
    public int internode_application_send_queue_reserve_endpoint_capacity_in_bytes = 1 << 27; // 128MiB
    public int internode_application_send_queue_reserve_global_capacity_in_bytes = 1 << 29; // 512MiB

    public int internode_application_receive_queue_capacity_in_bytes = 1 << 22; // 4MiB
    public int internode_application_receive_queue_reserve_endpoint_capacity_in_bytes = 1 << 27; // 128MiB
    public int internode_application_receive_queue_reserve_global_capacity_in_bytes = 1 << 29; // 512MiB

    // Defensive settings for protecting Cassandra from true network partitions. See (CASSANDRA-14358) for details.
    // The amount of time to wait for internode tcp connections to establish.
    public volatile int internode_tcp_connect_timeout_in_ms = 2000;
    // The amount of time unacknowledged data is allowed on a connection before we throw out the connection
    // Note this is only supported on Linux + epoll, and it appears to behave oddly above a setting of 30000
    // (it takes much longer than 30s) as of Linux 4.12. If you want something that high set this to 0
    // (which picks up the OS default) and configure the net.ipv4.tcp_retries2 sysctl to be ~8.
    public volatile int internode_tcp_user_timeout_in_ms = 30000;
    // Similar to internode_tcp_user_timeout_in_ms but used specifically for streaming connection.
    // The default is 5 minutes. Increase it or set it to 0 in order to increase the timeout.
    public volatile int internode_streaming_tcp_user_timeout_in_ms = 300_000; // 5 minutes

    public boolean start_native_transport = true;
    public int native_transport_port = 9042;
    public Integer native_transport_port_ssl = null;
    public int native_transport_max_threads = 128;
    public int native_transport_max_frame_size_in_mb = 256;
    public volatile long native_transport_max_concurrent_connections = -1L;
    public volatile long native_transport_max_concurrent_connections_per_ip = -1L;
    public boolean native_transport_flush_in_batches_legacy = false;
    public volatile boolean native_transport_allow_older_protocols = true;
    public volatile long native_transport_max_concurrent_requests_in_bytes_per_ip = -1L;
    public volatile long native_transport_max_concurrent_requests_in_bytes = -1L;
    public int native_transport_receive_queue_capacity_in_bytes = 1 << 20; // 1MiB

    @Deprecated
    public Integer native_transport_max_negotiable_protocol_version = null;

    /**
     * Max size of values in SSTables, in MegaBytes.
     * Default is the same as the native protocol frame limit: 256Mb.
     * See AbstractType for how it is used.
     */
    public int max_value_size_in_mb = 256;

    public boolean snapshot_before_compaction = false;
    public boolean auto_snapshot = true;
    public volatile long snapshot_links_per_second = 0;

    /* if the size of columns or super-columns are more than this, indexing will kick in */
    public int column_index_size_in_kb = 64;
    public volatile int column_index_cache_size_in_kb = 2;
    public volatile int batch_size_warn_threshold_in_kb = 5;
    public volatile int batch_size_fail_threshold_in_kb = 50;
    public Integer unlogged_batch_across_partitions_warn_threshold = 10;
    public volatile Integer concurrent_compactors;
    public volatile int compaction_throughput_mb_per_sec = 16;
    public volatile int compaction_large_partition_warning_threshold_mb = 100;
    public int min_free_space_per_drive_in_mb = 50;

    public volatile int concurrent_materialized_view_builders = 1;
    public volatile int reject_repair_compaction_threshold = Integer.MAX_VALUE;

    /**
     * @deprecated retry support removed on CASSANDRA-10992
     */
    @Deprecated
    public int max_streaming_retries = 3;

    public volatile int stream_throughput_outbound_megabits_per_sec = 200;
    public volatile int inter_dc_stream_throughput_outbound_megabits_per_sec = 200;

    public String[] data_file_directories = new String[0];

    /**
     * The directory to use for storing the system keyspaces data.
     * If unspecified the data will be stored in the first of the data_file_directories.
     */
    public String local_system_data_file_directory;

    public String saved_caches_directory;

    // Commit Log
    public String commitlog_directory;
    public Integer commitlog_total_space_in_mb;
    public CommitLogSync commitlog_sync;

    /**
     * @deprecated since 4.0 This value was near useless, and we're not using it anymore
     */
    public double commitlog_sync_batch_window_in_ms = Double.NaN;
    public double commitlog_sync_group_window_in_ms = Double.NaN;
    public int commitlog_sync_period_in_ms;
    public int commitlog_segment_size_in_mb = 32;
    public ParameterizedClass commitlog_compression;
    public FlushCompression flush_compression = FlushCompression.fast;
    public int commitlog_max_compression_buffers_in_pool = 3;
    public Integer periodic_commitlog_sync_lag_block_in_ms;
    public TransparentDataEncryptionOptions transparent_data_encryption_options = new TransparentDataEncryptionOptions();

    public Integer max_mutation_size_in_kb;

    // Change-data-capture logs
    public boolean cdc_enabled = false;
    public String cdc_raw_directory;
    public int cdc_total_space_in_mb = 0;
    public int cdc_free_space_check_interval_ms = 250;

    @Deprecated
    public int commitlog_periodic_queue_size = -1;

    public String endpoint_snitch;
    public boolean dynamic_snitch = true;
    public int dynamic_snitch_update_interval_in_ms = 100;
    public int dynamic_snitch_reset_interval_in_ms = 600000;
    public double dynamic_snitch_badness_threshold = 1.0;

    public EncryptionOptions.ServerEncryptionOptions server_encryption_options = new EncryptionOptions.ServerEncryptionOptions();
    public EncryptionOptions client_encryption_options = new EncryptionOptions();

    public InternodeCompression internode_compression = InternodeCompression.none;

    public int hinted_handoff_throttle_in_kb = 1024;
    public int batchlog_replay_throttle_in_kb = 1024;
    public int max_hints_delivery_threads = 2;
    public int hints_flush_period_in_ms = 10000;
    public int max_hints_file_size_in_mb = 128;
    public ParameterizedClass hints_compression;

    public volatile boolean incremental_backups = false;
    public boolean trickle_fsync = false;
    public int trickle_fsync_interval_in_kb = 10240;

    public volatile int sstable_preemptive_open_interval_in_mb = 50;

    public volatile boolean key_cache_migrate_during_compaction = true;
    public Long key_cache_size_in_mb = null;
    public volatile int key_cache_save_period = 14400;
    public volatile int key_cache_keys_to_save = Integer.MAX_VALUE;

    public String row_cache_class_name = "org.apache.cassandra.cache.OHCProvider";
    public long row_cache_size_in_mb = 0;
    public volatile int row_cache_save_period = 0;
    public volatile int row_cache_keys_to_save = Integer.MAX_VALUE;

    public Long counter_cache_size_in_mb = null;
    public volatile int counter_cache_save_period = 7200;
    public volatile int counter_cache_keys_to_save = Integer.MAX_VALUE;

    private static boolean isClientMode = false;
    private static Supplier<Config> overrideLoadConfig = null;

    public Integer networking_cache_size_in_mb;

    public Integer file_cache_size_in_mb;

    public boolean file_cache_enabled = Boolean.getBoolean("cassandra.file_cache_enabled");

    /**
     * Because of the current {@link org.apache.cassandra.utils.memory.BufferPool} slab sizes of 64 kb, we
     * store in the file cache buffers that divide 64 kb, so we need to round the buffer sizes to powers of two.
     * This boolean controls weather they are rounded up or down. Set it to true to round up to the
     * next power of two, set it to false to round down to the previous power of two. Note that buffer sizes are
     * already rounded to 4 kb and capped between 4 kb minimum and 64 kb maximum by the {@link DiskOptimizationStrategy}.
     * By default, this boolean is set to round down when {@link #disk_optimization_strategy} is {@code ssd},
     * and to round up when it is {@code spinning}.
     */
    public Boolean file_cache_round_up;

    @Deprecated
    public boolean buffer_pool_use_heap_if_exhausted;

    public DiskOptimizationStrategy disk_optimization_strategy = DiskOptimizationStrategy.ssd;

    public double disk_optimization_estimate_percentile = 0.95;

    public double disk_optimization_page_cross_chance = 0.1;

    public boolean inter_dc_tcp_nodelay = true;

    public MemtableAllocationType memtable_allocation_type = MemtableAllocationType.heap_buffers;

    public volatile int tombstone_warn_threshold = 1000;
    public volatile int tombstone_failure_threshold = 100000;

    public final ReplicaFilteringProtectionOptions replica_filtering_protection = new ReplicaFilteringProtectionOptions();

    public volatile Long index_summary_capacity_in_mb;
    public volatile int index_summary_resize_interval_in_minutes = 60;

    public int gc_log_threshold_in_ms = 200;
    public int gc_warn_threshold_in_ms = 1000;

    // TTL for different types of trace events.
    public int tracetype_query_ttl = (int) TimeUnit.DAYS.toSeconds(1);
    public int tracetype_repair_ttl = (int) TimeUnit.DAYS.toSeconds(7);

    /**
     * Maintain statistics on whether writes achieve the ideal consistency level
     * before expiring and becoming hints
     */
    public volatile ConsistencyLevel ideal_consistency_level = null;

    /*
     * Strategy to use for coalescing messages in {@link OutboundConnections}.
     * Can be fixed, movingaverage, timehorizon, disabled. Setting is case and leading/trailing
     * whitespace insensitive. You can also specify a subclass of
     * {@link org.apache.cassandra.utils.CoalescingStrategies.CoalescingStrategy} by name.
     */
    public String otc_coalescing_strategy = "DISABLED";

    /*
     * How many microseconds to wait for coalescing. For fixed strategy this is the amount of time after the first
     * message is received before it will be sent with any accompanying messages. For moving average this is the
     * maximum amount of time that will be waited as well as the interval at which messages must arrive on average
     * for coalescing to be enabled.
     */
    public static final int otc_coalescing_window_us_default = 200;
    public int otc_coalescing_window_us = otc_coalescing_window_us_default;
    public int otc_coalescing_enough_coalesced_messages = 8;

    public int windows_timer_interval = 0;

    /**
     * Size of the CQL prepared statements cache in MB.
     * Defaults to 1/256th of the heap size or 10MB, whichever is greater.
     */
    public Long prepared_statements_cache_size_mb = null;

    public boolean enable_user_defined_functions = false;
    public boolean enable_scripted_user_defined_functions = false;

    public boolean enable_materialized_views = false;

    public boolean enable_transient_replication = false;

    public boolean enable_sasi_indexes = false;
<<<<<<< HEAD
=======

    public volatile boolean enable_drop_compact_storage = false;
>>>>>>> bdb7c3b3

    /**
     * Optionally disable asynchronous UDF execution.
     * Disabling asynchronous UDF execution also implicitly disables the security-manager!
     * By default, async UDF execution is enabled to be able to detect UDFs that run too long / forever and be
     * able to fail fast - i.e. stop the Cassandra daemon, which is currently the only appropriate approach to
     * "tell" a user that there's something really wrong with the UDF.
     * When you disable async UDF execution, users MUST pay attention to read-timeouts since these may indicate
     * UDFs that run too long or forever - and this can destabilize the cluster.
     */
    public boolean enable_user_defined_functions_threads = true;
    /**
     * Time in milliseconds after a warning will be emitted to the log and to the client that a UDF runs too long.
     * (Only valid, if enable_user_defined_functions_threads==true)
     */
    public long user_defined_function_warn_timeout = 500;
    /**
     * Time in milliseconds after a fatal UDF run-time situation is detected and action according to
     * user_function_timeout_policy will take place.
     * (Only valid, if enable_user_defined_functions_threads==true)
     */
    public long user_defined_function_fail_timeout = 1500;
    /**
     * Defines what to do when a UDF ran longer than user_defined_function_fail_timeout.
     * Possible options are:
     * - 'die' - i.e. it is able to emit a warning to the client before the Cassandra Daemon will shut down.
     * - 'die_immediate' - shut down C* daemon immediately (effectively prevent the chance that the client will receive a warning).
     * - 'ignore' - just log - the most dangerous option.
     * (Only valid, if enable_user_defined_functions_threads==true)
     */
    public UserFunctionTimeoutPolicy user_function_timeout_policy = UserFunctionTimeoutPolicy.die;

    @Deprecated
    public volatile boolean back_pressure_enabled = false;
    @Deprecated
    public volatile ParameterizedClass back_pressure_strategy;

    public volatile int concurrent_validations;
    public RepairCommandPoolFullStrategy repair_command_pool_full_strategy = RepairCommandPoolFullStrategy.queue;
    public int repair_command_pool_size = concurrent_validations;

    /**
     * When a node first starts up it intially considers all other peers as DOWN and is disconnected from all of them.
     * To be useful as a coordinator (and not introduce latency penalties on restart) this node must have successfully
     * opened all three internode TCP connections (gossip, small, and large messages) before advertising to clients.
     * Due to this, by default, Casssandra will prime these internode TCP connections and wait for all but a single
     * node to be DOWN/disconnected in the local datacenter before offering itself as a coordinator, subject to a
     * timeout. See CASSANDRA-13993 and CASSANDRA-14297 for more details.
     *
     * We provide two tunables to control this behavior as some users may want to block until all datacenters are
     * available (global QUORUM/EACH_QUORUM), some users may not want to block at all (clients that already work
     * around the problem), and some users may want to prime the connections but not delay startup.
     *
     * block_for_peers_timeout_in_secs: controls how long this node will wait to connect to peers. To completely disable
     * any startup connectivity checks set this to -1. To trigger the internode connections but immediately continue
     * startup, set this to to 0. The default is 10 seconds.
     *
     * block_for_peers_in_remote_dcs: controls if this node will consider remote datacenters to wait for. The default
     * is to _not_ wait on remote datacenters.
     */
    public int block_for_peers_timeout_in_secs = 10;
    public boolean block_for_peers_in_remote_dcs = false;

    public volatile boolean automatic_sstable_upgrade = false;
    public volatile int max_concurrent_automatic_sstable_upgrades = 1;
    public boolean stream_entire_sstables = true;

    public volatile AuditLogOptions audit_logging_options = new AuditLogOptions();
    public volatile FullQueryLoggerOptions full_query_logging_options = new FullQueryLoggerOptions();

    public CorruptedTombstoneStrategy corrupted_tombstone_strategy = CorruptedTombstoneStrategy.disabled;

    public volatile boolean diagnostic_events_enabled = false;

    /**
     * flags for enabling tracking repaired state of data during reads
     * separate flags for range & single partition reads as single partition reads are only tracked
     * when CL > 1 and a digest mismatch occurs. Currently, range queries don't use digests so if
     * enabled for range reads, all such reads will include repaired data tracking. As this adds
     * some overhead, operators may wish to disable it whilst still enabling it for partition reads
     */
    public volatile boolean repaired_data_tracking_for_range_reads_enabled = false;
    public volatile boolean repaired_data_tracking_for_partition_reads_enabled = false;
    /* If true, unconfirmed mismatches (those which cannot be considered conclusive proof of out of
     * sync repaired data due to the presence of pending repair sessions, or unrepaired partition
     * deletes) will increment a metric, distinct from confirmed mismatches. If false, unconfirmed
     * mismatches are simply ignored by the coordinator.
     * This is purely to allow operators to avoid potential signal:noise issues as these types of
     * mismatches are considerably less actionable than their confirmed counterparts. Setting this
     * to true only disables the incrementing of the counters when an unconfirmed mismatch is found
     * and has no other effect on the collection or processing of the repaired data.
     */
    public volatile boolean report_unconfirmed_repaired_data_mismatches = false;
    /*
     * If true, when a repaired data mismatch is detected at read time or during a preview repair,
     * a snapshot request will be issued to each particpating replica. These are limited at the replica level
     * so that only a single snapshot per-table per-day can be taken via this method.
     */
    public volatile boolean snapshot_on_repaired_data_mismatch = false;

    /**
     * number of seconds to set nowInSec into the future when performing validation previews against repaired data
     * this (attempts) to prevent a race where validations on different machines are started on different sides of
     * a tombstone being compacted away
     */
    public volatile int validation_preview_purge_head_start_in_sec = 60 * 60;

    /**
     * The intial capacity for creating RangeTombstoneList.
     */
    public volatile int initial_range_tombstone_list_allocation_size = 1;
    /**
     * The growth factor to enlarge a RangeTombstoneList.
     */
    public volatile double range_tombstone_list_growth_factor = 1.5;

    /**
     * @deprecated migrate to {@link DatabaseDescriptor#isClientInitialized()}
     */
    @Deprecated
    public static boolean isClientMode()
    {
        return isClientMode;
    }

    /**
     * If true, when rows with duplicate clustering keys are detected during a read or compaction
     * a snapshot will be taken. In the read case, each a snapshot request will be issued to each
     * replica involved in the query, for compaction the snapshot will be created locally.
     * These are limited at the replica level so that only a single snapshot per-day can be taken
     * via this method.
     *
     * This requires check_for_duplicate_rows_during_reads and/or check_for_duplicate_rows_during_compaction
     * below to be enabled
     */
    public volatile boolean snapshot_on_duplicate_row_detection = false;
    /**
     * If these are enabled duplicate keys will get logged, and if snapshot_on_duplicate_row_detection
     * is enabled, the table will get snapshotted for offline investigation
     */
    public volatile boolean check_for_duplicate_rows_during_reads = true;
    public volatile boolean check_for_duplicate_rows_during_compaction = true;

    public boolean autocompaction_on_startup_enabled = Boolean.parseBoolean(System.getProperty("cassandra.autocompaction_on_startup_enabled", "true"));

    // see CASSANDRA-3200 / CASSANDRA-16274
    public volatile boolean auto_optimise_inc_repair_streams = false;
    public volatile boolean auto_optimise_full_repair_streams = false;
    public volatile boolean auto_optimise_preview_repair_streams = false;

    /**
     * Client mode means that the process is a pure client, that uses C* code base but does
     * not read or write local C* database files.
     *
     * @deprecated migrate to {@link DatabaseDescriptor#clientInitialization(boolean)}
     */
    @Deprecated
    public static void setClientMode(boolean clientMode)
    {
        isClientMode = clientMode;
    }

    public volatile int table_count_warn_threshold = 150;
    public volatile int keyspace_count_warn_threshold = 40;

    public volatile int consecutive_message_errors_threshold = 1;

    public static Supplier<Config> getOverrideLoadConfig()
    {
        return overrideLoadConfig;
    }

    public static void setOverrideLoadConfig(Supplier<Config> loadConfig)
    {
        overrideLoadConfig = loadConfig;
    }

    public enum CommitLogSync
    {
        periodic,
        batch,
        group
    }

    public enum FlushCompression
    {
        none,
        fast,
        table
    }

    public enum InternodeCompression
    {
        all, none, dc
    }

    public enum DiskAccessMode
    {
        auto,
        mmap,
        mmap_index_only,
        standard,
    }

    public enum MemtableAllocationType
    {
        unslabbed_heap_buffers,
        heap_buffers,
        offheap_buffers,
        offheap_objects
    }

    public enum DiskFailurePolicy
    {
        best_effort,
        stop,
        ignore,
        stop_paranoid,
        die
    }

    public enum CommitFailurePolicy
    {
        stop,
        stop_commit,
        ignore,
        die,
    }

    public enum UserFunctionTimeoutPolicy
    {
        ignore,
        die,
        die_immediate
    }

    public enum DiskOptimizationStrategy
    {
        ssd,
        spinning
    }

    public enum RepairCommandPoolFullStrategy
    {
        queue,
        reject
    }

    public enum CorruptedTombstoneStrategy
    {
        disabled,
        warn,
        exception
    }

    private static final List<String> SENSITIVE_KEYS = new ArrayList<String>() {{
        add("client_encryption_options");
        add("server_encryption_options");
    }};

    public static void log(Config config)
    {
        Map<String, String> configMap = new TreeMap<>();
        for (Field field : Config.class.getFields())
        {
            // ignore the constants
            if (Modifier.isFinal(field.getModifiers()))
                continue;

            String name = field.getName();
            if (SENSITIVE_KEYS.contains(name))
            {
                configMap.put(name, "<REDACTED>");
                continue;
            }

            String value;
            try
            {
                // Field.get() can throw NPE if the value of the field is null
                value = field.get(config).toString();
            }
            catch (NullPointerException | IllegalAccessException npe)
            {
                value = "null";
            }
            configMap.put(name, value);
        }

        logger.info("Node configuration:[{}]", Joiner.on("; ").join(configMap.entrySet()));
    }
}<|MERGE_RESOLUTION|>--- conflicted
+++ resolved
@@ -397,11 +397,8 @@
     public boolean enable_transient_replication = false;
 
     public boolean enable_sasi_indexes = false;
-<<<<<<< HEAD
-=======
 
     public volatile boolean enable_drop_compact_storage = false;
->>>>>>> bdb7c3b3
 
     /**
      * Optionally disable asynchronous UDF execution.
