--- conflicted
+++ resolved
@@ -421,11 +421,8 @@
     public volatile DataStorageSpec.LongBytesBound max_hints_size_per_host = new DataStorageSpec.LongBytesBound("0B"); // 0 means disabled
 
     public ParameterizedClass hints_compression;
-<<<<<<< HEAD
     public volatile boolean auto_hints_cleanup_enabled = false;
-=======
     public volatile boolean transfer_hints_on_decommission = true;
->>>>>>> 0974a365
 
     public volatile boolean incremental_backups = false;
     public boolean trickle_fsync = false;
