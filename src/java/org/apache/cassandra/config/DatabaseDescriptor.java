--- conflicted
+++ resolved
@@ -3006,6 +3006,16 @@
         conf.snapshot_on_repaired_data_mismatch = enabled;
     }
 
+    public static boolean snapshotOnDuplicateRowDetection()
+    {
+        return conf.snapshot_on_duplicate_row_detection;
+    }
+
+    public static void setSnapshotOnDuplicateRowDetection(boolean enabled)
+    {
+        conf.snapshot_on_duplicate_row_detection = enabled;
+    }
+
     public static boolean reportUnconfirmedRepairedDataMismatches()
     {
         return conf.report_unconfirmed_repaired_data_mismatches;
@@ -3021,7 +3031,6 @@
         return strictRuntimeChecks;
     }
 
-<<<<<<< HEAD
     public static boolean useOffheapMerkleTrees()
     {
         return conf.use_offheap_merkle_trees;
@@ -3091,6 +3100,26 @@
         return Math.max(seconds, 0);
     }
 
+    public static boolean checkForDuplicateRowsDuringReads()
+    {
+        return conf.check_for_duplicate_rows_during_reads;
+    }
+
+    public static void setCheckForDuplicateRowsDuringReads(boolean enabled)
+    {
+        conf.check_for_duplicate_rows_during_reads = enabled;
+    }
+
+    public static boolean checkForDuplicateRowsDuringCompaction()
+    {
+        return conf.check_for_duplicate_rows_during_compaction;
+    }
+
+    public static void setCheckForDuplicateRowsDuringCompaction(boolean enabled)
+    {
+        conf.check_for_duplicate_rows_during_compaction = enabled;
+    }
+
     public static int getInitialRangeTombstoneListAllocationSize()
     {
         return conf.initial_range_tombstone_list_allocation_size;
@@ -3110,36 +3139,4 @@
     {
         conf.range_tombstone_list_growth_factor = resizeFactor;
     }
-=======
-    public static boolean snapshotOnDuplicateRowDetection()
-    {
-        return conf.snapshot_on_duplicate_row_detection;
-    }
-
-    public static void setSnapshotOnDuplicateRowDetection(boolean enabled)
-    {
-        conf.snapshot_on_duplicate_row_detection = enabled;
-    }
-
-    public static boolean checkForDuplicateRowsDuringReads()
-    {
-        return conf.check_for_duplicate_rows_during_reads;
-    }
-
-    public static void setCheckForDuplicateRowsDuringReads(boolean enabled)
-    {
-        conf.check_for_duplicate_rows_during_reads = enabled;
-    }
-
-    public static boolean checkForDuplicateRowsDuringCompaction()
-    {
-        return conf.check_for_duplicate_rows_during_compaction;
-    }
-
-    public static void setCheckForDuplicateRowsDuringCompaction(boolean enabled)
-    {
-        conf.check_for_duplicate_rows_during_compaction = enabled;
-    }
-
->>>>>>> e1a0db79
 }