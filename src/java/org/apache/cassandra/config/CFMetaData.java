--- conflicted
+++ resolved
@@ -1004,7 +1004,7 @@
         CFMetaData cfm = internalFromThrift(cf_def);
 
         if (cf_def.isSetKey_alias() && !(cfm.keyValidator instanceof CompositeType))
-            cfm.column_metadata.put(cf_def.key_alias, ColumnDefinition.partitionKeyDef(cf_def.key_alias, cfm.keyValidator, null));
+            cfm.addOrReplaceColumnDefinition(ColumnDefinition.partitionKeyDef(cfm, cf_def.key_alias, cfm.keyValidator, null));
 
         return cfm.rebuild();
     }
@@ -1019,7 +1019,7 @@
         // we use the one of the update.
         boolean hasKeyAlias = cf_def.isSetKey_alias() && !(cfm.keyValidator instanceof CompositeType);
         if (hasKeyAlias)
-            cfm.column_metadata.put(cf_def.key_alias, ColumnDefinition.partitionKeyDef(cf_def.key_alias, cfm.keyValidator, null));
+            cfm.addOrReplaceColumnDefinition(ColumnDefinition.partitionKeyDef(cfm, cf_def.key_alias, cfm.keyValidator, null));
 
         for (ColumnDefinition def : toUpdate.allColumns())
         {
@@ -1027,7 +1027,7 @@
             if (def.isPartOfCellName())
                 continue;
 
-            if (def.type == ColumnDefinition.Type.PARTITION_KEY && hasKeyAlias)
+            if (def.kind == ColumnDefinition.Kind.PARTITION_KEY && hasKeyAlias)
                 continue;
 
             cfm.addOrReplaceColumnDefinition(def);
@@ -1098,22 +1098,11 @@
             CompressionParameters cp = CompressionParameters.create(cf_def.compression_options);
 
             if (cf_def.isSetKey_validation_class()) { newCFMD.keyValidator(TypeParser.parse(cf_def.key_validation_class)); }
-<<<<<<< HEAD
-            if (cf_def.isSetKey_alias() && !(newCFMD.keyValidator instanceof CompositeType))
-                newCFMD.addOrReplaceColumnDefinition(ColumnDefinition.partitionKeyDef(newCFMD, cf_def.key_alias, newCFMD.keyValidator, null));
-=======
->>>>>>> b4337228
 
             return newCFMD.addAllColumnDefinitions(ColumnDefinition.fromThrift(newCFMD, cf_def.column_metadata))
                           .comment(cf_def.comment)
                           .defaultValidator(TypeParser.parse(cf_def.default_validation_class))
-<<<<<<< HEAD
-                          .compressionParameters(cp)
-                          .rebuild();
-=======
-                          .columnMetadata(ColumnDefinition.fromThrift(cf_def.column_metadata, newCFMD.isSuper()))
                           .compressionParameters(cp);
->>>>>>> b4337228
         }
         catch (SyntaxException | MarshalException e)
         {
