/*
 * Licensed to the Apache Software Foundation (ASF) under one
 * or more contributor license agreements.  See the NOTICE file
 * distributed with this work for additional information
 * regarding copyright ownership.  The ASF licenses this file
 * to you under the Apache License, Version 2.0 (the
 * "License"); you may not use this file except in compliance
 * with the License.  You may obtain a copy of the License at
 *
 *     http://www.apache.org/licenses/LICENSE-2.0
 *
 * Unless required by applicable law or agreed to in writing, software
 * distributed under the License is distributed on an "AS IS" BASIS,
 * WITHOUT WARRANTIES OR CONDITIONS OF ANY KIND, either express or implied.
 * See the License for the specific language governing permissions and
 * limitations under the License.
 */
package org.apache.cassandra.service;

import java.io.BufferedReader;
import java.io.File;
import java.io.IOException;
import java.nio.file.*;
import java.nio.file.attribute.BasicFileAttributes;
import java.util.*;
import java.util.stream.Collectors;

import com.google.common.annotations.VisibleForTesting;
import com.google.common.base.Joiner;
import com.google.common.collect.ImmutableList;
import com.google.common.collect.ImmutableSet;
import com.google.common.collect.Iterables;
import org.slf4j.Logger;
import org.slf4j.LoggerFactory;

import org.apache.cassandra.auth.AuthKeyspace;
import org.apache.cassandra.config.CFMetaData;
import org.apache.cassandra.config.Config;
import org.apache.cassandra.config.DatabaseDescriptor;
import org.apache.cassandra.config.Schema;
<<<<<<< HEAD
import org.apache.cassandra.config.SchemaConstants;
import org.apache.cassandra.db.ColumnFamilyStore;
import org.apache.cassandra.db.Directories;
import org.apache.cassandra.db.SystemKeyspace;
=======
import org.apache.cassandra.cql3.QueryProcessor;
import org.apache.cassandra.cql3.UntypedResultSet;
import org.apache.cassandra.db.*;
>>>>>>> d74ed4b7
import org.apache.cassandra.exceptions.ConfigurationException;
import org.apache.cassandra.exceptions.StartupException;
import org.apache.cassandra.io.sstable.Descriptor;
import org.apache.cassandra.io.util.FileUtils;
<<<<<<< HEAD
import org.apache.cassandra.utils.NativeLibrary;
import org.apache.cassandra.utils.FBUtilities;
import org.apache.cassandra.utils.SigarLibrary;
=======
import org.apache.cassandra.schema.SchemaKeyspace;
import org.apache.cassandra.utils.*;
>>>>>>> d74ed4b7

/**
 * Verifies that the system and environment is in a fit state to be started.
 * Used in CassandraDaemon#setup() to check various settings and invariants.
 *
 * Each individual test is modelled as an implementation of StartupCheck, these are run
 * at the start of CassandraDaemon#setup() before any local state is mutated. The default
 * checks are a mix of informational tests (inspectJvmOptions), initialization
 * (initSigarLibrary, checkCacheServiceInitialization) and invariant checking
 * (checkValidLaunchDate, checkSystemKeyspaceState, checkSSTablesFormat).
 *
 * In addition, if checkSystemKeyspaceState determines that the release version has
 * changed since last startup (i.e. the node has been upgraded) it snapshots the system
 * keyspace to make it easier to back out if necessary.
 *
 * If any check reports a failure, then the setup method exits with an error (after
 * logging any output from the tests). If all tests report success, setup can continue.
 * We should be careful in future to ensure anything which mutates local state (such as
 * writing new sstables etc) only happens after we've verified the initial setup.
 */
public class StartupChecks
{
    private static final Logger logger = LoggerFactory.getLogger(StartupChecks.class);

    // List of checks to run before starting up. If any test reports failure, startup will be halted.
    private final List<StartupCheck> preFlightChecks = new ArrayList<>();

    // The default set of pre-flight checks to run. Order is somewhat significant in that we probably
    // always want the system keyspace check run last, as this actually loads the schema for that
    // keyspace. All other checks should not require any schema initialization.
    private final List<StartupCheck> DEFAULT_TESTS = ImmutableList.of(checkJemalloc,
                                                                      checkValidLaunchDate,
                                                                      checkJMXPorts,
                                                                      checkJMXProperties,
                                                                      inspectJvmOptions,
                                                                      checkNativeLibraryInitialization,
                                                                      initSigarLibrary,
                                                                      checkMaxMapCount,
                                                                      checkDataDirs,
                                                                      checkSSTablesFormat,
                                                                      checkSystemKeyspaceState,
                                                                      checkDatacenter,
                                                                      checkRack,
                                                                      checkLegacyAuthTables);

    public StartupChecks withDefaultTests()
    {
        preFlightChecks.addAll(DEFAULT_TESTS);
        return this;
    }

    /**
     * Add system test to be run before schema is loaded during startup
     * @param test the system test to include
     */
    public StartupChecks withTest(StartupCheck test)
    {
        preFlightChecks.add(test);
        return this;
    }

    /**
     * Run the configured tests and return a report detailing the results.
     * @throws org.apache.cassandra.exceptions.StartupException if any test determines that the
     * system is not in an valid state to startup
     */
    public void verify() throws StartupException
    {
        for (StartupCheck test : preFlightChecks)
            test.execute();
    }

    public static final StartupCheck checkJemalloc = new StartupCheck()
    {
        public void execute()
        {
            if (FBUtilities.isWindows)
                return;
            String jemalloc = System.getProperty("cassandra.libjemalloc");
            if (jemalloc == null)
                logger.warn("jemalloc shared library could not be preloaded to speed up memory allocations");
            else if ("-".equals(jemalloc))
                logger.info("jemalloc preload explicitly disabled");
            else
                logger.info("jemalloc seems to be preloaded from {}", jemalloc);
        }
    };

    public static final StartupCheck checkValidLaunchDate = new StartupCheck()
    {
        /**
         * The earliest legit timestamp a casandra instance could have ever launched.
         * Date roughly taken from http://perspectives.mvdirona.com/2008/07/12/FacebookReleasesCassandraAsOpenSource.aspx
         * We use this to ensure the system clock is at least somewhat correct at startup.
         */
        private static final long EARLIEST_LAUNCH_DATE = 1215820800000L;
        public void execute() throws StartupException
        {
            long now = System.currentTimeMillis();
            if (now < EARLIEST_LAUNCH_DATE)
                throw new StartupException(StartupException.ERR_WRONG_MACHINE_STATE,
                                           String.format("current machine time is %s, but that is seemingly incorrect. exiting now.",
                                                         new Date(now).toString()));
        }
    };

    public static final StartupCheck checkJMXPorts = new StartupCheck()
    {
        public void execute()
        {
            String jmxPort = System.getProperty("cassandra.jmx.remote.port");
            if (jmxPort == null)
            {
                logger.warn("JMX is not enabled to receive remote connections. Please see cassandra-env.sh for more info.");
                jmxPort = System.getProperty("cassandra.jmx.local.port");
                if (jmxPort == null)
                    logger.error("cassandra.jmx.local.port missing from cassandra-env.sh, unable to start local JMX service.");
            }
            else
            {
                logger.info("JMX is enabled to receive remote connections on port: {}", jmxPort);
            }
        }
    };

    public static final StartupCheck checkJMXProperties = new StartupCheck()
    {
        public void execute()
        {
            if (System.getProperty("com.sun.management.jmxremote.port") != null)
            {
                logger.warn("Use of com.sun.management.jmxremote.port at startup is deprecated. " +
                            "Please use cassandra.jmx.remote.port instead.");
            }
        }
    };

    public static final StartupCheck inspectJvmOptions = new StartupCheck()
    {
        public void execute()
        {
            // log warnings for different kinds of sub-optimal JVMs.  tldr use 64-bit Oracle >= 1.6u32
            if (!DatabaseDescriptor.hasLargeAddressSpace())
                logger.warn("32bit JVM detected.  It is recommended to run Cassandra on a 64bit JVM for better performance.");

            String javaVmName = System.getProperty("java.vm.name");
            if (javaVmName.contains("OpenJDK"))
            {
                // There is essentially no QA done on OpenJDK builds, and
                // clusters running OpenJDK have seen many heap and load issues.
                logger.warn("OpenJDK is not recommended. Please upgrade to the newest Oracle Java release");
            }
            else if (!javaVmName.contains("HotSpot"))
            {
                logger.warn("Non-Oracle JVM detected.  Some features, such as immediate unmap of compacted SSTables, may not work as intended");
            }
        }
    };

    public static final StartupCheck checkNativeLibraryInitialization = new StartupCheck()
    {
        public void execute() throws StartupException
        {
            // Fail-fast if the native library could not be linked.
            if (!NativeLibrary.isAvailable())
                throw new StartupException(StartupException.ERR_WRONG_MACHINE_STATE, "The native library could not be initialized properly. ");
        }
    };

    public static final StartupCheck initSigarLibrary = new StartupCheck()
    {
        public void execute()
        {
            SigarLibrary.instance.warnIfRunningInDegradedMode();
        }
    };

    public static final StartupCheck checkMaxMapCount = new StartupCheck()
    {
        private final long EXPECTED_MAX_MAP_COUNT = 1048575;
        private final String MAX_MAP_COUNT_PATH = "/proc/sys/vm/max_map_count";

        private long getMaxMapCount()
        {
            final Path path = Paths.get(MAX_MAP_COUNT_PATH);
            try (final BufferedReader bufferedReader = Files.newBufferedReader(path))
            {
                final String data = bufferedReader.readLine();
                if (data != null)
                {
                    try
                    {
                        return Long.parseLong(data);
                    }
                    catch (final NumberFormatException e)
                    {
                        logger.warn("Unable to parse {}.", path, e);
                    }
                }
            }
            catch (final IOException e)
            {
                logger.warn("IO exception while reading file {}.", path, e);
            }
            return -1;
        }

        public void execute()
        {
            if (!FBUtilities.isLinux)
                return;

            if (DatabaseDescriptor.getDiskAccessMode() == Config.DiskAccessMode.standard &&
                DatabaseDescriptor.getIndexAccessMode() == Config.DiskAccessMode.standard)
                return; // no need to check if disk access mode is only standard and not mmap

            long maxMapCount = getMaxMapCount();
            if (maxMapCount < EXPECTED_MAX_MAP_COUNT)
                logger.warn("Maximum number of memory map areas per process (vm.max_map_count) {} " +
                            "is too low, recommended value: {}, you can change it with sysctl.",
                            maxMapCount, EXPECTED_MAX_MAP_COUNT);
        }
    };

    public static final StartupCheck checkDataDirs = () ->
    {
        // check all directories(data, commitlog, saved cache) for existence and permission
        Iterable<String> dirs = Iterables.concat(Arrays.asList(DatabaseDescriptor.getAllDataFileLocations()),
                                                 Arrays.asList(DatabaseDescriptor.getCommitLogLocation(),
                                                               DatabaseDescriptor.getSavedCachesLocation(),
                                                               DatabaseDescriptor.getHintsDirectory().getAbsolutePath()));
        for (String dataDir : dirs)
        {
            logger.debug("Checking directory {}", dataDir);
            File dir = new File(dataDir);

            // check that directories exist.
            if (!dir.exists())
            {
                logger.warn("Directory {} doesn't exist", dataDir);
                // if they don't, failing their creation, stop cassandra.
                if (!dir.mkdirs())
                    throw new StartupException(StartupException.ERR_WRONG_DISK_STATE,
                                               "Has no permission to create directory "+ dataDir);
            }

            // if directories exist verify their permissions
            if (!Directories.verifyFullPermissions(dir, dataDir))
                throw new StartupException(StartupException.ERR_WRONG_DISK_STATE,
                                           "Insufficient permissions on directory " + dataDir);
        }
    };

    public static final StartupCheck checkSSTablesFormat = new StartupCheck()
    {
        public void execute() throws StartupException
        {
            final Set<String> invalid = new HashSet<>();
            final Set<String> nonSSTablePaths = new HashSet<>();
            nonSSTablePaths.add(FileUtils.getCanonicalPath(DatabaseDescriptor.getCommitLogLocation()));
            nonSSTablePaths.add(FileUtils.getCanonicalPath(DatabaseDescriptor.getSavedCachesLocation()));
            nonSSTablePaths.add(FileUtils.getCanonicalPath(DatabaseDescriptor.getHintsDirectory()));

            FileVisitor<Path> sstableVisitor = new SimpleFileVisitor<Path>()
            {
                public FileVisitResult visitFile(Path file, BasicFileAttributes attrs)
                {
                    if (!Descriptor.isValidFile(file.getFileName().toString()))
                        return FileVisitResult.CONTINUE;

                    try
                    {
                        if (!Descriptor.fromFilename(file.toString()).isCompatible())
                            invalid.add(file.toString());
                    }
                    catch (Exception e)
                    {
                        invalid.add(file.toString());
                    }
                    return FileVisitResult.CONTINUE;
                }

                public FileVisitResult preVisitDirectory(Path dir, BasicFileAttributes attrs) throws IOException
                {
                    String name = dir.getFileName().toString();
                    return (name.equals(Directories.SNAPSHOT_SUBDIR)
                            || name.equals(Directories.BACKUPS_SUBDIR)
                            || nonSSTablePaths.contains(dir.toFile().getCanonicalPath()))
                           ? FileVisitResult.SKIP_SUBTREE
                           : FileVisitResult.CONTINUE;
                }
            };

            for (String dataDir : DatabaseDescriptor.getAllDataFileLocations())
            {
                try
                {
                    Files.walkFileTree(Paths.get(dataDir), sstableVisitor);
                }
                catch (IOException e)
                {
                    throw new StartupException(3, "Unable to verify sstable files on disk", e);
                }
            }

            if (!invalid.isEmpty())
                throw new StartupException(StartupException.ERR_WRONG_DISK_STATE,
                                           String.format("Detected unreadable sstables %s, please check " +
                                                         "NEWS.txt and ensure that you have upgraded through " +
                                                         "all required intermediate versions, running " +
                                                         "upgradesstables",
                                                         Joiner.on(",").join(invalid)));

        }
    };

    public static final StartupCheck checkSystemKeyspaceState = new StartupCheck()
    {
        public void execute() throws StartupException
        {
            // check the system keyspace to keep user from shooting self in foot by changing partitioner, cluster name, etc.
            // we do a one-off scrub of the system keyspace first; we can't load the list of the rest of the keyspaces,
            // until system keyspace is opened.

            for (CFMetaData cfm : Schema.instance.getTablesAndViews(SchemaConstants.SYSTEM_KEYSPACE_NAME))
                ColumnFamilyStore.scrubDataDirectories(cfm);

            try
            {
                SystemKeyspace.checkHealth();
            }
            catch (ConfigurationException e)
            {
                throw new StartupException(100, "Fatal exception during initialization", e);
            }
        }
    };

    public static final StartupCheck checkDatacenter = new StartupCheck()
    {
        public void execute() throws StartupException
        {
            if (!Boolean.getBoolean("cassandra.ignore_dc"))
            {
                String storedDc = SystemKeyspace.getDatacenter();
                if (storedDc != null)
                {
                    String currentDc = DatabaseDescriptor.getEndpointSnitch().getDatacenter(FBUtilities.getBroadcastAddress());
                    if (!storedDc.equals(currentDc))
                    {
                        String formatMessage = "Cannot start node if snitch's data center (%s) differs from previous data center (%s). " +
                                               "Please fix the snitch configuration, decommission and rebootstrap this node or use the flag -Dcassandra.ignore_dc=true.";

                        throw new StartupException(StartupException.ERR_WRONG_CONFIG, String.format(formatMessage, currentDc, storedDc));
                    }
                }
            }
        }
    };

    public static final StartupCheck checkRack = new StartupCheck()
    {
        public void execute() throws StartupException
        {
            if (!Boolean.getBoolean("cassandra.ignore_rack"))
            {
                String storedRack = SystemKeyspace.getRack();
                if (storedRack != null)
                {
                    String currentRack = DatabaseDescriptor.getEndpointSnitch().getRack(FBUtilities.getBroadcastAddress());
                    if (!storedRack.equals(currentRack))
                    {
                        String formatMessage = "Cannot start node if snitch's rack (%s) differs from previous rack (%s). " +
                                               "Please fix the snitch configuration, decommission and rebootstrap this node or use the flag -Dcassandra.ignore_rack=true.";

                        throw new StartupException(StartupException.ERR_WRONG_CONFIG, String.format(formatMessage, currentRack, storedRack));
                    }
                }
            }
        }
    };

    public static final StartupCheck checkLegacyAuthTables = () -> checkLegacyAuthTablesMessage().ifPresent(logger::warn);

    static final Set<String> LEGACY_AUTH_TABLES = ImmutableSet.of("credentials", "users", "permissions");

    @VisibleForTesting
    static Optional<String> checkLegacyAuthTablesMessage()
    {
        List<String> existing = new ArrayList<>(LEGACY_AUTH_TABLES).stream().filter((legacyAuthTable) ->
            {
                UntypedResultSet result = QueryProcessor.executeOnceInternal(String.format("SELECT table_name FROM %s.%s WHERE keyspace_name='%s' AND table_name='%s'",
                                                                                           SchemaKeyspace.NAME,
                                                                                           "tables",
                                                                                           AuthKeyspace.NAME,
                                                                                           legacyAuthTable));
                return result != null && !result.isEmpty();
            }).collect(Collectors.toList());

        if (!existing.isEmpty())
            return Optional.of(String.format("Legacy auth tables %s in keyspace %s still exist and have not been properly migrated.",
                        Joiner.on(", ").join(existing), AuthKeyspace.NAME));
        else
            return Optional.empty();
    };
}<|MERGE_RESOLUTION|>--- conflicted
+++ resolved
@@ -33,33 +33,23 @@
 import org.slf4j.Logger;
 import org.slf4j.LoggerFactory;
 
-import org.apache.cassandra.auth.AuthKeyspace;
 import org.apache.cassandra.config.CFMetaData;
 import org.apache.cassandra.config.Config;
 import org.apache.cassandra.config.DatabaseDescriptor;
 import org.apache.cassandra.config.Schema;
-<<<<<<< HEAD
 import org.apache.cassandra.config.SchemaConstants;
 import org.apache.cassandra.db.ColumnFamilyStore;
 import org.apache.cassandra.db.Directories;
 import org.apache.cassandra.db.SystemKeyspace;
-=======
 import org.apache.cassandra.cql3.QueryProcessor;
 import org.apache.cassandra.cql3.UntypedResultSet;
-import org.apache.cassandra.db.*;
->>>>>>> d74ed4b7
 import org.apache.cassandra.exceptions.ConfigurationException;
 import org.apache.cassandra.exceptions.StartupException;
 import org.apache.cassandra.io.sstable.Descriptor;
 import org.apache.cassandra.io.util.FileUtils;
-<<<<<<< HEAD
 import org.apache.cassandra.utils.NativeLibrary;
 import org.apache.cassandra.utils.FBUtilities;
 import org.apache.cassandra.utils.SigarLibrary;
-=======
-import org.apache.cassandra.schema.SchemaKeyspace;
-import org.apache.cassandra.utils.*;
->>>>>>> d74ed4b7
 
 /**
  * Verifies that the system and environment is in a fit state to be started.
@@ -452,16 +442,16 @@
         List<String> existing = new ArrayList<>(LEGACY_AUTH_TABLES).stream().filter((legacyAuthTable) ->
             {
                 UntypedResultSet result = QueryProcessor.executeOnceInternal(String.format("SELECT table_name FROM %s.%s WHERE keyspace_name='%s' AND table_name='%s'",
-                                                                                           SchemaKeyspace.NAME,
+                                                                                           SchemaConstants.SCHEMA_KEYSPACE_NAME,
                                                                                            "tables",
-                                                                                           AuthKeyspace.NAME,
+                                                                                           SchemaConstants.AUTH_KEYSPACE_NAME,
                                                                                            legacyAuthTable));
                 return result != null && !result.isEmpty();
             }).collect(Collectors.toList());
 
         if (!existing.isEmpty())
             return Optional.of(String.format("Legacy auth tables %s in keyspace %s still exist and have not been properly migrated.",
-                        Joiner.on(", ").join(existing), AuthKeyspace.NAME));
+                        Joiner.on(", ").join(existing), SchemaConstants.AUTH_KEYSPACE_NAME));
         else
             return Optional.empty();
     };
