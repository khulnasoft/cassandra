--- conflicted
+++ resolved
@@ -1,14 +1,10 @@
-<<<<<<< HEAD
+cassandra (3.11.15) UNRELEASED; urgency=medium
+
+  * New release
+
+ -- Mick Semb Wever <mck@apache.org>  Wed, 19 Oct 2022 10:27:23 +0200
+
 cassandra (3.11.14) unstable; urgency=medium
-=======
-cassandra (3.0.29) UNRELEASED; urgency=medium
-
-  * New release
-
- -- Mick Semb Wever <mck@apache.org>  Wed, 19 Oct 2022 09:58:43 +0200
-
-cassandra (3.0.28) unstable; urgency=medium
->>>>>>> a3b4119b
 
   * New release
 
